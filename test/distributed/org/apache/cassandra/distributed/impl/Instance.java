/*
 * Licensed to the Apache Software Foundation (ASF) under one
 * or more contributor license agreements.  See the NOTICE file
 * distributed with this work for additional information
 * regarding copyright ownership.  The ASF licenses this file
 * to you under the Apache License, Version 2.0 (the
 * "License"); you may not use this file except in compliance
 * with the License.  You may obtain a copy of the License at
 *
 *     http://www.apache.org/licenses/LICENSE-2.0
 *
 * Unless required by applicable law or agreed to in writing, software
 * distributed under the License is distributed on an "AS IS" BASIS,
 * WITHOUT WARRANTIES OR CONDITIONS OF ANY KIND, either express or implied.
 * See the License for the specific language governing permissions and
 * limitations under the License.
 */

package org.apache.cassandra.distributed.impl;

import java.io.ByteArrayOutputStream;
import java.io.Closeable;
import java.io.File;
import java.io.IOException;
import java.io.PrintStream;
import java.net.InetSocketAddress;
import java.util.ArrayList;
import java.util.Collections;
import java.util.HashMap;
import java.util.List;
import java.util.Map;
import java.util.Objects;
import java.util.UUID;
import java.util.concurrent.CompletableFuture;
import java.util.concurrent.CopyOnWriteArrayList;
import java.util.concurrent.ExecutorService;
import java.util.concurrent.Future;
import java.util.concurrent.TimeUnit;
import java.util.concurrent.TimeoutException;
import java.util.function.Function;
import javax.management.ListenerNotFoundException;
import javax.management.Notification;
import javax.management.NotificationListener;

import com.google.common.annotations.VisibleForTesting;

import io.netty.util.concurrent.GlobalEventExecutor;
import org.apache.cassandra.batchlog.BatchlogManager;
import org.apache.cassandra.concurrent.ExecutorLocals;
import org.apache.cassandra.concurrent.ScheduledExecutors;
import org.apache.cassandra.concurrent.SharedExecutorPool;
import org.apache.cassandra.concurrent.Stage;
import org.apache.cassandra.config.Config;
import org.apache.cassandra.config.DatabaseDescriptor;
import org.apache.cassandra.config.YamlConfigurationLoader;
import org.apache.cassandra.cql3.CQLStatement;
import org.apache.cassandra.cql3.QueryHandler;
import org.apache.cassandra.cql3.QueryOptions;
import org.apache.cassandra.cql3.QueryProcessor;
import org.apache.cassandra.db.ColumnFamilyStore;
import org.apache.cassandra.db.Keyspace;
import org.apache.cassandra.db.Memtable;
import org.apache.cassandra.db.ReadResponse;
import org.apache.cassandra.db.SystemKeyspace;
import org.apache.cassandra.db.SystemKeyspaceMigrator40;
import org.apache.cassandra.db.commitlog.CommitLog;
import org.apache.cassandra.db.compaction.CompactionManager;
import org.apache.cassandra.distributed.Cluster;
import org.apache.cassandra.distributed.action.GossipHelper;
import org.apache.cassandra.distributed.api.ICluster;
import org.apache.cassandra.distributed.api.ICoordinator;
import org.apache.cassandra.distributed.api.IInstance;
import org.apache.cassandra.distributed.api.IInstanceConfig;
import org.apache.cassandra.distributed.api.IInvokableInstance;
import org.apache.cassandra.distributed.api.IListen;
import org.apache.cassandra.distributed.api.IMessage;
import org.apache.cassandra.distributed.api.LogAction;
import org.apache.cassandra.distributed.api.NodeToolResult;
import org.apache.cassandra.distributed.api.SimpleQueryResult;
import org.apache.cassandra.distributed.mock.nodetool.InternalNodeProbe;
import org.apache.cassandra.distributed.mock.nodetool.InternalNodeProbeFactory;
import org.apache.cassandra.exceptions.StartupException;
import org.apache.cassandra.gms.Gossiper;
import org.apache.cassandra.hints.HintsService;
import org.apache.cassandra.index.SecondaryIndexManager;
import org.apache.cassandra.io.IVersionedAsymmetricSerializer;
import org.apache.cassandra.io.sstable.IndexSummaryManager;
import org.apache.cassandra.io.sstable.format.SSTableReader;
import org.apache.cassandra.io.util.DataInputBuffer;
import org.apache.cassandra.io.util.DataOutputBuffer;
import org.apache.cassandra.io.util.FileUtils;
import org.apache.cassandra.locator.InetAddressAndPort;
import org.apache.cassandra.net.Message;
import org.apache.cassandra.net.MessagingService;
import org.apache.cassandra.net.NoPayload;
import org.apache.cassandra.net.Verb;
import org.apache.cassandra.schema.MigrationManager;
import org.apache.cassandra.schema.Schema;
import org.apache.cassandra.schema.SchemaConstants;
import org.apache.cassandra.service.ActiveRepairService;
import org.apache.cassandra.service.CassandraDaemon;
import org.apache.cassandra.service.ClientState;
import org.apache.cassandra.service.DefaultFSErrorHandler;
import org.apache.cassandra.service.PendingRangeCalculatorService;
import org.apache.cassandra.service.QueryState;
import org.apache.cassandra.service.StartupChecks;
import org.apache.cassandra.service.StorageService;
import org.apache.cassandra.service.StorageServiceMBean;
import org.apache.cassandra.streaming.StreamReceiveTask;
import org.apache.cassandra.streaming.StreamTransferTask;
import org.apache.cassandra.streaming.async.StreamingInboundHandler;
import org.apache.cassandra.tools.NodeTool;
import org.apache.cassandra.tools.Output;
import org.apache.cassandra.tracing.TraceState;
import org.apache.cassandra.tracing.Tracing;
import org.apache.cassandra.transport.messages.ResultMessage;
import org.apache.cassandra.utils.ByteArrayUtil;
import org.apache.cassandra.utils.DiagnosticSnapshotService;
import org.apache.cassandra.utils.ExecutorUtils;
import org.apache.cassandra.utils.FBUtilities;
import org.apache.cassandra.utils.JVMStabilityInspector;
import org.apache.cassandra.utils.Throwables;
import org.apache.cassandra.utils.concurrent.Ref;
import org.apache.cassandra.utils.progress.jmx.JMXBroadcastExecutor;
import org.apache.cassandra.utils.memory.BufferPools;

import static java.util.concurrent.TimeUnit.MINUTES;
import static org.apache.cassandra.distributed.api.Feature.GOSSIP;
import static org.apache.cassandra.distributed.api.Feature.NATIVE_PROTOCOL;
import static org.apache.cassandra.distributed.api.Feature.NETWORK;
import static org.apache.cassandra.distributed.impl.DistributedTestSnitch.fromCassandraInetAddressAndPort;
import static org.apache.cassandra.distributed.impl.DistributedTestSnitch.toCassandraInetAddressAndPort;

public class Instance extends IsolatedExecutor implements IInvokableInstance
{
    public final IInstanceConfig config;
    private final long startedAt = System.nanoTime();

    // should never be invoked directly, so that it is instantiated on other class loader;
    // only visible for inheritance
    Instance(IInstanceConfig config, ClassLoader classLoader)
    {
        super("node" + config.num(), classLoader);
        this.config = config;
        Object clusterId = Objects.requireNonNull(config.get("dtest.api.cluster_id"), "cluster_id is not defined");
        ClusterIDDefiner.setId("cluster-" + clusterId);
        InstanceIDDefiner.setInstanceId(config.num());
        FBUtilities.setBroadcastInetAddressAndPort(InetAddressAndPort.getByAddressOverrideDefaults(config.broadcastAddress().getAddress(),
                                                                                                   config.broadcastAddress().getPort()));

        // Set the config at instance creation, possibly before startup() has run on all other instances.
        // setMessagingVersions below will call runOnInstance which will instantiate
        // the MessagingService and dependencies preventing later changes to network parameters.
        Config single = loadConfig(config);
        Config.setOverrideLoadConfig(() -> single);

        // Enable streaming inbound handler tracking so they can be closed properly without leaking
        // the blocking IO thread.
        StreamingInboundHandler.trackInboundHandlers();
    }

    @Override
    public boolean getLogsEnabled()
    {
        return true;
    }

    @Override
    public LogAction logs()
    {
        // the path used is defined by test/conf/logback-dtest.xml and looks like the following
        // ./build/test/logs/${cassandra.testtag}/${suitename}/${cluster_id}/${instance_id}/system.log
        String tag = System.getProperty("cassandra.testtag", "cassandra.testtag_IS_UNDEFINED");
        String suite = System.getProperty("suitename", "suitename_IS_UNDEFINED");
        String clusterId = ClusterIDDefiner.getId();
        String instanceId = InstanceIDDefiner.getInstanceId();
        return new FileLogAction(new File(String.format("build/test/logs/%s/%s/%s/%s/system.log", tag, suite, clusterId, instanceId)));
    }

    @Override
    public IInstanceConfig config()
    {
        return config;
    }

    @Override
    public ICoordinator coordinator()
    {
        return new Coordinator(this);
    }

    public IListen listen()
    {
        return new Listen(this);
    }

    @Override
    public InetSocketAddress broadcastAddress() { return config.broadcastAddress(); }

    @Override
    public SimpleQueryResult executeInternalWithResult(String query, Object... args)
    {
        return sync(() -> {
            QueryHandler.Prepared prepared = QueryProcessor.prepareInternal(query);
            ResultMessage result = prepared.statement.executeLocally(QueryProcessor.internalQueryState(),
                                                                     QueryProcessor.makeInternalOptions(prepared.statement, args));
            return RowUtil.toQueryResult(result);
        }).call();
    }

    @Override
    public UUID schemaVersion()
    {
        // we do not use method reference syntax here, because we need to sync on the node-local schema instance
        //noinspection Convert2MethodRef
        return Schema.instance.getVersion();
    }

    public void startup()
    {
        throw new UnsupportedOperationException();
    }

    public boolean isShutdown()
    {
        return isolatedExecutor.isShutdown();
    }

    @Override
    public void schemaChangeInternal(String query)
    {
        sync(() -> {
            try
            {
                ClientState state = ClientState.forInternalCalls(SchemaConstants.SYSTEM_KEYSPACE_NAME);
                QueryState queryState = new QueryState(state);

                CQLStatement statement = QueryProcessor.parseStatement(query, queryState.getClientState());
                statement.validate(state);

                QueryOptions options = QueryOptions.forInternalCalls(Collections.emptyList());
                statement.executeLocally(queryState, options);
            }
            catch (Exception e)
            {
                throw new RuntimeException("Error setting schema for test (query was: " + query + ")", e);
            }
        }).run();
    }

    private void registerMockMessaging(ICluster cluster)
    {
        MessagingService.instance().outboundSink.add((message, to) -> {
            InetSocketAddress toAddr = fromCassandraInetAddressAndPort(to);
            cluster.get(toAddr).receiveMessage(serializeMessage(message.from(), to, message));
            return false;
        });
    }

    private void registerInboundFilter(ICluster cluster)
    {
        MessagingService.instance().inboundSink.add(message -> {
            if (isShutdown())
                return false;
            IMessage serialized = serializeMessage(message.from(), toCassandraInetAddressAndPort(broadcastAddress()), message);
            int fromNum = cluster.get(serialized.from()).config().num();
            int toNum = config.num(); // since this instance is reciving the message, to will always be this instance
            return cluster.filters().permitInbound(fromNum, toNum, serialized);
        });
    }

    private void registerOutboundFilter(ICluster cluster)
    {
        MessagingService.instance().outboundSink.add((message, to) -> {
            if (isShutdown())
                return false;
            IMessage serialzied = serializeMessage(message.from(), to, message);
            int fromNum = config.num(); // since this instance is sending the message, from will always be this instance
            int toNum = cluster.get(fromCassandraInetAddressAndPort(to)).config().num();
            return cluster.filters().permitOutbound(fromNum, toNum, serialzied);
        });
    }

    public void uncaughtException(Thread thread, Throwable throwable)
    {
        sync(CassandraDaemon::uncaughtException).accept(thread, throwable);
    }

    private static IMessage serializeMessage(InetAddressAndPort from, InetAddressAndPort to, Message<?> messageOut)
    {
        int fromVersion = MessagingService.instance().versions.get(from);
        int toVersion = MessagingService.instance().versions.get(to);

        // If we're re-serializing a pre-4.0 message for filtering purposes, take into account possible empty payload
        // See CASSANDRA-16157 for details.
        if (fromVersion < MessagingService.current_version &&
            ((messageOut.verb().serializer() == ((IVersionedAsymmetricSerializer) NoPayload.serializer) || messageOut.payload == null)))
        {
            return new MessageImpl(messageOut.verb().id,
                                   ByteArrayUtil.EMPTY_BYTE_ARRAY,
                                   messageOut.id(),
                                   toVersion,
                                   fromCassandraInetAddressAndPort(from));
        }

        try (DataOutputBuffer out = new DataOutputBuffer(1024))
        {
            Message.serializer.serialize(messageOut, out, toVersion);
            byte[] bytes = out.toByteArray();
            if (messageOut.serializedSize(toVersion) != bytes.length)
                throw new AssertionError(String.format("Message serializedSize(%s) does not match what was written with serialize(out, %s) for verb %s and serializer %s; " +
                                                       "expected %s, actual %s", toVersion, toVersion, messageOut.verb(), messageOut.serializer.getClass(),
                                                       messageOut.serializedSize(toVersion), bytes.length));
            return new MessageImpl(messageOut.verb().id, bytes, messageOut.id(), toVersion, fromCassandraInetAddressAndPort(from));
        }
        catch (IOException e)
        {
            throw new RuntimeException(e);
        }
    }

    @VisibleForTesting
    public static Message<?> deserializeMessage(IMessage message)
    {
        try (DataInputBuffer in = new DataInputBuffer(message.bytes()))
        {
            return Message.serializer.deserialize(in, toCassandraInetAddressAndPort(message.from()), message.version());
        }
        catch (Throwable t)
        {
            throw new RuntimeException("Can not deserialize message " + message, t);
        }
    }

    @Override
    public void receiveMessage(IMessage message)
    {
        sync(() -> {
            if (message.version() > MessagingService.current_version)
            {
                throw new IllegalStateException(String.format("Node%d received message version %d but current version is %d",
                                                              this.config.num(),
                                                              message.version(),
                                                              MessagingService.current_version));
            }

            Message<?> messageIn = deserializeMessage(message);
            Message.Header header = messageIn.header;
            TraceState state = Tracing.instance.initializeFromMessage(header);
            if (state != null) state.trace("{} message received from {}", header.verb, header.from);
            header.verb.stage.execute(() -> MessagingService.instance().inboundSink.accept(messageIn),
                                      ExecutorLocals.create(state));
        }).run();
    }

    public int getMessagingVersion()
    {
        return callsOnInstance(() -> MessagingService.current_version).call();
    }

    @Override
    public void setMessagingVersion(InetSocketAddress endpoint, int version)
    {
        MessagingService.instance().versions.set(toCassandraInetAddressAndPort(endpoint), version);
    }

    @Override
    public String getReleaseVersionString()
    {
        return callsOnInstance(() -> FBUtilities.getReleaseVersionString()).call();
    }

    public void flush(String keyspace)
    {
        runOnInstance(() -> FBUtilities.waitOnFutures(Keyspace.open(keyspace).flush()));
    }

    public void forceCompact(String keyspace, String table)
    {
        runOnInstance(() -> {
            try
            {
                Keyspace.open(keyspace).getColumnFamilyStore(table).forceMajorCompaction();
            }
            catch (Exception e)
            {
                throw new RuntimeException(e);
            }
        });
    }

    @Override
    public void startup(ICluster cluster)
    {
        sync(() -> {
            try
            {
                if (config.has(GOSSIP))
                {
                    // TODO: hacky
                    System.setProperty("cassandra.ring_delay_ms", "5000");
                    System.setProperty("cassandra.consistent.rangemovement", "false");
                    System.setProperty("cassandra.consistent.simultaneousmoves.allow", "true");
                }

                mkdirs();

                assert config.networkTopology().contains(config.broadcastAddress()) : String.format("Network topology %s doesn't contain the address %s",
                                                                                                    config.networkTopology(), config.broadcastAddress());
                DistributedTestSnitch.assign(config.networkTopology());

                DatabaseDescriptor.daemonInitialization();
                FileUtils.setFSErrorHandler(new DefaultFSErrorHandler());
                DatabaseDescriptor.createAllDirectories();
                CommitLog.instance.start();

                try
                {
                    new StartupChecks().withDefaultTests().verify();
                } catch (StartupException e)
                {
                    throw e;
                }

                // We need to persist this as soon as possible after startup checks.
                // This should be the first write to SystemKeyspace (CASSANDRA-11742)
                SystemKeyspace.persistLocalMetadata();
                SystemKeyspaceMigrator40.migrate();

                try
                {
                    // load schema from disk
                    Schema.instance.loadFromDisk();
                }
                catch (Exception e)
                {
                    throw e;
                }

                // Start up virtual table support
                CassandraDaemon.getInstanceForTesting().setupVirtualKeyspaces();

                Keyspace.setInitialized();

                // Replay any CommitLogSegments found on disk
                try
                {
                    CommitLog.instance.recoverSegmentsOnDisk();
                }
                catch (IOException e)
                {
                    throw new RuntimeException(e);
                }

                Verb.REQUEST_RSP.unsafeSetSerializer(() -> ReadResponse.serializer);

                if (config.has(NETWORK))
                {
                    MessagingService.instance().listen();
                }
                else
                {
                    // Even though we don't use MessagingService, access the static SocketFactory
                    // instance here so that we start the static event loop state
//                    -- not sure what that means?  SocketFactory.instance.getClass();
                    registerMockMessaging(cluster);
                }
                registerInboundFilter(cluster);
                registerOutboundFilter(cluster);

                JVMStabilityInspector.replaceKiller(new InstanceKiller());

                // TODO: this is more than just gossip
                StorageService.instance.registerDaemon(CassandraDaemon.getInstanceForTesting());
                if (config.has(GOSSIP))
                {
                    MigrationManager.setUptimeFn(() -> TimeUnit.NANOSECONDS.toMillis(System.nanoTime() - startedAt));
                    StorageService.instance.initServer();
                    StorageService.instance.removeShutdownHook();
                    Gossiper.waitToSettle();
                }
                else
                {
                    cluster.stream().forEach(peer -> {
                        if (cluster instanceof Cluster)
                            GossipHelper.statusToNormal((IInvokableInstance) peer).accept(this);
                        else
                            GossipHelper.unsafeStatusToNormal(this, (IInstance) peer);
                    });

                }

                StorageService.instance.ensureTraceKeyspace();
                SystemKeyspace.finishStartup();

                CassandraDaemon.getInstanceForTesting().setupCompleted();

                if (config.has(NATIVE_PROTOCOL))
                {
                    CassandraDaemon.getInstanceForTesting().initializeClientTransports();
                    CassandraDaemon.getInstanceForTesting().start();
                }

                if (!FBUtilities.getBroadcastAddressAndPort().address.equals(broadcastAddress().getAddress()) ||
                    FBUtilities.getBroadcastAddressAndPort().port != broadcastAddress().getPort())
                    throw new IllegalStateException(String.format("%s != %s", FBUtilities.getBroadcastAddressAndPort(), broadcastAddress()));

                ActiveRepairService.instance.start();
            }
            catch (Throwable t)
            {
                if (t instanceof RuntimeException)
                    throw (RuntimeException) t;
                throw new RuntimeException(t);
            }
        }).run();
    }


    private void mkdirs()
    {
        new File(config.getString("saved_caches_directory")).mkdirs();
        new File(config.getString("hints_directory")).mkdirs();
        new File(config.getString("commitlog_directory")).mkdirs();
        for (String dir : (String[]) config.get("data_file_directories"))
            new File(dir).mkdirs();
    }

    private Config loadConfig(IInstanceConfig overrides)
    {
        Map<String,Object> params = ((InstanceConfig) overrides).getParams();
        return YamlConfigurationLoader.fromMap(params, Config.class);
    }

<<<<<<< HEAD
=======
    private void initializeRing(ICluster cluster)
    {
        // This should be done outside instance in order to avoid serializing config
        String partitionerName = config.getString("partitioner");
        List<String> initialTokens = new ArrayList<>();
        List<InetSocketAddress> hosts = new ArrayList<>();
        List<UUID> hostIds = new ArrayList<>();
        for (int i = 1 ; i <= cluster.size() ; ++i)
        {
            IInstanceConfig config = cluster.get(i).config();
            initialTokens.add(config.getString("initial_token"));
            hosts.add(config.broadcastAddress());
            hostIds.add(config.hostId());
        }

        try
        {
            IPartitioner partitioner = FBUtilities.newPartitioner(partitionerName);
            StorageService storageService = StorageService.instance;
            List<Token> tokens = new ArrayList<>();
            for (String token : initialTokens)
                tokens.add(partitioner.getTokenFactory().fromString(token));

            for (int i = 0; i < tokens.size(); i++)
            {
                InetSocketAddress ep = hosts.get(i);
                UUID hostId = hostIds.get(i);
                Token token = tokens.get(i);
                Gossiper.runInGossipStageBlocking(() -> {
                    Gossiper.instance.initializeNodeUnsafe(ep.getAddress(), hostId, 1);
                    Gossiper.instance.injectApplicationState(ep.getAddress(),
                                                             ApplicationState.TOKENS,
                                                             new VersionedValue.VersionedValueFactory(partitioner).tokens(Collections.singleton(token)));
                    storageService.onChange(ep.getAddress(),
                                            ApplicationState.STATUS,
                                            new VersionedValue.VersionedValueFactory(partitioner).normal(Collections.singleton(token)));
                    Gossiper.instance.realMarkAlive(ep.getAddress(), Gossiper.instance.getEndpointStateForEndpoint(ep.getAddress()));
                });

                int messagingVersion = cluster.get(ep).isShutdown()
                                       ? MessagingService.current_version
                                       : Math.min(MessagingService.current_version, cluster.get(ep).getMessagingVersion());
                MessagingService.instance().setVersion(ep.getAddress(), messagingVersion);
            }

            // check that all nodes are in token metadata
            for (int i = 0; i < tokens.size(); ++i)
                assert storageService.getTokenMetadata().isMember(hosts.get(i).getAddress());

            storageService.setNormalModeUnsafe();
        }
        catch (Throwable e) // UnknownHostException
        {
            throw new RuntimeException(e);
        }
    }

>>>>>>> 94f940cc
    public Future<Void> shutdown()
    {
        return shutdown(true);
    }

    @Override
    public Future<Void> shutdown(boolean graceful)
    {
        Future<?> future = async((ExecutorService executor) -> {
            Throwable error = null;

            error = parallelRun(error, executor,
                    () -> StorageService.instance.setRpcReady(false),
                    CassandraDaemon.getInstanceForTesting()::destroyClientTransports);

            if (config.has(GOSSIP) || config.has(NETWORK))
            {
                StorageService.instance.shutdownServer();
            }

            error = parallelRun(error, executor,
                                () -> Gossiper.instance.stopShutdownAndWait(1L, MINUTES),
                                CompactionManager.instance::forceShutdown,
                                () -> BatchlogManager.instance.shutdownAndWait(1L, MINUTES),
                                HintsService.instance::shutdownBlocking,
                                StreamingInboundHandler::shutdown,
                                () -> StreamReceiveTask.shutdownAndWait(1L, MINUTES),
                                () -> StreamTransferTask.shutdownAndWait(1L, MINUTES),
                                () -> SecondaryIndexManager.shutdownAndWait(1L, MINUTES),
                                () -> IndexSummaryManager.instance.shutdownAndWait(1L, MINUTES),
                                () -> ColumnFamilyStore.shutdownExecutorsAndWait(1L, MINUTES),
                                () -> PendingRangeCalculatorService.instance.shutdownAndWait(1L, MINUTES),
                                () -> BufferPools.shutdownLocalCleaner(1L, MINUTES),
                                () -> Ref.shutdownReferenceReaper(1L, MINUTES),
                                () -> Memtable.MEMORY_POOL.shutdownAndWait(1L, MINUTES),
                                () -> DiagnosticSnapshotService.instance.shutdownAndWait(1L, MINUTES),
                                () -> ScheduledExecutors.shutdownAndWait(1L, MINUTES),
                                () -> SSTableReader.shutdownBlocking(1L, MINUTES),
                                () -> shutdownAndWait(Collections.singletonList(ActiveRepairService.repairCommandExecutor())),
                                () -> ScheduledExecutors.shutdownAndWait(1L, MINUTES)
            );

            error = parallelRun(error, executor,
                                CommitLog.instance::shutdownBlocking,
                                // can only shutdown message once, so if the test shutsdown an instance, then ignore the failure
                                (IgnoreThrowingRunnable) () -> MessagingService.instance().shutdown(1L, MINUTES, false, true)
            );
            error = parallelRun(error, executor,
                                () -> GlobalEventExecutor.INSTANCE.awaitInactivity(1l, MINUTES),
                                () -> Stage.shutdownAndWait(1L, MINUTES),
                                () -> SharedExecutorPool.SHARED.shutdownAndWait(1L, MINUTES)
            );
            error = parallelRun(error, executor,
                                () -> shutdownAndWait(Collections.singletonList(JMXBroadcastExecutor.executor))
            );

            Throwables.maybeFail(error);
        }).apply(isolatedExecutor);

        return CompletableFuture.runAsync(ThrowingRunnable.toRunnable(future::get), isolatedExecutor)
                                .thenRun(super::shutdown);
    }

    public int liveMemberCount()
    {
        return sync(() -> {
            if (!DatabaseDescriptor.isDaemonInitialized() || !Gossiper.instance.isEnabled())
                return 0;
            return Gossiper.instance.getLiveMembers().size();
        }).call();
    }

    public NodeToolResult nodetoolResult(boolean withNotifications, String... commandAndArgs)
    {
        return sync(() -> {
            try (CapturingOutput output = new CapturingOutput())
            {
                DTestNodeTool nodetool = new DTestNodeTool(withNotifications, output.delegate);
                int rc = nodetool.execute(commandAndArgs);
                return new NodeToolResult(commandAndArgs, rc,
                                          new ArrayList<>(nodetool.notifications.notifications),
                                          nodetool.latestError,
                                          output.getOutString(),
                                          output.getErrString());
            }
        }).call();
    }

    private static class CapturingOutput implements Closeable
    {
        @SuppressWarnings("resource")
        private final ByteArrayOutputStream outBase = new ByteArrayOutputStream();
        @SuppressWarnings("resource")
        private final ByteArrayOutputStream errBase = new ByteArrayOutputStream();

        public final PrintStream out;
        public final PrintStream err;
        private final Output delegate;

        public CapturingOutput()
        {
            PrintStream out = new PrintStream(outBase, true);
            PrintStream err = new PrintStream(errBase, true);
            this.delegate = new Output(out, err);
            this.out = out;
            this.err = err;
        }

        public String getOutString()
        {
            out.flush();
            return outBase.toString();
        }

        public String getErrString()
        {
            err.flush();
            return errBase.toString();
        }

        public void close()
        {
            out.close();
            err.close();
        }
    }

    public static class DTestNodeTool extends NodeTool {
        private final StorageServiceMBean storageProxy;
        private final CollectingNotificationListener notifications = new CollectingNotificationListener();

        private Throwable latestError;

        public DTestNodeTool(boolean withNotifications, Output output) {
            super(new InternalNodeProbeFactory(withNotifications), output);
            storageProxy = new InternalNodeProbe(withNotifications).getStorageService();
            storageProxy.addNotificationListener(notifications, null, null);
        }

        public List<Notification> getNotifications()
        {
            return new ArrayList<>(notifications.notifications);
        }

        public Throwable getLatestError()
        {
            return latestError;
        }

        public int execute(String... args)
        {
            try
            {
                return super.execute(args);
            }
            finally
            {
                try
                {
                    storageProxy.removeNotificationListener(notifications, null, null);
                }
                catch (ListenerNotFoundException e)
                {
                    // ignored
                }
            }
        }

        protected void badUse(Exception e)
        {
            super.badUse(e);
            latestError = e;
        }

        protected void err(Throwable e)
        {
            super.err(e);
            latestError = e;
        }
    }

    private static final class CollectingNotificationListener implements NotificationListener
    {
        private final List<Notification> notifications = new CopyOnWriteArrayList<>();

        public void handleNotification(Notification notification, Object handback)
        {
            notifications.add(notification);
        }
    }

    public long killAttempts()
    {
        return callOnInstance(InstanceKiller::getKillAttempts);
    }

    private static void shutdownAndWait(List<ExecutorService> executors) throws TimeoutException, InterruptedException
    {
        ExecutorUtils.shutdownNow(executors);
        ExecutorUtils.awaitTermination(1L, MINUTES, executors);
    }

    private static Throwable parallelRun(Throwable accumulate, ExecutorService runOn, ThrowingRunnable ... runnables)
    {
        List<Future<Throwable>> results = new ArrayList<>();
        for (ThrowingRunnable runnable : runnables)
        {
            results.add(runOn.submit(() -> {
                try
                {
                    runnable.run();
                    return null;
                }
                catch (Throwable t)
                {
                    return t;
                }
            }));
        }
        for (Future<Throwable> future : results)
        {
            try
            {
                Throwable t = future.get();
                if (t != null)
                    throw t;
            }
            catch (Throwable t)
            {
                accumulate = Throwables.merge(accumulate, t);
            }
        }
        return accumulate;
    }

    @FunctionalInterface
    private interface IgnoreThrowingRunnable extends ThrowingRunnable
    {
        void doRun() throws Throwable;

        @Override
        default void run()
        {
            try
            {
                doRun();
            }
            catch (Throwable e)
            {
                JVMStabilityInspector.inspectThrowable(e);
            }
        }
    }
}<|MERGE_RESOLUTION|>--- conflicted
+++ resolved
@@ -488,6 +488,7 @@
                             GossipHelper.unsafeStatusToNormal(this, (IInstance) peer);
                     });
 
+                    StorageService.instance.setNormalModeUnsafe();
                 }
 
                 StorageService.instance.ensureTraceKeyspace();
@@ -532,66 +533,6 @@
         return YamlConfigurationLoader.fromMap(params, Config.class);
     }
 
-<<<<<<< HEAD
-=======
-    private void initializeRing(ICluster cluster)
-    {
-        // This should be done outside instance in order to avoid serializing config
-        String partitionerName = config.getString("partitioner");
-        List<String> initialTokens = new ArrayList<>();
-        List<InetSocketAddress> hosts = new ArrayList<>();
-        List<UUID> hostIds = new ArrayList<>();
-        for (int i = 1 ; i <= cluster.size() ; ++i)
-        {
-            IInstanceConfig config = cluster.get(i).config();
-            initialTokens.add(config.getString("initial_token"));
-            hosts.add(config.broadcastAddress());
-            hostIds.add(config.hostId());
-        }
-
-        try
-        {
-            IPartitioner partitioner = FBUtilities.newPartitioner(partitionerName);
-            StorageService storageService = StorageService.instance;
-            List<Token> tokens = new ArrayList<>();
-            for (String token : initialTokens)
-                tokens.add(partitioner.getTokenFactory().fromString(token));
-
-            for (int i = 0; i < tokens.size(); i++)
-            {
-                InetSocketAddress ep = hosts.get(i);
-                UUID hostId = hostIds.get(i);
-                Token token = tokens.get(i);
-                Gossiper.runInGossipStageBlocking(() -> {
-                    Gossiper.instance.initializeNodeUnsafe(ep.getAddress(), hostId, 1);
-                    Gossiper.instance.injectApplicationState(ep.getAddress(),
-                                                             ApplicationState.TOKENS,
-                                                             new VersionedValue.VersionedValueFactory(partitioner).tokens(Collections.singleton(token)));
-                    storageService.onChange(ep.getAddress(),
-                                            ApplicationState.STATUS,
-                                            new VersionedValue.VersionedValueFactory(partitioner).normal(Collections.singleton(token)));
-                    Gossiper.instance.realMarkAlive(ep.getAddress(), Gossiper.instance.getEndpointStateForEndpoint(ep.getAddress()));
-                });
-
-                int messagingVersion = cluster.get(ep).isShutdown()
-                                       ? MessagingService.current_version
-                                       : Math.min(MessagingService.current_version, cluster.get(ep).getMessagingVersion());
-                MessagingService.instance().setVersion(ep.getAddress(), messagingVersion);
-            }
-
-            // check that all nodes are in token metadata
-            for (int i = 0; i < tokens.size(); ++i)
-                assert storageService.getTokenMetadata().isMember(hosts.get(i).getAddress());
-
-            storageService.setNormalModeUnsafe();
-        }
-        catch (Throwable e) // UnknownHostException
-        {
-            throw new RuntimeException(e);
-        }
-    }
-
->>>>>>> 94f940cc
     public Future<Void> shutdown()
     {
         return shutdown(true);
