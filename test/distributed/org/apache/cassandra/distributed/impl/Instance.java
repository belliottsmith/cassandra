/*
 * Licensed to the Apache Software Foundation (ASF) under one
 * or more contributor license agreements.  See the NOTICE file
 * distributed with this work for additional information
 * regarding copyright ownership.  The ASF licenses this file
 * to you under the Apache License, Version 2.0 (the
 * "License"); you may not use this file except in compliance
 * with the License.  You may obtain a copy of the License at
 *
 *     http://www.apache.org/licenses/LICENSE-2.0
 *
 * Unless required by applicable law or agreed to in writing, software
 * distributed under the License is distributed on an "AS IS" BASIS,
 * WITHOUT WARRANTIES OR CONDITIONS OF ANY KIND, either express or implied.
 * See the License for the specific language governing permissions and
 * limitations under the License.
 */

package org.apache.cassandra.distributed.impl;

import java.io.ByteArrayOutputStream;
import java.io.IOException;
import java.io.PrintStream;
import java.net.BindException;
import java.net.InetSocketAddress;
import java.net.URI;
import java.nio.ByteBuffer;
import java.nio.file.FileSystem;
import java.security.Permission;
import java.util.ArrayList;
import java.util.Collections;
import java.util.List;
import java.util.Map;
import java.util.Objects;
import java.util.UUID;
import java.util.concurrent.CopyOnWriteArrayList;
import java.util.concurrent.ExecutorService;
import java.util.concurrent.Future;
import java.util.concurrent.TimeUnit;
import java.util.concurrent.TimeoutException;
import java.util.concurrent.atomic.AtomicLong;
import java.util.stream.Stream;
import javax.management.ListenerNotFoundException;
import javax.management.Notification;
import javax.management.NotificationListener;

import com.google.common.annotations.VisibleForTesting;

import io.netty.util.concurrent.GlobalEventExecutor;
import org.apache.cassandra.auth.AuthCache;
import org.apache.cassandra.batchlog.Batch;
import org.apache.cassandra.batchlog.BatchlogManager;
import org.apache.cassandra.concurrent.ExecutorFactory;
import org.apache.cassandra.concurrent.ExecutorLocals;
import org.apache.cassandra.concurrent.ExecutorPlus;
import org.apache.cassandra.concurrent.ScheduledExecutors;
import org.apache.cassandra.concurrent.SharedExecutorPool;
import org.apache.cassandra.concurrent.Stage;
import org.apache.cassandra.config.Config;
import org.apache.cassandra.config.DatabaseDescriptor;
import org.apache.cassandra.config.YamlConfigurationLoader;
import org.apache.cassandra.cql3.CQLStatement;
import org.apache.cassandra.cql3.QueryHandler;
import org.apache.cassandra.cql3.QueryOptions;
import org.apache.cassandra.cql3.QueryProcessor;
import org.apache.cassandra.db.ColumnFamilyStore;
import org.apache.cassandra.db.Keyspace;
import org.apache.cassandra.db.Memtable;
import org.apache.cassandra.db.SystemKeyspace;
import org.apache.cassandra.db.SystemKeyspaceMigrator41;
import org.apache.cassandra.db.commitlog.CommitLog;
import org.apache.cassandra.db.compaction.CompactionLogger;
import org.apache.cassandra.db.compaction.CompactionManager;
import org.apache.cassandra.distributed.Cluster;
import org.apache.cassandra.distributed.Constants;
import org.apache.cassandra.distributed.action.GossipHelper;
import org.apache.cassandra.distributed.api.ICluster;
import org.apache.cassandra.distributed.api.ICoordinator;
import org.apache.cassandra.distributed.api.IInstance;
import org.apache.cassandra.distributed.api.IInstanceConfig;
import org.apache.cassandra.distributed.api.IInvokableInstance;
import org.apache.cassandra.distributed.api.IListen;
import org.apache.cassandra.distributed.api.IMessage;
import org.apache.cassandra.distributed.api.LogAction;
import org.apache.cassandra.distributed.api.NodeToolResult;
import org.apache.cassandra.distributed.api.SimpleQueryResult;
import org.apache.cassandra.distributed.mock.nodetool.InternalNodeProbe;
import org.apache.cassandra.distributed.mock.nodetool.InternalNodeProbeFactory;
import org.apache.cassandra.distributed.shared.Metrics;
import org.apache.cassandra.distributed.shared.ThrowingRunnable;
import org.apache.cassandra.gms.Gossiper;
import org.apache.cassandra.hints.DTestSerializer;
import org.apache.cassandra.hints.HintsService;
import org.apache.cassandra.index.SecondaryIndexManager;
import org.apache.cassandra.io.IVersionedAsymmetricSerializer;
import org.apache.cassandra.io.sstable.IndexSummaryManager;
import org.apache.cassandra.io.sstable.format.SSTableReader;
import org.apache.cassandra.io.util.DataInputBuffer;
import org.apache.cassandra.io.util.DataOutputBuffer;
import org.apache.cassandra.io.util.DataOutputPlus;
import org.apache.cassandra.io.util.File;
import org.apache.cassandra.io.util.FileUtils;
import org.apache.cassandra.io.util.PathUtils;
import org.apache.cassandra.locator.InetAddressAndPort;
import org.apache.cassandra.metrics.CassandraMetricsRegistry;
import org.apache.cassandra.metrics.Sampler;
import org.apache.cassandra.net.Message;
import org.apache.cassandra.net.MessagingService;
import org.apache.cassandra.net.NoPayload;
import org.apache.cassandra.net.Verb;
import org.apache.cassandra.schema.MigrationCoordinator;
import org.apache.cassandra.schema.PartitionDenylist;
import org.apache.cassandra.schema.Schema;
import org.apache.cassandra.schema.SchemaConstants;
import org.apache.cassandra.schema.SchemaDropLog;
import org.apache.cassandra.service.ActiveRepairService;
import org.apache.cassandra.service.CassandraDaemon;
import org.apache.cassandra.service.ClientState;
import org.apache.cassandra.service.ClientWarn;
import org.apache.cassandra.service.DefaultFSErrorHandler;
import org.apache.cassandra.service.PendingRangeCalculatorService;
import org.apache.cassandra.service.QueryState;
import org.apache.cassandra.service.StorageService;
import org.apache.cassandra.service.StorageServiceMBean;
import org.apache.cassandra.service.paxos.PaxosRepair;
import org.apache.cassandra.service.paxos.PaxosState;
import org.apache.cassandra.service.reads.trackwarnings.CoordinatorWarnings;
import org.apache.cassandra.service.snapshot.SnapshotManager;
import org.apache.cassandra.streaming.StreamManager;
import org.apache.cassandra.service.paxos.uncommitted.UncommittedTableData;
import org.apache.cassandra.streaming.StreamReceiveTask;
import org.apache.cassandra.streaming.StreamTransferTask;
import org.apache.cassandra.streaming.async.NettyStreamingChannel;
import org.apache.cassandra.tools.NodeTool;
import org.apache.cassandra.tools.Output;
import org.apache.cassandra.tools.SystemExitException;
import org.apache.cassandra.tracing.TraceState;
import org.apache.cassandra.tracing.Tracing;
import org.apache.cassandra.transport.messages.ResultMessage;
import org.apache.cassandra.utils.ByteArrayUtil;
import org.apache.cassandra.utils.Closeable;
import org.apache.cassandra.utils.DiagnosticSnapshotService;
import org.apache.cassandra.utils.ExecutorUtils;
import org.apache.cassandra.utils.FBUtilities;
import org.apache.cassandra.utils.JVMStabilityInspector;
import org.apache.cassandra.utils.Throwables;
import org.apache.cassandra.utils.concurrent.Ref;
import org.apache.cassandra.utils.progress.jmx.JMXBroadcastExecutor;
import org.apache.cassandra.utils.memory.BufferPools;
import org.apache.logging.log4j.core.LoggerContext;

import static java.util.concurrent.TimeUnit.MINUTES;
import static org.apache.cassandra.concurrent.ExecutorFactory.Global.executorFactory;
import static org.apache.cassandra.distributed.api.Feature.BLANK_GOSSIP;
import static org.apache.cassandra.distributed.api.Feature.GOSSIP;
import static org.apache.cassandra.distributed.api.Feature.NATIVE_PROTOCOL;
import static org.apache.cassandra.distributed.api.Feature.NETWORK;
import static org.apache.cassandra.distributed.impl.DistributedTestSnitch.fromCassandraInetAddressAndPort;
import static org.apache.cassandra.distributed.impl.DistributedTestSnitch.toCassandraInetAddressAndPort;
import static org.apache.cassandra.net.Verb.BATCH_STORE_REQ;
import static org.apache.cassandra.utils.Clock.Global.nanoTime;

/**
 * This class is instantiated on the relevant classloader, so its methods invoke the correct target classes automatically
 */
public class Instance extends IsolatedExecutor implements IInvokableInstance
{
    public final IInstanceConfig config;
    private volatile boolean initialized = false;
    private final AtomicLong startedAt = new AtomicLong();

    @Deprecated
    Instance(IInstanceConfig config, ClassLoader classLoader)
    {
        this(config, classLoader, null);
    }

    Instance(IInstanceConfig config, ClassLoader classLoader, FileSystem fileSystem)
    {
        this(config, classLoader, fileSystem, null);
    }

    Instance(IInstanceConfig config, ClassLoader classLoader, FileSystem fileSystem, ShutdownExecutor shutdownExecutor)
    {
        super("node" + config.num(), classLoader, executorFactory().pooled("isolatedExecutor", Integer.MAX_VALUE), shutdownExecutor);
        this.config = config;
        if (fileSystem != null)
            File.unsafeSetFilesystem(fileSystem);
        Object clusterId = Objects.requireNonNull(config.get(Constants.KEY_DTEST_API_CLUSTER_ID), "cluster_id is not defined");
        LoggerContext loggerContext = LoggerContext.getContext(classLoader, false, null);
        ClusterIDDefiner.setId("cluster-" + clusterId, loggerContext);
        InstanceIDDefiner.setInstanceId(config.num(), loggerContext);

        FBUtilities.setBroadcastInetAddressAndPort(InetAddressAndPort.getByAddressOverrideDefaults(config.broadcastAddress().getAddress(),
                                                                                                   config.broadcastAddress().getPort()));

        // Set the config at instance creation, possibly before startup() has run on all other instances.
        // setMessagingVersions below will call runOnInstance which will instantiate
        // the MessagingService and dependencies preventing later changes to network parameters.
        Config single = loadConfig(config);
        Config.setOverrideLoadConfig(() -> single);

        // Enable streaming inbound handler tracking so they can be closed properly without leaking
        // the blocking IO thread.
        NettyStreamingChannel.trackInboundHandlers();
    }

    @Override
    public boolean getLogsEnabled()
    {
        return true;
    }

    @Override
    public LogAction logs()
    {
        // the path used is defined by test/conf/logback-dtest.xml and looks like the following
        // ./build/test/logs/${cassandra.testtag}/${suitename}/${cluster_id}/${instance_id}/system.log
        String tag = System.getProperty("cassandra.testtag", "cassandra.testtag_IS_UNDEFINED");
        String suite = System.getProperty("suitename", "suitename_IS_UNDEFINED");
        Object clusterId = "cluster-" + Objects.requireNonNull(config.get(Constants.KEY_DTEST_API_CLUSTER_ID), "cluster_id is not defined");
        String instanceId = "node" + config().num(); // InstanceIDDefiner.getInstanceId();
        File f = new File(String.format("build/test/logs/%s/%s/%s/%s/system.log", tag, suite, clusterId, instanceId));
        // when creating a cluster globally in a test class we get the logs without the suite, try finding those logs:
        if (!f.exists())
            f = new File(String.format("build/test/logs/%s/%s/%s/system.log", tag, clusterId, instanceId));
        if (!f.exists())
            throw new AssertionError("Unable to locate system.log under " + new File("build/test/logs").absolutePath() + "; make sure ICluster.setup() is called or extend TestBaseImpl and do not define a static beforeClass function with @BeforeClass");
        return new FileLogAction(f);
    }

    @Override
    public IInstanceConfig config()
    {
        return config;
    }

    @Override
    public ICoordinator coordinator()
    {
        return new Coordinator(this);
    }

    public IListen listen()
    {
        return new Listen(this);
    }

    @Override
    public InetSocketAddress broadcastAddress() { return config.broadcastAddress(); }

    @Override
    public SimpleQueryResult executeInternalWithResult(String query, Object... args)
    {
        return sync(() -> unsafeExecuteInternalWithResult(query, args)).call();
    }

    public static SimpleQueryResult unsafeExecuteInternalWithResult(String query, Object ... args)
    {
        ClientWarn.instance.captureWarnings();
        CoordinatorWarnings.init();
        try
        {
            QueryHandler.Prepared prepared = QueryProcessor.prepareInternal(query);
            ResultMessage result = prepared.statement.executeLocally(QueryProcessor.internalQueryState(),
                                                                     QueryProcessor.makeInternalOptions(prepared.statement, args));
            CoordinatorWarnings.done();

            if (result != null)
                result.setWarnings(ClientWarn.instance.getWarnings());
            return RowUtil.toQueryResult(result);
        }
        catch (Exception | Error e)
        {
            CoordinatorWarnings.done();
            throw e;
        }
        finally
        {
            CoordinatorWarnings.reset();
            ClientWarn.instance.resetWarnings();
        }
    }

    @Override
    public UUID schemaVersion()
    {
        // we do not use method reference syntax here, because we need to sync on the node-local schema instance
        //noinspection Convert2MethodRef
        return Schema.instance.getVersion();
    }

    public void startup()
    {
        throw new UnsupportedOperationException();
    }

    public boolean isShutdown()
    {
        return isolatedExecutor.isShutdown();
    }

    @Override
    public void schemaChangeInternal(String query)
    {
        sync(() -> {
            try
            {
                ClientState state = ClientState.forInternalCalls(SchemaConstants.SYSTEM_KEYSPACE_NAME);
                QueryState queryState = new QueryState(state);

                CQLStatement statement = QueryProcessor.parseStatement(query, queryState.getClientState());
                statement.validate(state);

                QueryOptions options = QueryOptions.forInternalCalls(Collections.emptyList());
                statement.executeLocally(queryState, options);
            }
            catch (Exception e)
            {
                throw new RuntimeException("Error setting schema for test (query was: " + query + ")", e);
            }
        }).run();
    }

    private void registerMockMessaging(ICluster<?> cluster)
    {
        MessagingService.instance().outboundSink.add((message, to) -> {
            cluster.deliverMessage(to, serializeMessage(message.from(), to, message));
            return false;
        });
    }

    private void registerInboundFilter(ICluster<?> cluster)
    {
        MessagingService.instance().inboundSink.add(message -> {
            if (!cluster.filters().hasInbound())
                return true;
            if (isShutdown())
                return false;
            IMessage serialized = serializeMessage(message.from(), toCassandraInetAddressAndPort(broadcastAddress()), message);
            IInstance from = cluster.get(serialized.from());
            if (from == null)
                return false;
            int fromNum = from.config().num();
            int toNum = config.num(); // since this instance is reciving the message, to will always be this instance
            return cluster.filters().permitInbound(fromNum, toNum, serialized);
        });
    }

    private void registerOutboundFilter(ICluster cluster)
    {
        MessagingService.instance().outboundSink.add((message, to) -> {
            if (isShutdown())
                return false; // TODO: Simulator needs this to trigger a failure
            IMessage serialzied = serializeMessage(message.from(), to, message);
            int fromNum = config.num(); // since this instance is sending the message, from will always be this instance
            IInstance toInstance = cluster.get(fromCassandraInetAddressAndPort(to));
            if (toInstance == null)
                return false; // TODO: Simulator needs this to trigger a failure
            int toNum = toInstance.config().num();
            return cluster.filters().permitOutbound(fromNum, toNum, serialzied);
        });
    }

    public void uncaughtException(Thread thread, Throwable throwable)
    {
        sync(JVMStabilityInspector::uncaughtException).accept(thread, throwable);
    }

    public static IMessage serializeMessage(InetAddressAndPort from, InetAddressAndPort to, Message<?> messageOut)
    {
        int fromVersion = MessagingService.instance().versions.get(from);
        int toVersion = MessagingService.instance().versions.get(to);

        // If we're re-serializing a pre-4.0 message for filtering purposes, take into account possible empty payload
        // See CASSANDRA-16157 for details.
        if (fromVersion < MessagingService.current_version &&
            ((messageOut.verb().serializer() == ((IVersionedAsymmetricSerializer) NoPayload.serializer) || messageOut.payload == null)))
        {
            return new MessageImpl(messageOut.verb().id,
                                   ByteArrayUtil.EMPTY_BYTE_ARRAY,
                                   messageOut.id(),
                                   toVersion,
                                   messageOut.expiresAtNanos(),
                                   fromCassandraInetAddressAndPort(from));
        }

        try (DataOutputBuffer out = new DataOutputBuffer(1024))
        {
            // On a 4.0+ node, C* makes a distinction between "local" and "remote" batches, where only the former can 
            // be serialized and sent to a remote node, where they are deserialized and written to the batch commitlog
            // without first being converted into mutation objects. Batch serialization is therfore not symmetric, and
            // we use a special procedure here that "re-serializes" a "remote" batch to build the message.
            if (fromVersion >= MessagingService.VERSION_40 && messageOut.verb().id == BATCH_STORE_REQ.id)
            {
                Object maybeBatch = messageOut.payload;

                if (maybeBatch instanceof Batch)
                {
                    Batch batch = (Batch) maybeBatch;

                    // If the batch is local, it can be serialized along the normal path.
                    if (!batch.isLocal())
                    {
                        reserialize(batch, out, toVersion);
                        byte[] bytes = out.toByteArray();
                        return new MessageImpl(messageOut.verb().id, bytes, messageOut.id(), toVersion, messageOut.expiresAtNanos(), fromCassandraInetAddressAndPort(from));
                    }
                }
            }
            
            Message.serializer.serialize(messageOut, out, toVersion);
            byte[] bytes = out.toByteArray();
            if (messageOut.serializedSize(toVersion) != bytes.length)
                throw new AssertionError(String.format("Message serializedSize(%s) does not match what was written with serialize(out, %s) for verb %s and serializer %s; " +
                                                       "expected %s, actual %s", toVersion, toVersion, messageOut.verb(), Message.serializer.getClass(),
                                                       messageOut.serializedSize(toVersion), bytes.length));
            return new MessageImpl(messageOut.verb().id, bytes, messageOut.id(), toVersion, messageOut.expiresAtNanos(), fromCassandraInetAddressAndPort(from));
        }
        catch (IOException e)
        {
            throw new RuntimeException(e);
        }
    }

    /**
     * Only "local" batches can be passed through {@link Batch.Serializer#serialize(Batch, DataOutputPlus, int)} and 
     * sent to a remote node during normal operation, but there are testing scenarios where we may intercept and 
     * forward a "remote" batch. This method allows us to put the already encoded mutations back onto a stream.
     */
    private static void reserialize(Batch batch, DataOutputPlus out, int version) throws IOException
    {
        assert !batch.isLocal() : "attempted to reserialize a 'local' batch";

        batch.id.serialize(out);
        out.writeLong(batch.creationTime);

        out.writeUnsignedVInt(batch.getEncodedMutations().size());

        for (ByteBuffer mutation : batch.getEncodedMutations())
        {
            out.write(mutation);
        }
    }

    @VisibleForTesting
    public static Message<?> deserializeMessage(IMessage message)
    {
        try (DataInputBuffer in = new DataInputBuffer(message.bytes()))
        {
            return Message.serializer.deserialize(in, toCassandraInetAddressAndPort(message.from()), message.version());
        }
        catch (Throwable t)
        {
            throw new RuntimeException("Can not deserialize message " + message, t);
        }
    }

    @Override
    public void receiveMessage(IMessage message)
    {
        sync(receiveMessageRunnable(message)).accept(false);
    }

    @Override
    public void receiveMessageWithInvokingThread(IMessage message)
    {
        if (classLoader != Thread.currentThread().getContextClassLoader())
            throw new IllegalStateException("Must be invoked by a Thread utilising the node's class loader");
        receiveMessageRunnable(message).accept(true);
    }

    private SerializableConsumer<Boolean> receiveMessageRunnable(IMessage message)
    {
        return runOnCaller -> {
            if (message.version() > MessagingService.current_version)
            {
                throw new IllegalStateException(String.format("Node%d received message version %d but current version is %d",
                                                              this.config.num(),
                                                              message.version(),
                                                              MessagingService.current_version));
            }

            Message<?> messageIn = deserializeMessage(message);
            Message.Header header = messageIn.header;
            TraceState state = Tracing.instance.initializeFromMessage(header);
            if (state != null)
                state.trace("{} message received from {}", header.verb, header.from);

            if (runOnCaller)
            {
                try (Closeable close = ExecutorLocals.create(state))
                {
                    MessagingService.instance().inboundSink.accept(messageIn);
                }
            }
            else
            {
                header.verb.stage.executor().execute(ExecutorLocals.create(state), () -> MessagingService.instance().inboundSink.accept(messageIn));
            }
        };
    }

    public int getMessagingVersion()
    {
        return MessagingService.current_version;
    }

    @Override
    public void setMessagingVersion(InetSocketAddress endpoint, int version)
    {
        MessagingService.instance().versions.set(toCassandraInetAddressAndPort(endpoint), version);
    }

    @Override
    public String getReleaseVersionString()
    {
        return FBUtilities.getReleaseVersionString();
    }

    public void flush(String keyspace)
    {
        FBUtilities.waitOnFutures(Keyspace.open(keyspace).flush());
    }

    public void forceCompact(String keyspace, String table)
    {
        try
        {
            Keyspace.open(keyspace).getColumnFamilyStore(table).forceMajorCompaction();
        }
        catch (Exception e)
        {
            throw new RuntimeException(e);
        }
    }

    public ExecutorPlus executorFor(int verbId)
    {
        return Verb.fromId(verbId).stage.executor();
    }

    @Override
    public void startup(ICluster cluster)
    {
        assert startedAt.compareAndSet(0L, nanoTime()) : "startedAt uninitialized";

        sync(() -> {
            try
            {
                 // org.apache.cassandra.distributed.impl.AbstractCluster.startup sets the exception handler for the thread
                 // so extract it to populate ExecutorFactory.Global
                 ExecutorFactory.Global.unsafeSet(new ExecutorFactory.Default(Thread.currentThread().getContextClassLoader(), null, Thread.getDefaultUncaughtExceptionHandler()));
                // Reconfigure log4j using the clusterid and instanceid set for the instance
                // classloaders logging context
                final ClassLoader contextClassLoader = Thread.currentThread().getContextClassLoader();
                final LoggerContext loggerContext = LoggerContext.getContext(contextClassLoader, false, null);
                loggerContext.setConfigLocation(URI.create("./test/conf/log4j2-dtest.xml"));
                loggerContext.reconfigure();

                // org.apache.cassandra.distributed.impl.AbstractCluster.startup sets the exception handler for the thread
                // so extract it to populate ExecutorFactory.Global
                ExecutorFactory.Global.unsafeSet(new ExecutorFactory.Default(contextClassLoader, null, Thread.getDefaultUncaughtExceptionHandler()));

                if (config.has(GOSSIP) && config.get(Constants.KEY_DTEST_API_DISABLE_BOOTSTRAP_HACK) != Boolean.TRUE)
                {
                    // TODO: hacky
                    System.setProperty("cassandra.ring_delay_ms", "15000");
                    System.setProperty("cassandra.consistent.rangemovement", "false");
                    System.setProperty("cassandra.consistent.simultaneousmoves.allow", "true");
                }

                mkdirs();

                assert config.networkTopology().contains(config.broadcastAddress()) : String.format("Network topology %s doesn't contain the address %s",
                                                                                                    config.networkTopology(), config.broadcastAddress());
                DistributedTestSnitch.assign(config.networkTopology());

                DatabaseDescriptor.daemonInitialization();
                FileUtils.setFSErrorHandler(new DefaultFSErrorHandler());
                DatabaseDescriptor.createAllDirectories();
                CassandraDaemon.getInstanceForTesting().migrateSystemDataIfNeeded();
                CommitLog.instance.start();

                CassandraDaemon.getInstanceForTesting().runStartupChecks();

                // We need to persist this as soon as possible after startup checks.
                // This should be the first write to SystemKeyspace (CASSANDRA-11742)
                SystemKeyspace.persistLocalMetadata();
                SystemKeyspaceMigrator41.migrate();

                // Same order to populate tokenMetadata for the first time,
                // see org.apache.cassandra.service.CassandraDaemon.setup
                StorageService.instance.populateTokenMetadata();

                try
                {
                    // load schema from disk
                    Schema.instance.loadFromDisk();
                }
                catch (Exception e)
                {
                    throw e;
                }

                // Start up virtual table support
                CassandraDaemon.getInstanceForTesting().setupVirtualKeyspaces();

                Keyspace.setInitialized();

                // Replay any CommitLogSegments found on disk
                try
                {
                    CommitLog.instance.recoverSegmentsOnDisk();
                }
                catch (IOException e)
                {
                    throw new RuntimeException(e);
                }

                // Re-populate token metadata after commit log recover (new peers might be loaded onto system keyspace #10293)
                StorageService.instance.populateTokenMetadata();

                try
                {
                    PaxosState.maybeRebuildUncommittedState();
                }
                catch (IOException e)
                {
                    throw new RuntimeException(e);
                }

                Verb.HINT_REQ.unsafeSetSerializer(DTestSerializer::new);

                if (config.has(NETWORK))
                {
                    MessagingService.instance().listen();
                }
                else
                {
                    // Even though we don't use MessagingService, access the static SocketFactory
                    // instance here so that we start the static event loop state
//                    -- not sure what that means?  SocketFactory.instance.getClass();
                    registerMockMessaging(cluster);
                }
                registerInboundFilter(cluster);
                registerOutboundFilter(cluster);

                JVMStabilityInspector.replaceKiller(new InstanceKiller(Instance.this::shutdown));

                // TODO: this is more than just gossip
                StorageService.instance.registerDaemon(CassandraDaemon.getInstanceForTesting());
                if (config.has(GOSSIP))
                {
                    MigrationCoordinator.setUptimeFn(() -> TimeUnit.NANOSECONDS.toMillis(System.nanoTime() - startedAt.get()));
                    try
                    {
                        StorageService.instance.initServer();
                    }
                    catch (Exception e)
                    {
                        // I am tired of looking up my notes for how to fix this... so why not tell the user?
                        Throwable cause = com.google.common.base.Throwables.getRootCause(e);
                        if (cause instanceof BindException && "Can't assign requested address".equals(cause.getMessage()))
                            throw new RuntimeException("Unable to bind, run the following in a termanl and try again:\nfor subnet in $(seq 0 5); do for id in $(seq 0 5); do sudo ifconfig lo0 alias \"127.0.$subnet.$id\"; done; done;", e);
                        throw e;
                    }
                    StorageService.instance.removeShutdownHook();

                    Gossiper.waitToSettle();
                }
                else
                {
                    Schema.instance.startSync();
                    Stream peers = cluster.stream().filter(instance -> ((IInstance) instance).isValid());
                    SystemKeyspace.setLocalHostId(config.hostId());
                    if (config.has(BLANK_GOSSIP))
                        peers.forEach(peer -> GossipHelper.statusToBlank((IInvokableInstance) peer).accept(this));
                    else if (cluster instanceof Cluster)
                        peers.forEach(peer -> GossipHelper.statusToNormal((IInvokableInstance) peer).accept(this));
                    else
                        peers.forEach(peer -> GossipHelper.unsafeStatusToNormal(this, (IInstance) peer));

                    StorageService.instance.setUpDistributedSystemKeyspaces();
                    StorageService.instance.setNormalModeUnsafe();
                    Gossiper.instance.register(StorageService.instance);
                }

                // Populate tokenMetadata for the second time,
                // see org.apache.cassandra.service.CassandraDaemon.setup
                StorageService.instance.populateTokenMetadata();

                SchemaDropLog.initialize();
                PartitionDenylist.maybeMigrate();

                CassandraDaemon.getInstanceForTesting().completeSetup();

                if (config.has(NATIVE_PROTOCOL))
                {
                    CassandraDaemon.getInstanceForTesting().initializeClientTransports();
                    CassandraDaemon.getInstanceForTesting().start();
                }

                if (!FBUtilities.getBroadcastAddressAndPort().getAddress().equals(broadcastAddress().getAddress()) ||
                    FBUtilities.getBroadcastAddressAndPort().getPort() != broadcastAddress().getPort())
                    throw new IllegalStateException(String.format("%s != %s", FBUtilities.getBroadcastAddressAndPort(), broadcastAddress()));

                ActiveRepairService.instance.start();
                StreamManager.instance.start();
                CassandraDaemon.getInstanceForTesting().completeSetup();
                CassandraDaemon.getInstanceForTesting().loadLastSuccessfulRepairTimes();
            }
            catch (Throwable t)
            {
                if (t instanceof RuntimeException)
                    throw (RuntimeException) t;
                throw new RuntimeException(t);
            }
        }).run();

        initialized = true;
    }

    @Override
    public void postStartup()
    {
        StorageService.instance.doAuthSetup(false);
    }

    private void mkdirs()
    {
        new File(config.getString("saved_caches_directory")).tryCreateDirectories();
        new File(config.getString("hints_directory")).tryCreateDirectories();
        new File(config.getString("commitlog_directory")).tryCreateDirectories();
        for (String dir : (String[]) config.get("data_file_directories"))
            new File(dir).tryCreateDirectories();
    }

    private Config loadConfig(IInstanceConfig overrides)
    {
        Map<String, Object> params = overrides.getParams();
        boolean check = true;
        if (overrides.get(Constants.KEY_DTEST_API_CONFIG_CHECK) != null)
            check = (boolean) overrides.get(Constants.KEY_DTEST_API_CONFIG_CHECK);
        return YamlConfigurationLoader.fromMap(params, check, Config.class);
    }

    public Future<Void> shutdown()
    {
        return shutdown(true);
    }

    @Override
    public Future<Void> shutdown(boolean graceful)
    {
<<<<<<< HEAD
        if (!graceful && config.has(NETWORK))
            MessagingService.instance().shutdown(1L, MINUTES, false, true);

=======
>>>>>>> f7fb6768
        Future<?> future = async((ExecutorService executor) -> {
            Throwable error = null;

            error = parallelRun(error, executor,
                    () -> StorageService.instance.setRpcReady(false),
                    CassandraDaemon.getInstanceForTesting()::destroyClientTransports);

            if (config.has(GOSSIP) || config.has(NETWORK))
            {
                StorageService.instance.shutdownServer();
            }

            error = parallelRun(error, executor, StorageService.instance::disableAutoCompaction);

            error = parallelRun(error, executor,
                    // If an index build completes as shutting down, setIndexBuild may trigger
                    // a CFS.forceBlockingFlush
                    () -> SecondaryIndexManager.shutdownAndWait(1L, MINUTES)
            );
            error = parallelRun(error, executor,
                                () -> Gossiper.instance.stopShutdownAndWait(1L, MINUTES),
                                CompactionManager.instance::forceShutdown,
                                () -> BatchlogManager.instance.shutdownAndWait(1L, MINUTES),
                                HintsService.instance::shutdownBlocking,
                                () -> CompactionLogger.shutdownNowAndWait(1L, MINUTES),
                                () -> AuthCache.shutdownAllAndWait(1L, MINUTES),
                                () -> Sampler.shutdownNowAndWait(1L, MINUTES),
                                NettyStreamingChannel::shutdown,
                                () -> StreamReceiveTask.shutdownAndWait(1L, MINUTES),
                                () -> StreamTransferTask.shutdownAndWait(1L, MINUTES),
                                () -> StreamManager.instance.stop(),
                                () -> IndexSummaryManager.instance.shutdownAndWait(1L, MINUTES),
                                () -> ColumnFamilyStore.shutdownExecutorsAndWait(1L, MINUTES),
                                () -> BufferPools.shutdownLocalCleaner(1L, MINUTES),
                                () -> PaxosRepair.shutdownAndWait(1L, MINUTES),
                                () -> Ref.shutdownReferenceReaper(1L, MINUTES),
                                () -> UncommittedTableData.shutdownAndWait(1L, MINUTES),
                                () -> Memtable.MEMORY_POOL.shutdownAndWait(1L, MINUTES),
                                () -> DiagnosticSnapshotService.instance.shutdownAndWait(1L, MINUTES),
                                () -> SSTableReader.shutdownBlocking(1L, MINUTES),
                                () -> shutdownAndWait(Collections.singletonList(ActiveRepairService.repairCommandExecutor())),
                                () -> ScheduledExecutors.shutdownNowAndWait(1L, MINUTES),
                                () -> ActiveRepairService.instance.shutdownNowAndWait(1L, MINUTES),
                                () -> SnapshotManager.shutdownAndWait(1L, MINUTES)
            );

            error = parallelRun(error, executor, () -> ScheduledExecutors.shutdownNowAndWait(1L, MINUTES));

            error = parallelRun(error, executor,
                                // can only shutdown message once, so if the test shutsdown an instance, then ignore the failure
                                (IgnoreThrowingRunnable) () -> MessagingService.instance().shutdown(1L, MINUTES, false, config.has(NETWORK))
            );
            error = parallelRun(error, executor,
                                () -> { if (config.has(NETWORK)) { try { GlobalEventExecutor.INSTANCE.awaitInactivity(1L, MINUTES); } catch (IllegalStateException ignore) {} } },
                                () -> Stage.shutdownAndWait(1L, MINUTES),
                                () -> SharedExecutorPool.SHARED.shutdownAndWait(1L, MINUTES)
            );
            // shutdown commit log after all stages, so nothing is writting to it
            error = parallelRun(error, executor,
                                CommitLog.instance::shutdownBlocking
            );
            error = parallelRun(error, executor,
                                () -> PendingRangeCalculatorService.instance.shutdownAndWait(1L, MINUTES),
                                () -> shutdownAndWait(Collections.singletonList(JMXBroadcastExecutor.executor))
            );

            // Make sure any shutdown hooks registered for DeleteOnExit are released to prevent
            // references to the instance class loaders from being held
            if (graceful)
            {
                PathUtils.runOnExitThreadsAndClear();
            }
            else
            {
                PathUtils.clearOnExitThreads();
            }

            Throwables.maybeFail(error);
        }).apply(isolatedExecutor);

        return isolatedExecutor.submit(() -> {
            try
            {
                future.get();
                return null;
            }
            finally
            {
                super.shutdown();
                startedAt.set(0L);
            }
        });
    }

    @Override
    public int liveMemberCount()
    {
        if (!initialized || isShutdown())
            return 0;

        return sync(() -> {
            if (!DatabaseDescriptor.isDaemonInitialized() || !Gossiper.instance.isEnabled())
                return 0;
            return Gossiper.instance.getLiveMembers().size();
        }).call();
    }

    @Override
    public Metrics metrics()
    {
        return new InstanceMetrics(CassandraMetricsRegistry.Metrics);
    }

    @Override
    public NodeToolResult nodetoolResult(boolean withNotifications, String... commandAndArgs)
    {
        return sync(() -> {
            try (CapturingOutput output = new CapturingOutput())
            {
                DTestNodeTool nodetool = new DTestNodeTool(withNotifications, output.delegate);
                // install security manager to get informed about the exit-code
                System.setSecurityManager(new SecurityManager()
                {
                    public void checkExit(int status)
                    {
                        throw new SystemExitException(status);
                    }

                    public void checkPermission(Permission perm)
                    {
                    }

                    public void checkPermission(Permission perm, Object context)
                    {
                    }
                });
                int rc;
                try
                {
                    rc = nodetool.execute(commandAndArgs);
                }
                catch (SystemExitException e)
                {
                    rc = e.status;
                }
                finally
                {
                    System.setSecurityManager(null);
                }
                return new NodeToolResult(commandAndArgs, rc,
                                          new ArrayList<>(nodetool.notifications.notifications),
                                          nodetool.latestError,
                                          output.getOutString(),
                                          output.getErrString());
            }
        }).call();
    }

    @Override
    public String toString()
    {
        return "node" + config.num();
    }

    private static class CapturingOutput implements Closeable
    {
        @SuppressWarnings("resource")
        private final ByteArrayOutputStream outBase = new ByteArrayOutputStream();
        @SuppressWarnings("resource")
        private final ByteArrayOutputStream errBase = new ByteArrayOutputStream();

        public final PrintStream out;
        public final PrintStream err;
        private final Output delegate;

        public CapturingOutput()
        {
            PrintStream out = new PrintStream(outBase, true);
            PrintStream err = new PrintStream(errBase, true);
            this.delegate = new Output(out, err);
            this.out = out;
            this.err = err;
        }

        public String getOutString()
        {
            out.flush();
            return outBase.toString();
        }

        public String getErrString()
        {
            err.flush();
            return errBase.toString();
        }

        public void close()
        {
            out.close();
            err.close();
        }
    }

    public static class DTestNodeTool extends NodeTool {
        private final StorageServiceMBean storageProxy;
        private final CollectingNotificationListener notifications = new CollectingNotificationListener();

        private Throwable latestError;

        public DTestNodeTool(boolean withNotifications, Output output) {
            super(new InternalNodeProbeFactory(withNotifications), output);
            storageProxy = new InternalNodeProbe(withNotifications).getStorageService();
            storageProxy.addNotificationListener(notifications, null, null);
        }

        public List<Notification> getNotifications()
        {
            return new ArrayList<>(notifications.notifications);
        }

        public Throwable getLatestError()
        {
            return latestError;
        }

        public int execute(String... args)
        {
            try
            {
                return super.execute(args);
            }
            finally
            {
                try
                {
                    storageProxy.removeNotificationListener(notifications, null, null);
                }
                catch (ListenerNotFoundException e)
                {
                    // ignored
                }
            }
        }

        protected void badUse(Exception e)
        {
            super.badUse(e);
            latestError = e;
        }

        protected void err(Throwable e)
        {
            if (e instanceof SystemExitException)
                return;
            super.err(e);
            latestError = e;
        }
    }

    private static final class CollectingNotificationListener implements NotificationListener
    {
        private final List<Notification> notifications = new CopyOnWriteArrayList<>();

        public void handleNotification(Notification notification, Object handback)
        {
            notifications.add(notification);
        }
    }

    public long killAttempts()
    {
        return callOnInstance(InstanceKiller::getKillAttempts);
    }

    private static void shutdownAndWait(List<ExecutorService> executors) throws TimeoutException, InterruptedException
    {
        ExecutorUtils.shutdownNowAndWait(1L, MINUTES, executors);
    }

    private static Throwable parallelRun(Throwable accumulate, ExecutorService runOn, ThrowingRunnable ... runnables)
    {
        List<Future<Throwable>> results = new ArrayList<>();
        for (ThrowingRunnable runnable : runnables)
        {
            results.add(runOn.submit(() -> {
                try
                {
                    runnable.run();
                    return null;
                }
                catch (Throwable t)
                {
                    return t;
                }
            }));
        }
        for (Future<Throwable> future : results)
        {
            try
            {
                Throwable t = future.get();
                if (t != null)
                    throw t;
            }
            catch (Throwable t)
            {
                accumulate = Throwables.merge(accumulate, t);
            }
        }
        return accumulate;
    }

    @FunctionalInterface
    private interface IgnoreThrowingRunnable extends ThrowingRunnable
    {
        void doRun() throws Throwable;

        @Override
        default void run()
        {
            try
            {
                doRun();
            }
            catch (Throwable e)
            {
                JVMStabilityInspector.inspectThrowable(e);
            }
        }
    }
}<|MERGE_RESOLUTION|>--- conflicted
+++ resolved
@@ -753,12 +753,6 @@
     @Override
     public Future<Void> shutdown(boolean graceful)
     {
-<<<<<<< HEAD
-        if (!graceful && config.has(NETWORK))
-            MessagingService.instance().shutdown(1L, MINUTES, false, true);
-
-=======
->>>>>>> f7fb6768
         Future<?> future = async((ExecutorService executor) -> {
             Throwable error = null;
 
