/*
 * Licensed to the Apache Software Foundation (ASF) under one
 * or more contributor license agreements.  See the NOTICE file
 * distributed with this work for additional information
 * regarding copyright ownership.  The ASF licenses this file
 * to you under the Apache License, Version 2.0 (the
 * "License"); you may not use this file except in compliance
 * with the License.  You may obtain a copy of the License at
 *
 *     http://www.apache.org/licenses/LICENSE-2.0
 *
 * Unless required by applicable law or agreed to in writing, software
 * distributed under the License is distributed on an "AS IS" BASIS,
 * WITHOUT WARRANTIES OR CONDITIONS OF ANY KIND, either express or implied.
 * See the License for the specific language governing permissions and
 * limitations under the License.
 */

package org.apache.cassandra.distributed.impl;

import java.io.File;
import java.lang.annotation.Annotation;
import java.net.InetSocketAddress;
import java.util.ArrayList;
import java.util.Arrays;
import java.util.Collection;
import java.util.Collections;
import java.util.List;
import java.util.Map;
import java.util.Objects;
import java.util.Set;
import java.util.UUID;
import java.util.concurrent.ConcurrentHashMap;
import java.util.concurrent.CopyOnWriteArrayList;
import java.util.concurrent.Future;
import java.util.concurrent.TimeUnit;
import java.util.concurrent.atomic.AtomicInteger;
import java.util.function.BiConsumer;
import java.util.function.BiPredicate;
import java.util.function.Consumer;
import java.util.function.Predicate;
import java.util.stream.Collectors;
import java.util.stream.IntStream;
import java.util.stream.Stream;

import javax.annotation.concurrent.GuardedBy;

import com.google.common.collect.Sets;
import org.slf4j.Logger;
import org.slf4j.LoggerFactory;

import org.apache.cassandra.db.ColumnFamilyStore;
import org.apache.cassandra.db.Keyspace;
import org.apache.cassandra.dht.IPartitioner;
import org.apache.cassandra.dht.Token;
import org.apache.cassandra.distributed.Constants;
import org.apache.cassandra.distributed.api.ConsistencyLevel;
import org.apache.cassandra.distributed.api.Feature;
import org.apache.cassandra.distributed.api.ICluster;
import org.apache.cassandra.distributed.api.ICoordinator;
import org.apache.cassandra.distributed.api.IInstance;
import org.apache.cassandra.distributed.api.IInstanceConfig;
import org.apache.cassandra.distributed.api.IInvokableInstance;
import org.apache.cassandra.distributed.api.IIsolatedExecutor;
import org.apache.cassandra.distributed.api.IListen;
import org.apache.cassandra.distributed.api.IMessage;
import org.apache.cassandra.distributed.api.IMessageFilters;
import org.apache.cassandra.distributed.api.IUpgradeableInstance;
import org.apache.cassandra.distributed.api.LogAction;
import org.apache.cassandra.distributed.api.NodeToolResult;
import org.apache.cassandra.distributed.api.TokenSupplier;
import org.apache.cassandra.distributed.shared.InstanceClassLoader;
import org.apache.cassandra.distributed.shared.Isolated;
import org.apache.cassandra.distributed.shared.MessageFilters;
import org.apache.cassandra.distributed.shared.Metrics;
import org.apache.cassandra.distributed.shared.NetworkTopology;
import org.apache.cassandra.distributed.shared.Shared;
import org.apache.cassandra.distributed.shared.ShutdownException;
import org.apache.cassandra.distributed.shared.Versions;
import org.apache.cassandra.io.util.FileUtils;
import org.apache.cassandra.net.Verb;
import org.apache.cassandra.utils.FBUtilities;
import org.apache.cassandra.utils.concurrent.SimpleCondition;
import org.reflections.Reflections;
import org.reflections.util.ConfigurationBuilder;

import static org.apache.cassandra.distributed.shared.NetworkTopology.addressAndPort;

/**
 * AbstractCluster creates, initializes and manages Cassandra instances ({@link Instance}.
 *
 * All instances created under the same cluster will have a shared ClassLoader that'll preload
 * common classes required for configuration and communication (byte buffers, primitives, config
 * objects etc). Shared classes are listed in {@link InstanceClassLoader}.
 *
 * Each instance has its own class loader that will load logging, yaml libraries and all non-shared
 * Cassandra package classes. The rule of thumb is that we'd like to have all Cassandra-specific things
 * (unless explitily shared through the common classloader) on a per-classloader basis in order to
 * allow creating more than one instance of DatabaseDescriptor and other Cassandra singletones.
 *
 * All actions (reading, writing, schema changes, etc) are executed by serializing lambda/runnables,
 * transferring them to instance-specific classloaders, deserializing and running them there. Most of
 * the things can be simply captured in closure or passed through `apply` method of the wrapped serializable
 * function/callable. You can use {@link Instance#{applies|runs|consumes}OnInstance} for executing
 * code on specific instance.
 *
 * Each instance has its own logger. Each instance log line will contain INSTANCE{instance_id}.
 *
 * As of today, messaging is faked by hooking into MessagingService, so we're not using usual Cassandra
 * handlers for internode to have more control over it. Messaging is wired by passing verbs manually.
 * coordinator-handling code and hooks to the callbacks can be found in {@link Coordinator}.
 */
public abstract class AbstractCluster<I extends IInstance> implements ICluster<I>, AutoCloseable
{
    public static Versions.Version CURRENT_VERSION = new Versions.Version(FBUtilities.getReleaseVersionString(), Versions.getClassPath());;

    // WARNING: we have this logger not (necessarily) for logging, but
    // to ensure we have instantiated the main classloader's LoggerFactory (and any Log4j2StatusListener)
    // before we instantiate any for a new instance
    private static final Logger logger = LoggerFactory.getLogger(AbstractCluster.class);
    private static final AtomicInteger GENERATION = new AtomicInteger();

    // include byteman so tests can use
    private static final Set<String> SHARED_CLASSES = findClassesMarkedForSharedClassLoader();
<<<<<<< HEAD
    private static final Set<String> ISOLATED_CLASSES = findClassesMarkedForInstanceClassLoader();
    private static final Predicate<String> SHARED_PREDICATE = s -> {
        if (ISOLATED_CLASSES.contains(s))
            return false;

        return SHARED_CLASSES.contains(s) ||
               InstanceClassLoader.getDefaultLoadSharedFilter().test(s) ||
               s.startsWith("org.jboss.byteman");
    };
=======
    private static final Predicate<String> SHARED_PREDICATE = s ->
                                                              SHARED_CLASSES.contains(s) ||
                                                              InstanceClassLoader.getDefaultLoadSharedFilter().test(s) ||
                                                              s.startsWith("org.w3c.dom") || // CIE addition for log4j
                                                              s.startsWith("org.jboss.byteman");
>>>>>>> 7424549c

    private final UUID clusterId = UUID.randomUUID();
    private final File root;
    private final ClassLoader sharedClassLoader;
    private final int subnet;
    private final TokenSupplier tokenSupplier;
    private final Map<Integer, NetworkTopology.DcAndRack> nodeIdTopology;
    private final Consumer<IInstanceConfig> configUpdater;
    private final int broadcastPort;

    // mutated by starting/stopping a node
    private final List<I> instances;
    private final Map<InetSocketAddress, I> instanceMap;

    private final Versions.Version initialVersion;

    // mutated by user-facing API
    private final MessageFilters filters;
    private final INodeProvisionStrategy.Strategy nodeProvisionStrategy;
    private final BiConsumer<ClassLoader, Integer> instanceInitializer;
    private final int datadirCount;
    private volatile Thread.UncaughtExceptionHandler previousHandler = null;
    private volatile BiPredicate<Integer, Throwable> ignoreUncaughtThrowable = null;
    private final List<Throwable> uncaughtExceptions = new CopyOnWriteArrayList<>();

    /**
     * Common builder, add methods that are applicable to both Cluster and Upgradable cluster here.
     */
    public static abstract class AbstractBuilder<I extends IInstance, C extends ICluster, B extends AbstractBuilder<I, C, B>>
        extends org.apache.cassandra.distributed.shared.AbstractBuilder<I, C, B>
    {
        private INodeProvisionStrategy.Strategy nodeProvisionStrategy = INodeProvisionStrategy.Strategy.MultipleNetworkInterfaces;

        public AbstractBuilder(Factory<I, C, B> factory)
        {
            super(factory);
        }

        public B withNodeProvisionStrategy(INodeProvisionStrategy.Strategy nodeProvisionStrategy)
        {
            this.nodeProvisionStrategy = nodeProvisionStrategy;
            return (B) this;
        }
    }

    protected class Wrapper extends DelegatingInvokableInstance implements IUpgradeableInstance
    {
        private final int generation;
        private final IInstanceConfig config;
        private volatile IInvokableInstance delegate;
        private volatile Versions.Version version;
        @GuardedBy("this")
        private volatile boolean isShutdown = true;
        @GuardedBy("this")
        private InetSocketAddress broadcastAddress;

        protected IInvokableInstance delegate()
        {
            if (delegate == null)
                throw new IllegalStateException("Can't use shut down instances, delegate is null");
            return delegate;
        }

        protected IInvokableInstance delegateForStartup()
        {
            if (delegate == null)
                delegate = newInstance(generation);
            return delegate;
        }

        public Wrapper(int generation, Versions.Version version, IInstanceConfig config)
        {
            this.generation = generation;
            this.config = config;
            this.version = version;
            // we ensure there is always a non-null delegate, so that the executor may be used while the node is offline
            this.delegate = newInstance(generation);
            this.broadcastAddress = config.broadcastAddress();
        }

        private IInvokableInstance newInstance(int generation)
        {
            ClassLoader classLoader = new InstanceClassLoader(generation, config.num(), version.classpath, sharedClassLoader, SHARED_PREDICATE);
            if (instanceInitializer != null)
                instanceInitializer.accept(classLoader, config.num());
            return Instance.transferAdhoc((SerializableBiFunction<IInstanceConfig, ClassLoader, Instance>)Instance::new, classLoader)
                                        .apply(config.forVersion(version.major), classLoader);
        }

        public IInstanceConfig config()
        {
            return config;
        }

        public boolean isShutdown()
        {
            return isShutdown;
        }

        private boolean isRunning()
        {
            return !isShutdown;
        }

        @Override
        public synchronized void startup()
        {
            startup(AbstractCluster.this);
        }
        public synchronized void startup(ICluster cluster)
        {
            if (cluster != AbstractCluster.this)
                throw new IllegalArgumentException("Only the owning cluster can be used for startup");
            if (isRunning())
                throw new IllegalStateException("Can not start a instance that is already running");
            isShutdown = false;
            if (!broadcastAddress.equals(config.broadcastAddress()))
            {
                // previous address != desired address, so cleanup
                InetSocketAddress previous = broadcastAddress;
                InetSocketAddress newAddress = config.broadcastAddress();
                instanceMap.put(newAddress, (I) this); // if the broadcast address changes, update
                instanceMap.remove(previous);
                broadcastAddress = newAddress;
            }
            try
            {
                delegateForStartup().startup(cluster);
            }
            catch (Throwable t)
            {
                if (config.get(Constants.KEY_DTEST_API_STARTUP_FAILURE_AS_SHUTDOWN) == null)
                {
                    // its possible that the failure happens after listening and threads are started up
                    // but without knowing the start up phase it isn't safe to call shutdown, so assume
                    // that a failed to start instance was shutdown (which would be true if each instance
                    // was its own JVM).
                    isShutdown = true;
                }
                else
                {
                    // user was explict about the desired behavior, respect it
                    // the most common reason to set this is to set 'false', this will leave the
                    // instance marked as running, which will have .close shut it down.
                    isShutdown = (boolean) config.get(Constants.KEY_DTEST_API_STARTUP_FAILURE_AS_SHUTDOWN);
                }
                throw t;
            }
            updateMessagingVersions();
        }

        @Override
        public synchronized Future<Void> shutdown()
        {
            return shutdown(true);
        }

        @Override
        public synchronized Future<Void> shutdown(boolean graceful)
        {
            if (isShutdown())
                throw new IllegalStateException("Instance is not running, so can not be shutdown");
            isShutdown = true;
            Future<Void> future = delegate.shutdown(graceful);
            delegate = null;
            return future;
        }

        public int liveMemberCount()
        {
            if (isRunning() && delegate != null)
                return delegate().liveMemberCount();

            throw new IllegalStateException("Cannot get live member count on shutdown instance: " + config.num());
        }

        public Metrics metrics()
        {
            if (isShutdown)
                throw new IllegalStateException();

            return delegate.metrics();
        }

        public NodeToolResult nodetoolResult(boolean withNotifications, String... commandAndArgs)
        {
            return delegate().nodetoolResult(withNotifications, commandAndArgs);
        }

        public long killAttempts()
        {
            IInvokableInstance local = delegate;
            // if shutdown cleared the delegate, then no longer know how many kill attempts happened, so return -1
            if (local == null)
                return -1;
            return local.killAttempts();
        }

        @Override
        public void receiveMessage(IMessage message)
        {
            IInvokableInstance delegate = this.delegate;
            if (isRunning() && delegate != null) // since we sync directly on the other node, we drop messages immediately if we are shutdown
                delegate.receiveMessage(message);
        }

        @Override
        public boolean getLogsEnabled()
        {
            return delegate().getLogsEnabled();
        }

        @Override
        public LogAction logs()
        {
            return delegate().logs();
        }

        @Override
        public synchronized void setVersion(Versions.Version version)
        {
            if (isRunning())
                throw new IllegalStateException("Must be shutdown before version can be modified");
            // re-initialise
            this.version = version;
            if (delegate != null)
            {
                // we can have a non-null delegate even thought we are shutdown, if delegate() has been invoked since shutdown.
                delegate.shutdown();
                delegate = null;
            }
        }

        @Override
        public void uncaughtException(Thread thread, Throwable throwable)
        {
            IInvokableInstance delegate = this.delegate;
            if (delegate != null)
                delegate.uncaughtException(thread, throwable);
            else
                logger.error("uncaught exception in thread {}", thread, throwable);
        }

        @Override
        public String toString()
        {
            IInvokableInstance delegate = this.delegate;
            return delegate == null ? "node" + config.num() : delegate.toString();
        }
    }

    protected AbstractCluster(AbstractBuilder<I, ? extends ICluster<I>, ?> builder)
    {
        this.root = builder.getRoot();
        this.sharedClassLoader = builder.getSharedClassLoader();
        this.subnet = builder.getSubnet();
        this.tokenSupplier = builder.getTokenSupplier();
        this.nodeIdTopology = builder.getNodeIdTopology();
        this.configUpdater = builder.getConfigUpdater();
        this.broadcastPort = builder.getBroadcastPort();
        this.nodeProvisionStrategy = builder.nodeProvisionStrategy;
        this.instances = new ArrayList<>();
        this.instanceMap = new ConcurrentHashMap<>();
        this.initialVersion = builder.getVersion();
        this.filters = new MessageFilters();
        this.instanceInitializer = builder.getInstanceInitializer();
        this.datadirCount = builder.getDatadirCount();

        int generation = GENERATION.incrementAndGet();
        for (int i = 0; i < builder.getNodeCount(); ++i)
        {
            int nodeNum = i + 1;
            InstanceConfig config = createInstanceConfig(nodeNum);

            I instance = newInstanceWrapperInternal(generation, initialVersion, config);
            instances.add(instance);
            // we use the config().broadcastAddressAndPort() here because we have not initialised the Instance
            I prev = instanceMap.put(instance.config().broadcastAddress(), instance);
            if (null != prev)
                throw new IllegalStateException("Cluster cannot have multiple nodes with same InetAddressAndPort: " + instance.broadcastAddress() + " vs " + prev.broadcastAddress());
        }
    }

    public InstanceConfig newInstanceConfig()
    {
        return createInstanceConfig(size() + 1);
    }

    private InstanceConfig createInstanceConfig(int nodeNum)
    {
        INodeProvisionStrategy provisionStrategy = nodeProvisionStrategy.create(subnet);
        long token = tokenSupplier.token(nodeNum);
        NetworkTopology topology = buildNetworkTopology(provisionStrategy, nodeIdTopology);
        InstanceConfig config = InstanceConfig.generate(nodeNum, provisionStrategy, topology, root, Long.toString(token), datadirCount);
        config.set(Constants.KEY_DTEST_API_CLUSTER_ID, clusterId.toString());
        if (configUpdater != null)
            configUpdater.accept(config);
        return config;
    }

    public static NetworkTopology buildNetworkTopology(INodeProvisionStrategy provisionStrategy,
                                                       Map<Integer, NetworkTopology.DcAndRack> nodeIdTopology)
    {
        NetworkTopology topology = NetworkTopology.build("", 0, Collections.emptyMap());

        IntStream.rangeClosed(1, nodeIdTopology.size()).forEach(nodeId -> {
            InetSocketAddress addressAndPort = addressAndPort(provisionStrategy.ipAddress(nodeId), provisionStrategy.storagePort(nodeId));
            NetworkTopology.DcAndRack dcAndRack = nodeIdTopology.get(nodeId);
            topology.put(addressAndPort, dcAndRack);
        });
        return topology;
    }


    protected abstract I newInstanceWrapper(int generation, Versions.Version version, IInstanceConfig config);

    protected I newInstanceWrapperInternal(int generation, Versions.Version version, IInstanceConfig config)
    {
        config.validate();
        return newInstanceWrapper(generation, version, config);
    }

    public I bootstrap(IInstanceConfig config)
    {
        I instance = newInstanceWrapperInternal(0, initialVersion, config);
        instances.add(instance);
        I prev = instanceMap.put(config.broadcastAddress(), instance);

        if (null != prev)
        {
            throw new IllegalStateException(String.format("This cluster already contains a node (%d) with with same address and port: %s",
                                                          config.num(),
                                                          instance));
        }

        return instance;
    }

    /**
     * WARNING: we index from 1 here, for consistency with inet address!
     */
    public ICoordinator coordinator(int node)
    {
        return instances.get(node - 1).coordinator();
    }

    /**
     * WARNING: we index from 1 here, for consistency with inet address!
     */
    public I get(int node)
    {
        return instances.get(node - 1);
    }

    public I get(InetSocketAddress addr)
    {
        return instanceMap.get(addr);
    }

    public I getFirstRunningInstance()
    {
        return stream().filter(i -> !i.isShutdown()).findFirst().orElseThrow(
            () -> new IllegalStateException("All instances are shutdown"));
    }

    public int size()
    {
        return instances.size();
    }

    public Stream<I> stream()
    {
        return instances.stream();
    }

    public Stream<I> stream(String dcName)
    {
        return instances.stream().filter(i -> i.config().localDatacenter().equals(dcName));
    }

    public Stream<I> stream(String dcName, String rackName)
    {
        return instances.stream().filter(i -> i.config().localDatacenter().equals(dcName) &&
                                              i.config().localRack().equals(rackName));
    }

    public void run(Consumer<? super I> action,  Predicate<I> filter)
    {
        run(Collections.singletonList(action), filter);
    }

    public void run(Collection<Consumer<? super I>> actions, Predicate<I> filter)
    {
        stream().forEach(instance -> {
            for (Consumer<? super I> action : actions)
            {
                if (filter.test(instance))
                    action.accept(instance);
            }

        });
    }

    public void run(Consumer<? super I> action, int instanceId, int... moreInstanceIds)
    {
        run(Collections.singletonList(action), instanceId, moreInstanceIds);
    }

    public void run(List<Consumer<? super I>> actions, int instanceId, int... moreInstanceIds)
    {
        int[] instanceIds = new int[moreInstanceIds.length + 1];
        instanceIds[0] = instanceId;
        System.arraycopy(moreInstanceIds, 0, instanceIds, 1, moreInstanceIds.length);

        for (int idx : instanceIds)
        {
            for (Consumer<? super I> action : actions)
                action.accept(this.get(idx));
        }
    }

    public void forEach(IIsolatedExecutor.SerializableRunnable runnable)
    {
        forEach(i -> i.sync(runnable));
    }

    public void forEach(Consumer<? super I> consumer)
    {
        forEach(instances, consumer);
    }

    public void forEach(List<I> instancesForOp, Consumer<? super I> consumer)
    {
        instancesForOp.forEach(consumer);
    }

    public void parallelForEach(IIsolatedExecutor.SerializableConsumer<? super I> consumer, long timeout, TimeUnit unit)
    {
        parallelForEach(instances, consumer, timeout, unit);
    }

    public void parallelForEach(List<I> instances, IIsolatedExecutor.SerializableConsumer<? super I> consumer, long timeout, TimeUnit unit)
    {
        FBUtilities.waitOnFutures(instances.stream()
                                           .map(i -> i.async(consumer).apply(i))
                                           .collect(Collectors.toList()),
                                  timeout, unit);
    }

    public IMessageFilters filters()
    {
        return filters;
    }

    public IMessageFilters.Builder verbs(Verb... verbs)
    {
        int[] ids = new int[verbs.length];
        for (int i = 0; i < verbs.length; ++i)
            ids[i] = verbs[i].id;
        return filters.verbs(ids);
    }

    public void disableAutoCompaction(String keyspace)
    {
        forEach(() -> {
            for (ColumnFamilyStore cs : Keyspace.open(keyspace).getColumnFamilyStores())
                cs.disableAutoCompaction();
        });
    }

    public void schemaChange(String query)
    {
        schemaChange(query, false);
    }

    /**
     * Change the schema of the cluster, tolerating stopped nodes.  N.B. the schema
     * will not automatically be updated when stopped nodes are restarted, individual tests need to
     * re-synchronize somehow (by gossip or some other mechanism).
     * @param query Schema altering statement
     */
    public void schemaChangeIgnoringStoppedInstances(String query)
    {
        schemaChange(query, true);
    }

    private void schemaChange(String query, boolean ignoreStoppedInstances)
    {
        I instance = ignoreStoppedInstances ? getFirstRunningInstance() : get(1);

        instance.sync(() -> {
            try (SchemaChangeMonitor monitor = new SchemaChangeMonitor())
            {
                // execute the schema change
                instance.coordinator().execute(query, ConsistencyLevel.ALL);
                if (ignoreStoppedInstances)
                    monitor.ignoreStoppedInstances();
                monitor.waitForCompletion();
            }
        }).run();
    }

    public void schemaChange(String statement, int instance)
    {
        get(instance).schemaChangeInternal(statement);
    }

    private void updateMessagingVersions()
    {
        for (IInstance reportTo : instances)
        {
            if (reportTo.isShutdown())
                continue;

            for (IInstance reportFrom : instances)
            {
                if (reportFrom == reportTo || reportFrom.isShutdown())
                    continue;

                int minVersion = Math.min(reportFrom.getMessagingVersion(), reportTo.getMessagingVersion());
                reportTo.setMessagingVersion(reportFrom.broadcastAddress(), minVersion);
            }
        }
    }

    public abstract class ChangeMonitor implements AutoCloseable
    {
        final List<IListen.Cancel> cleanup;
        final SimpleCondition completed;
        private final long timeOut;
        private final TimeUnit timeoutUnit;
        protected Predicate<IInstance> instanceFilter;
        volatile boolean changed;

        public ChangeMonitor(long timeOut, TimeUnit timeoutUnit)
        {
            this.timeOut = timeOut;
            this.timeoutUnit = timeoutUnit;
            this.instanceFilter = i -> true;
            this.cleanup = new ArrayList<>(instances.size());
            this.completed = new SimpleCondition();
        }

        public void ignoreStoppedInstances()
        {
            instanceFilter = instanceFilter.and(i -> !i.isShutdown());
        }

        protected void signal()
        {
            if (changed && isCompleted())
                completed.signalAll();
        }

        @Override
        public void close()
        {
            for (IListen.Cancel cancel : cleanup)
                cancel.cancel();
        }

        public void waitForCompletion()
        {
            startPolling();
            changed = true;
            signal();
            try
            {
                if (!completed.await(timeOut, timeoutUnit))
                    throw new InterruptedException();
            }
            catch (InterruptedException e)
            {
                throw new IllegalStateException(getMonitorTimeoutMessage());
            }
        }

        private void startPolling()
        {
            instances.stream().filter(instanceFilter).forEach(instance -> cleanup.add(startPolling(instance)));
        }

        protected abstract IListen.Cancel startPolling(IInstance instance);

        protected abstract boolean isCompleted();

        protected abstract String getMonitorTimeoutMessage();
    }


    /**
     * Will wait for a schema change AND agreement that occurs after it is created
     * (and precedes the invocation to waitForAgreement)
     * <p>
     * Works by simply checking if all UUIDs agree after any schema version change event,
     * so long as the waitForAgreement method has been entered (indicating the change has
     * taken place on the coordinator)
     * <p>
     * This could perhaps be made a little more robust, but this should more than suffice.
     */
    public class SchemaChangeMonitor extends ChangeMonitor
    {
        public SchemaChangeMonitor()
        {
            super(70, TimeUnit.SECONDS);
        }

        protected IListen.Cancel startPolling(IInstance instance)
        {
            return instance.listen().schema(this::signal);
        }

        protected boolean isCompleted()
        {
            return 1 == instances.stream().filter(instanceFilter).map(IInstance::schemaVersion).distinct().count();
        }

        protected String getMonitorTimeoutMessage()
        {
            return "Schema agreement not reached";
        }
    }

    public class AllMembersAliveMonitor extends ChangeMonitor
    {
        public AllMembersAliveMonitor()
        {
            super(60, TimeUnit.SECONDS);
        }

        protected IListen.Cancel startPolling(IInstance instance)
        {
            return instance.listen().liveMembers(this::signal);
        }

        protected boolean isCompleted()
        {
            return instances.stream().allMatch(i -> !i.config().has(Feature.GOSSIP) || i.liveMemberCount() == instances.size());
        }

        protected String getMonitorTimeoutMessage()
        {
            return "Live member count did not converge across all instances";
        }
    }

    public void startup()
    {
        previousHandler = Thread.getDefaultUncaughtExceptionHandler();
        Thread.setDefaultUncaughtExceptionHandler(this::uncaughtExceptions);
        try (AllMembersAliveMonitor monitor = new AllMembersAliveMonitor())
        {
            // Start any instances with auto_bootstrap enabled first, and in series to avoid issues
            // with multiple nodes bootstrapping with consistent range movement enabled,
            // and then start any instances with it disabled in parallel.
            List<I> startSequentially = new ArrayList<>();
            List<I> startParallel = new ArrayList<>();
            for (int i = 0; i < instances.size(); i++)
            {
                I instance = instances.get(i);

                if (i == 0 || (boolean) instance.config().get("auto_bootstrap"))
                    startSequentially.add(instance);
                else
                    startParallel.add(instance);
            }

            forEach(startSequentially, I::startup);
            parallelForEach(startParallel, I::startup, 0, null);
            monitor.waitForCompletion();
        }
    }

    private void uncaughtExceptions(Thread thread, Throwable error)
    {
        if (!(thread.getContextClassLoader() instanceof InstanceClassLoader))
        {
            Thread.UncaughtExceptionHandler handler = previousHandler;
            if (null != handler)
                handler.uncaughtException(thread, error);
            return;
        }

        InstanceClassLoader cl = (InstanceClassLoader) thread.getContextClassLoader();
        get(cl.getInstanceId()).uncaughtException(thread, error);

        BiPredicate<Integer, Throwable> ignore = ignoreUncaughtThrowable;
        I instance = get(cl.getInstanceId());
        if ((ignore == null || !ignore.test(cl.getInstanceId(), error)) && instance != null && !instance.isShutdown())
            uncaughtExceptions.add(error);
    }

    @Override
    public void setUncaughtExceptionsFilter(BiPredicate<Integer, Throwable> ignoreUncaughtThrowable)
    {
        this.ignoreUncaughtThrowable = ignoreUncaughtThrowable;
    }

    @Override
    public void close()
    {
        FBUtilities.waitOnFutures(instances.stream()
                                           .filter(i -> !i.isShutdown())
                                           .map(IInstance::shutdown)
                                           .collect(Collectors.toList()),
                                  1L, TimeUnit.MINUTES);

        instances.clear();
        instanceMap.clear();
        // Make sure to only delete directory when threads are stopped
        if (root.exists())
            FileUtils.deleteRecursive(root);
        Thread.setDefaultUncaughtExceptionHandler(previousHandler);
        previousHandler = null;
        checkAndResetUncaughtExceptions();
        //checkForThreadLeaks();
        //withThreadLeakCheck(futures);
    }

    @Override
    public void checkAndResetUncaughtExceptions()
    {
        List<Throwable> drain = new ArrayList<>(uncaughtExceptions.size());
        uncaughtExceptions.removeIf(e -> {
            drain.add(e);
            return true;
        });
        if (!drain.isEmpty())
            throw new ShutdownException(drain);
    }

    private void checkForThreadLeaks()
    {
        //This is an alternate version of the thread leak check that just checks to see if any threads are still alive
        // with the context classloader.
        Set<Thread> threadSet = Thread.getAllStackTraces().keySet();
        threadSet.stream().filter(t->t.getContextClassLoader() instanceof InstanceClassLoader).forEach(t->{
            t.setContextClassLoader(null);
            throw new RuntimeException("Unterminated thread detected " + t.getName() + " in group " + t.getThreadGroup().getName());
        });
    }

    // We do not want this check to run every time until we fix problems with tread stops
    private void withThreadLeakCheck(List<Future<?>> futures)
    {
        FBUtilities.waitOnFutures(futures);

        Set<Thread> threadSet = Thread.getAllStackTraces().keySet();
        threadSet = Sets.difference(threadSet, Collections.singletonMap(Thread.currentThread(), null).keySet());
        if (!threadSet.isEmpty())
        {
            for (Thread thread : threadSet)
            {
                System.out.println(thread);
                System.out.println(Arrays.toString(thread.getStackTrace()));
            }
            throw new RuntimeException(String.format("Not all threads have shut down. %d threads are still running: %s", threadSet.size(), threadSet));
        }
    }

    public List<Token> tokens()
    {
        return stream()
               .map(i ->
                    {
                        try
                        {
                            IPartitioner partitioner = ((IPartitioner)Class.forName(i.config().getString("partitioner")).newInstance());
                            return partitioner.getTokenFactory().fromString(i.config().getString("initial_token"));
                        }
                        catch (Throwable t)
                        {
                            throw new RuntimeException(t);
                        }
                    })
               .collect(Collectors.toList());
    }

    private static Set<String> findClassesMarkedForSharedClassLoader()
    {
        return findClassesMarkedWith(Shared.class);
    }

    private static Set<String> findClassesMarkedForInstanceClassLoader()
    {
        return findClassesMarkedWith(Isolated.class);
    }

    private static Set<String> findClassesMarkedWith(Class<? extends Annotation> annotation)
    {
        return new Reflections(ConfigurationBuilder.build("org.apache.cassandra").setExpandSuperTypes(false))
               .getTypesAnnotatedWith(annotation).stream()
               .map(Class::getName)
               .collect(Collectors.toSet());
    }
}
<|MERGE_RESOLUTION|>--- conflicted
+++ resolved
@@ -122,7 +122,6 @@
 
     // include byteman so tests can use
     private static final Set<String> SHARED_CLASSES = findClassesMarkedForSharedClassLoader();
-<<<<<<< HEAD
     private static final Set<String> ISOLATED_CLASSES = findClassesMarkedForInstanceClassLoader();
     private static final Predicate<String> SHARED_PREDICATE = s -> {
         if (ISOLATED_CLASSES.contains(s))
@@ -130,15 +129,9 @@
 
         return SHARED_CLASSES.contains(s) ||
                InstanceClassLoader.getDefaultLoadSharedFilter().test(s) ||
+               s.startsWith("org.w3c.dom") || // CIE addition for log4j
                s.startsWith("org.jboss.byteman");
     };
-=======
-    private static final Predicate<String> SHARED_PREDICATE = s ->
-                                                              SHARED_CLASSES.contains(s) ||
-                                                              InstanceClassLoader.getDefaultLoadSharedFilter().test(s) ||
-                                                              s.startsWith("org.w3c.dom") || // CIE addition for log4j
-                                                              s.startsWith("org.jboss.byteman");
->>>>>>> 7424549c
 
     private final UUID clusterId = UUID.randomUUID();
     private final File root;
