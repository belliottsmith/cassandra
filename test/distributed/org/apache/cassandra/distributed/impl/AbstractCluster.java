/*
 * Licensed to the Apache Software Foundation (ASF) under one
 * or more contributor license agreements.  See the NOTICE file
 * distributed with this work for additional information
 * regarding copyright ownership.  The ASF licenses this file
 * to you under the Apache License, Version 2.0 (the
 * "License"); you may not use this file except in compliance
 * with the License.  You may obtain a copy of the License at
 *
 *     http://www.apache.org/licenses/LICENSE-2.0
 *
 * Unless required by applicable law or agreed to in writing, software
 * distributed under the License is distributed on an "AS IS" BASIS,
 * WITHOUT WARRANTIES OR CONDITIONS OF ANY KIND, either express or implied.
 * See the License for the specific language governing permissions and
 * limitations under the License.
 */

package org.apache.cassandra.distributed.impl;

import java.io.File;
import java.net.InetSocketAddress;
import java.util.ArrayList;
import java.util.Arrays;
import java.util.Collections;
import java.util.HashMap;
import java.util.List;
import java.util.Map;
import java.util.Set;
import java.util.UUID;
import java.util.concurrent.CopyOnWriteArrayList;
import java.util.concurrent.Future;
import java.util.concurrent.TimeUnit;
import java.util.concurrent.atomic.AtomicInteger;
import java.util.function.BiConsumer;
import java.util.function.BiPredicate;
import java.util.function.Consumer;
import java.util.function.Predicate;
import java.util.stream.Collectors;
import java.util.stream.IntStream;
import java.util.stream.Stream;

import com.google.common.collect.Sets;
import org.slf4j.Logger;
import org.slf4j.LoggerFactory;

import org.apache.cassandra.db.ColumnFamilyStore;
import org.apache.cassandra.db.Keyspace;
import org.apache.cassandra.dht.IPartitioner;
import org.apache.cassandra.dht.Token;
import org.apache.cassandra.distributed.api.ConsistencyLevel;
import org.apache.cassandra.distributed.api.Feature;
import org.apache.cassandra.distributed.api.ICluster;
import org.apache.cassandra.distributed.api.ICoordinator;
import org.apache.cassandra.distributed.api.IInstance;
import org.apache.cassandra.distributed.api.IInstanceConfig;
import org.apache.cassandra.distributed.api.IInvokableInstance;
import org.apache.cassandra.distributed.api.IIsolatedExecutor;
import org.apache.cassandra.distributed.api.IListen;
import org.apache.cassandra.distributed.api.IMessage;
import org.apache.cassandra.distributed.api.IMessageFilters;
import org.apache.cassandra.distributed.api.IUpgradeableInstance;
import org.apache.cassandra.distributed.api.LogAction;
import org.apache.cassandra.distributed.api.NodeToolResult;
import org.apache.cassandra.distributed.api.TokenSupplier;
import org.apache.cassandra.distributed.shared.InstanceClassLoader;
import org.apache.cassandra.distributed.shared.MessageFilters;
import org.apache.cassandra.distributed.shared.NetworkTopology;
import org.apache.cassandra.distributed.shared.Shared;
import org.apache.cassandra.distributed.shared.ShutdownException;
import org.apache.cassandra.distributed.shared.Versions;
import org.apache.cassandra.io.util.FileUtils;
import org.apache.cassandra.net.Verb;
import org.apache.cassandra.utils.FBUtilities;
import org.apache.cassandra.utils.concurrent.SimpleCondition;
import org.reflections.Reflections;

import static org.apache.cassandra.distributed.shared.NetworkTopology.addressAndPort;

/**
 * AbstractCluster creates, initializes and manages Cassandra instances ({@link Instance}.
 *
 * All instances created under the same cluster will have a shared ClassLoader that'll preload
 * common classes required for configuration and communication (byte buffers, primitives, config
 * objects etc). Shared classes are listed in {@link InstanceClassLoader}.
 *
 * Each instance has its own class loader that will load logging, yaml libraries and all non-shared
 * Cassandra package classes. The rule of thumb is that we'd like to have all Cassandra-specific things
 * (unless explitily shared through the common classloader) on a per-classloader basis in order to
 * allow creating more than one instance of DatabaseDescriptor and other Cassandra singletones.
 *
 * All actions (reading, writing, schema changes, etc) are executed by serializing lambda/runnables,
 * transferring them to instance-specific classloaders, deserializing and running them there. Most of
 * the things can be simply captured in closure or passed through `apply` method of the wrapped serializable
 * function/callable. You can use {@link Instance#{applies|runs|consumes}OnInstance} for executing
 * code on specific instance.
 *
 * Each instance has its own logger. Each instance log line will contain INSTANCE{instance_id}.
 *
 * As of today, messaging is faked by hooking into MessagingService, so we're not using usual Cassandra
 * handlers for internode to have more control over it. Messaging is wired by passing verbs manually.
 * coordinator-handling code and hooks to the callbacks can be found in {@link Coordinator}.
 */
public abstract class AbstractCluster<I extends IInstance> implements ICluster<I>, AutoCloseable
{
    public static Versions.Version CURRENT_VERSION = new Versions.Version(FBUtilities.getReleaseVersionString(), Versions.getClassPath());;

    private static final Predicate<String> CIE_SHARED_PACKAGES = name -> name.startsWith("org.w3c.dom");
    private static final Predicate<String> COMBINED_SHARED_PACKAGES = InstanceClassLoader .getDefaultLoadSharedFilter().or(CIE_SHARED_PACKAGES);


    // WARNING: we have this logger not (necessarily) for logging, but
    // to ensure we have instantiated the main classloader's LoggerFactory (and any Log4j2StatusListener)
    // before we instantiate any for a new instance
    private static final Logger logger = LoggerFactory.getLogger(AbstractCluster.class);
    private static final AtomicInteger GENERATION = new AtomicInteger();

    // include byteman so tests can use
    private static final Set<String> SHARED_CLASSES = findClassesMarkedForSharedClassLoader();
    private static final Predicate<String> SHARED_PREDICATE = s ->
                                                              SHARED_CLASSES.contains(s) ||
                                                              InstanceClassLoader.getDefaultLoadSharedFilter().test(s) ||
                                                              s.startsWith("org.jboss.byteman");

    private final UUID clusterId = UUID.randomUUID();
    private final File root;
    private final ClassLoader sharedClassLoader;
    private final int subnet;
    private final TokenSupplier tokenSupplier;
    private final Map<Integer, NetworkTopology.DcAndRack> nodeIdTopology;
    private final Consumer<IInstanceConfig> configUpdater;
    private final int broadcastPort;

    // mutated by starting/stopping a node
    private final List<I> instances;
    private final Map<InetSocketAddress, I> instanceMap;

    private final Versions.Version initialVersion;

    // mutated by user-facing API
    private final MessageFilters filters;
    private final INodeProvisionStrategy.Strategy nodeProvisionStrategy;
    private final BiConsumer<ClassLoader, Integer> instanceInitializer;
    private final int datadirCount;
    private volatile Thread.UncaughtExceptionHandler previousHandler = null;
    private volatile BiPredicate<Integer, Throwable> ignoreUncaughtThrowable = null;
    private final List<Throwable> uncaughtExceptions = new CopyOnWriteArrayList<>();

    /**
     * Common builder, add methods that are applicable to both Cluster and Upgradable cluster here.
     */
    public static abstract class AbstractBuilder<I extends IInstance, C extends ICluster, B extends AbstractBuilder<I, C, B>>
        extends org.apache.cassandra.distributed.shared.AbstractBuilder<I, C, B>
    {
        private INodeProvisionStrategy.Strategy nodeProvisionStrategy = INodeProvisionStrategy.Strategy.MultipleNetworkInterfaces;

        public AbstractBuilder(Factory<I, C, B> factory)
        {
            super(factory);
        }

        public B withNodeProvisionStrategy(INodeProvisionStrategy.Strategy nodeProvisionStrategy)
        {
            this.nodeProvisionStrategy = nodeProvisionStrategy;
            return (B) this;
        }
    }


    protected class Wrapper extends DelegatingInvokableInstance implements IUpgradeableInstance
    {
        private final int generation;
        private final IInstanceConfig config;
        private volatile IInvokableInstance delegate;
        private volatile Versions.Version version;
        private volatile boolean isShutdown = true;

        protected IInvokableInstance delegate()
        {
            if (delegate == null)
                throw new IllegalStateException("Can't use shut down instances, delegate is null");
            return delegate;
        }

        protected IInvokableInstance delegateForStartup()
        {
            if (delegate == null)
                delegate = newInstance(generation);
            return delegate;
        }

        public Wrapper(int generation, Versions.Version version, IInstanceConfig config)
        {
            this.generation = generation;
            this.config = config;
            this.version = version;
            // we ensure there is always a non-null delegate, so that the executor may be used while the node is offline
            this.delegate = newInstance(generation);
        }

        private IInvokableInstance newInstance(int generation)
        {
<<<<<<< HEAD
            ClassLoader classLoader = new InstanceClassLoader(generation, config.num(), version.classpath, sharedClassLoader, SHARED_PREDICATE);
=======
            ClassLoader classLoader = new InstanceClassLoader(generation, config.num(), version.classpath, sharedClassLoader, COMBINED_SHARED_PACKAGES);
>>>>>>> 79a48fa3
            if (instanceInitializer != null)
                instanceInitializer.accept(classLoader, config.num());
            return Instance.transferAdhoc((SerializableBiFunction<IInstanceConfig, ClassLoader, Instance>)Instance::new, classLoader)
                                        .apply(config.forVersion(version.major), classLoader);
        }

        public IInstanceConfig config()
        {
            return config;
        }

        public boolean isShutdown()
        {
            return isShutdown;
        }

        @Override
        public synchronized void startup()
        {
            startup(AbstractCluster.this);
        }

        public synchronized void startup(ICluster cluster)
        {
            if (cluster != AbstractCluster.this)
                throw new IllegalArgumentException("Only the owning cluster can be used for startup");
            if (!isShutdown)
                throw new IllegalStateException();
            delegateForStartup().startup(cluster);
            isShutdown = false;
            updateMessagingVersions();
        }

        @Override
        public synchronized Future<Void> shutdown()
        {
            return shutdown(true);
        }

        @Override
        public synchronized Future<Void> shutdown(boolean graceful)
        {
            if (isShutdown)
                throw new IllegalStateException();
            isShutdown = true;
            Future<Void> future = delegate.shutdown(graceful);
            delegate = null;
            return future;
        }

        public int liveMemberCount()
        {
            if (!isShutdown && delegate != null)
                return delegate().liveMemberCount();

            throw new IllegalStateException("Cannot get live member count on shutdown instance");
        }

        public NodeToolResult nodetoolResult(boolean withNotifications, String... commandAndArgs)
        {
            return delegate().nodetoolResult(withNotifications, commandAndArgs);
        }

        public long killAttempts()
        {
            IInvokableInstance local = delegate;
            // if shutdown cleared the delegate, then no longer know how many kill attempts happened, so return -1
            if (local == null)
                return -1;
            return local.killAttempts();
        }

        @Override
        public void receiveMessage(IMessage message)
        {
            IInvokableInstance delegate = this.delegate;
            if (!isShutdown && delegate != null) // since we sync directly on the other node, we drop messages immediately if we are shutdown
                delegate.receiveMessage(message);
        }

        @Override
        public boolean getLogsEnabled()
        {
            return delegate().getLogsEnabled();
        }

        @Override
        public LogAction logs()
        {
            return delegate().logs();
        }

        @Override
        public synchronized void setVersion(Versions.Version version)
        {
            if (!isShutdown)
                throw new IllegalStateException("Must be shutdown before version can be modified");
            // re-initialise
            this.version = version;
            if (delegate != null)
            {
                // we can have a non-null delegate even thought we are shutdown, if delegate() has been invoked since shutdown.
                delegate.shutdown();
                delegate = null;
            }
        }

        public void uncaughtException(Thread thread, Throwable throwable)
        {
            IInvokableInstance delegate = this.delegate;
            if (delegate != null)
                delegate.uncaughtException(thread, throwable);
            else
                logger.error("uncaught exception in thread {}", thread, throwable);
        }
    }

    protected AbstractCluster(AbstractBuilder<I, ? extends ICluster<I>, ?> builder)
    {
        this.root = builder.getRoot();
        this.sharedClassLoader = builder.getSharedClassLoader();
        this.subnet = builder.getSubnet();
        this.tokenSupplier = builder.getTokenSupplier();
        this.nodeIdTopology = builder.getNodeIdTopology();
        this.configUpdater = builder.getConfigUpdater();
        this.broadcastPort = builder.getBroadcastPort();
        this.nodeProvisionStrategy = builder.nodeProvisionStrategy;
        this.instances = new ArrayList<>();
        this.instanceMap = new HashMap<>();
        this.initialVersion = builder.getVersion();
        this.filters = new MessageFilters();
        this.instanceInitializer = builder.getInstanceInitializer();
        this.datadirCount = builder.getDatadirCount();

        int generation = GENERATION.incrementAndGet();
        for (int i = 0; i < builder.getNodeCount(); ++i)
        {
            int nodeNum = i + 1;
            InstanceConfig config = createInstanceConfig(nodeNum);

            I instance = newInstanceWrapperInternal(generation, initialVersion, config);
            instances.add(instance);
            // we use the config().broadcastAddressAndPort() here because we have not initialised the Instance
            I prev = instanceMap.put(instance.config().broadcastAddress(), instance);
            if (null != prev)
                throw new IllegalStateException("Cluster cannot have multiple nodes with same InetAddressAndPort: " + instance.broadcastAddress() + " vs " + prev.broadcastAddress());
        }
    }

    public InstanceConfig newInstanceConfig()
    {
        return createInstanceConfig(size() + 1);
    }

    private InstanceConfig createInstanceConfig(int nodeNum)
    {
        INodeProvisionStrategy provisionStrategy = nodeProvisionStrategy.create(subnet);
        long token = tokenSupplier.token(nodeNum);
        NetworkTopology topology = buildNetworkTopology(provisionStrategy, nodeIdTopology);
        InstanceConfig config = InstanceConfig.generate(nodeNum, provisionStrategy, topology, root, Long.toString(token), datadirCount);
        config.set("dtest.api.cluster_id", clusterId);
        if (configUpdater != null)
            configUpdater.accept(config);
        return config;
    }

    public static NetworkTopology buildNetworkTopology(INodeProvisionStrategy provisionStrategy,
                                                       Map<Integer, NetworkTopology.DcAndRack> nodeIdTopology)
    {
        NetworkTopology topology = NetworkTopology.build("", 0, Collections.emptyMap());

        IntStream.rangeClosed(1, nodeIdTopology.size()).forEach(nodeId -> {
            InetSocketAddress addressAndPort = addressAndPort(provisionStrategy.ipAddress(nodeId), provisionStrategy.storagePort(nodeId));
            NetworkTopology.DcAndRack dcAndRack = nodeIdTopology.get(nodeId);
            topology.put(addressAndPort, dcAndRack);
        });
        return topology;
    }


    protected abstract I newInstanceWrapper(int generation, Versions.Version version, IInstanceConfig config);

    protected I newInstanceWrapperInternal(int generation, Versions.Version version, IInstanceConfig config)
    {
        config.validate();
        return newInstanceWrapper(generation, version, config);
    }

    public I bootstrap(IInstanceConfig config)
    {
        if (!config.has(Feature.GOSSIP) || !config.has(Feature.NETWORK))
            throw new IllegalStateException("New nodes can only be bootstrapped when gossip and networking is enabled.");

        I instance = newInstanceWrapperInternal(0, initialVersion, config);

        instances.add(instance);

        I prev = instanceMap.put(config.broadcastAddress(), instance);

        if (null != prev)
        {
            throw new IllegalStateException(String.format("This cluster already contains a node (%d) with with same address and port: %s",
                                                          config.num(),
                                                          instance));
        }

        return instance;
    }

    /**
     * WARNING: we index from 1 here, for consistency with inet address!
     */
    public ICoordinator coordinator(int node)
    {
        return instances.get(node - 1).coordinator();
    }

    /**
     * WARNING: we index from 1 here, for consistency with inet address!
     */
    public I get(int node)
    {
        return instances.get(node - 1);
    }

    public I get(InetSocketAddress addr)
    {
        return instanceMap.get(addr);
    }

    public int size()
    {
        return instances.size();
    }

    public Stream<I> stream()
    {
        return instances.stream();
    }

    public Stream<I> stream(String dcName)
    {
        return instances.stream().filter(i -> i.config().localDatacenter().equals(dcName));
    }

    public Stream<I> stream(String dcName, String rackName)
    {
        return instances.stream().filter(i -> i.config().localDatacenter().equals(dcName) &&
                                              i.config().localRack().equals(rackName));
    }

    public void forEach(IIsolatedExecutor.SerializableRunnable runnable)
    {
        forEach(i -> i.sync(runnable));
    }

    public void forEach(Consumer<? super I> consumer)
    {
        forEach(instances, consumer);
    }

    public void forEach(List<I> instancesForOp, Consumer<? super I> consumer)
    {
        instancesForOp.forEach(consumer);
    }

    public void parallelForEach(IIsolatedExecutor.SerializableConsumer<? super I> consumer, long timeout, TimeUnit unit)
    {
        parallelForEach(instances, consumer, timeout, unit);
    }

    public void parallelForEach(List<I> instances, IIsolatedExecutor.SerializableConsumer<? super I> consumer, long timeout, TimeUnit unit)
    {
        FBUtilities.waitOnFutures(instances.stream()
                                           .map(i -> i.async(consumer).apply(i))
                                           .collect(Collectors.toList()),
                                  timeout, unit);
    }

    public IMessageFilters filters()
    {
        return filters;
    }

    public IMessageFilters.Builder verbs(Verb... verbs)
    {
        int[] ids = new int[verbs.length];
        for (int i = 0; i < verbs.length; ++i)
            ids[i] = verbs[i].id;
        return filters.verbs(ids);
    }

    public void disableAutoCompaction(String keyspace)
    {
        forEach(() -> {
            for (ColumnFamilyStore cs : Keyspace.open(keyspace).getColumnFamilyStores())
                cs.disableAutoCompaction();
        });
    }

    public void schemaChange(String query)
    {
        get(1).sync(() -> {
            try (SchemaChangeMonitor monitor = new SchemaChangeMonitor())
            {
                // execute the schema change
                coordinator(1).execute(query, ConsistencyLevel.ALL);
                monitor.waitForCompletion();
            }
        }).run();
    }

    public void schemaChange(String statement, int instance)
    {
        get(instance).schemaChangeInternal(statement);
    }

    private void updateMessagingVersions()
    {
        for (IInstance reportTo : instances)
        {
            if (reportTo.isShutdown())
                continue;

            for (IInstance reportFrom : instances)
            {
                if (reportFrom == reportTo || reportFrom.isShutdown())
                    continue;

                int minVersion = Math.min(reportFrom.getMessagingVersion(), reportTo.getMessagingVersion());
                reportTo.setMessagingVersion(reportFrom.broadcastAddress(), minVersion);
            }
        }
    }

    public abstract class ChangeMonitor implements AutoCloseable
    {
        final List<IListen.Cancel> cleanup;
        final SimpleCondition completed;
        private final long timeOut;
        private final TimeUnit timeoutUnit;
        volatile boolean changed;

        public ChangeMonitor(long timeOut, TimeUnit timeoutUnit)
        {
            this.timeOut = timeOut;
            this.timeoutUnit = timeoutUnit;
            this.cleanup = new ArrayList<>(instances.size());
            this.completed = new SimpleCondition();
        }

        protected void signal()
        {
            if (changed && isCompleted())
                completed.signalAll();
        }

        @Override
        public void close()
        {
            for (IListen.Cancel cancel : cleanup)
                cancel.cancel();
        }

        public void waitForCompletion()
        {
            startPolling();
            changed = true;
            signal();
            try
            {
                if (!completed.await(timeOut, timeoutUnit))
                    throw new InterruptedException();
            }
            catch (InterruptedException e)
            {
                throw new IllegalStateException(getMonitorTimeoutMessage());
            }
        }

        private void startPolling()
        {
            for (IInstance instance : instances)
                cleanup.add(startPolling(instance));
        }

        protected abstract IListen.Cancel startPolling(IInstance instance);

        protected abstract boolean isCompleted();

        protected abstract String getMonitorTimeoutMessage();
    }


    /**
     * Will wait for a schema change AND agreement that occurs after it is created
     * (and precedes the invocation to waitForAgreement)
     * <p>
     * Works by simply checking if all UUIDs agree after any schema version change event,
     * so long as the waitForAgreement method has been entered (indicating the change has
     * taken place on the coordinator)
     * <p>
     * This could perhaps be made a little more robust, but this should more than suffice.
     */
    public class SchemaChangeMonitor extends ChangeMonitor
    {
        public SchemaChangeMonitor()
        {
            super(70, TimeUnit.SECONDS);
        }

        protected IListen.Cancel startPolling(IInstance instance)
        {
            return instance.listen().schema(this::signal);
        }

        protected boolean isCompleted()
        {
            return 1 == instances.stream().map(IInstance::schemaVersion).distinct().count();
        }

        protected String getMonitorTimeoutMessage()
        {
            return "Schema agreement not reached";
        }
    }

    public class AllMembersAliveMonitor extends ChangeMonitor
    {
        public AllMembersAliveMonitor()
        {
            super(60, TimeUnit.SECONDS);
        }

        protected IListen.Cancel startPolling(IInstance instance)
        {
            return instance.listen().liveMembers(this::signal);
        }

        protected boolean isCompleted()
        {
            return instances.stream().allMatch(i -> !i.config().has(Feature.GOSSIP) || i.liveMemberCount() == instances.size());
        }

        protected String getMonitorTimeoutMessage()
        {
            return "Live member count did not converge across all instances";
        }
    }

    public void startup()
    {
        previousHandler = Thread.getDefaultUncaughtExceptionHandler();
        Thread.setDefaultUncaughtExceptionHandler(this::uncaughtExceptions);
        try (AllMembersAliveMonitor monitor = new AllMembersAliveMonitor())
        {
            // Start any instances with auto_bootstrap enabled first, and in series to avoid issues
            // with multiple nodes bootstrapping with consistent range movement enabled,
            // and then start any instances with it disabled in parallel.
            List<I> startSequentially = new ArrayList<>();
            List<I> startParallel = new ArrayList<>();
            for (int i = 0; i < instances.size(); i++)
            {
                I instance = instances.get(i);

                if (i == 0 || (boolean) instance.config().get("auto_bootstrap"))
                    startSequentially.add(instance);
                else
                    startParallel.add(instance);
            }

            forEach(startSequentially, I::startup);
            parallelForEach(startParallel, I::startup, 0, null);
            monitor.waitForCompletion();
        }
    }

    private void uncaughtExceptions(Thread thread, Throwable error)
    {
        if (!(thread.getContextClassLoader() instanceof InstanceClassLoader))
        {
            Thread.UncaughtExceptionHandler handler = previousHandler;
            if (null != handler)
                handler.uncaughtException(thread, error);
            return;
        }

        InstanceClassLoader cl = (InstanceClassLoader) thread.getContextClassLoader();
        get(cl.getInstanceId()).uncaughtException(thread, error);

        BiPredicate<Integer, Throwable> ignore = ignoreUncaughtThrowable;
        I instance = get(cl.getInstanceId());
        if ((ignore == null || !ignore.test(cl.getInstanceId(), error)) && instance != null && !instance.isShutdown())
            uncaughtExceptions.add(error);
    }

    @Override
    public void setUncaughtExceptionsFilter(BiPredicate<Integer, Throwable> ignoreUncaughtThrowable)
    {
        this.ignoreUncaughtThrowable = ignoreUncaughtThrowable;
    }

    @Override
    public void close()
    {
        FBUtilities.waitOnFutures(instances.stream()
                                           .filter(i -> !i.isShutdown())
                                           .map(IInstance::shutdown)
                                           .collect(Collectors.toList()),
                                  1L, TimeUnit.MINUTES);

        instances.clear();
        instanceMap.clear();
        // Make sure to only delete directory when threads are stopped
        if (root.exists())
            FileUtils.deleteRecursive(root);
        Thread.setDefaultUncaughtExceptionHandler(previousHandler);
        previousHandler = null;
        checkAndResetUncaughtExceptions();
        //checkForThreadLeaks();
        //withThreadLeakCheck(futures);
    }

    @Override
    public void checkAndResetUncaughtExceptions()
    {
        List<Throwable> drain = new ArrayList<>(uncaughtExceptions.size());
        uncaughtExceptions.removeIf(e -> {
            drain.add(e);
            return true;
        });
        if (!drain.isEmpty())
            throw new ShutdownException(drain);
    }

    private void checkForThreadLeaks()
    {
        //This is an alternate version of the thread leak check that just checks to see if any threads are still alive
        // with the context classloader.
        Set<Thread> threadSet = Thread.getAllStackTraces().keySet();
        threadSet.stream().filter(t->t.getContextClassLoader() instanceof InstanceClassLoader).forEach(t->{
            t.setContextClassLoader(null);
            throw new RuntimeException("Unterminated thread detected " + t.getName() + " in group " + t.getThreadGroup().getName());
        });
    }

    // We do not want this check to run every time until we fix problems with tread stops
    private void withThreadLeakCheck(List<Future<?>> futures)
    {
        FBUtilities.waitOnFutures(futures);

        Set<Thread> threadSet = Thread.getAllStackTraces().keySet();
        threadSet = Sets.difference(threadSet, Collections.singletonMap(Thread.currentThread(), null).keySet());
        if (!threadSet.isEmpty())
        {
            for (Thread thread : threadSet)
            {
                System.out.println(thread);
                System.out.println(Arrays.toString(thread.getStackTrace()));
            }
            throw new RuntimeException(String.format("Not all threads have shut down. %d threads are still running: %s", threadSet.size(), threadSet));
        }
    }

    public List<Token> tokens()
    {
        return stream()
               .map(i ->
                    {
                        try
                        {
                            IPartitioner partitioner = ((IPartitioner)Class.forName(i.config().getString("partitioner")).newInstance());
                            return partitioner.getTokenFactory().fromString(i.config().getString("initial_token"));
                        }
                        catch (Throwable t)
                        {
                            throw new RuntimeException(t);
                        }
                    })
               .collect(Collectors.toList());
    }

    private static Set<String> findClassesMarkedForSharedClassLoader()
    {
        return new Reflections("org.apache.cassandra").getTypesAnnotatedWith(Shared.class).stream()
                                .map(Class::getName)
                                .collect(Collectors.toSet());
    }
}
<|MERGE_RESOLUTION|>--- conflicted
+++ resolved
@@ -105,10 +105,6 @@
 {
     public static Versions.Version CURRENT_VERSION = new Versions.Version(FBUtilities.getReleaseVersionString(), Versions.getClassPath());;
 
-    private static final Predicate<String> CIE_SHARED_PACKAGES = name -> name.startsWith("org.w3c.dom");
-    private static final Predicate<String> COMBINED_SHARED_PACKAGES = InstanceClassLoader .getDefaultLoadSharedFilter().or(CIE_SHARED_PACKAGES);
-
-
     // WARNING: we have this logger not (necessarily) for logging, but
     // to ensure we have instantiated the main classloader's LoggerFactory (and any Log4j2StatusListener)
     // before we instantiate any for a new instance
@@ -120,6 +116,7 @@
     private static final Predicate<String> SHARED_PREDICATE = s ->
                                                               SHARED_CLASSES.contains(s) ||
                                                               InstanceClassLoader.getDefaultLoadSharedFilter().test(s) ||
+                                                              s.startsWith("org.w3c.dom") || // CIE addition for log4j
                                                               s.startsWith("org.jboss.byteman");
 
     private final UUID clusterId = UUID.randomUUID();
@@ -200,11 +197,7 @@
 
         private IInvokableInstance newInstance(int generation)
         {
-<<<<<<< HEAD
             ClassLoader classLoader = new InstanceClassLoader(generation, config.num(), version.classpath, sharedClassLoader, SHARED_PREDICATE);
-=======
-            ClassLoader classLoader = new InstanceClassLoader(generation, config.num(), version.classpath, sharedClassLoader, COMBINED_SHARED_PACKAGES);
->>>>>>> 79a48fa3
             if (instanceInitializer != null)
                 instanceInitializer.accept(classLoader, config.num());
             return Instance.transferAdhoc((SerializableBiFunction<IInstanceConfig, ClassLoader, Instance>)Instance::new, classLoader)
