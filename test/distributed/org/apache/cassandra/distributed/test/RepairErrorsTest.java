/*
 * Licensed to the Apache Software Foundation (ASF) under one
 * or more contributor license agreements.  See the NOTICE file
 * distributed with this work for additional information
 * regarding copyright ownership.  The ASF licenses this file
 * to you under the Apache License, Version 2.0 (the
 * "License"); you may not use this file except in compliance
 * with the License.  You may obtain a copy of the License at
 *
 *     http://www.apache.org/licenses/LICENSE-2.0
 *
 * Unless required by applicable law or agreed to in writing, software
 * distributed under the License is distributed on an "AS IS" BASIS,
 * WITHOUT WARRANTIES OR CONDITIONS OF ANY KIND, either express or implied.
 * See the License for the specific language governing permissions and
 * limitations under the License.
 */

package org.apache.cassandra.distributed.test;

import java.io.IOException;
import java.util.Collection;
import java.util.Collections;
import java.util.UUID;
import java.util.stream.Collectors;

<<<<<<< HEAD
import org.assertj.core.api.Assertions;
=======
import org.junit.Assert;
>>>>>>> 4e3c7faf
import org.junit.Test;

import net.bytebuddy.ByteBuddy;
import net.bytebuddy.dynamic.loading.ClassLoadingStrategy;
import net.bytebuddy.implementation.MethodDelegation;
import org.apache.cassandra.db.compaction.CompactionInterruptedException;
import org.apache.cassandra.db.compaction.CompactionIterator;
import org.apache.cassandra.db.compaction.CompactionManager;
import org.apache.cassandra.db.rows.UnfilteredRowIterator;
import org.apache.cassandra.distributed.Cluster;
import org.apache.cassandra.distributed.api.ConsistencyLevel;
import org.apache.cassandra.io.sstable.format.SSTableReader;
import org.apache.cassandra.locator.RangesAtEndpoint;

import static net.bytebuddy.matcher.ElementMatchers.named;
import static org.apache.cassandra.distributed.api.Feature.GOSSIP;
import static org.apache.cassandra.distributed.api.Feature.NETWORK;
import static org.junit.Assert.assertTrue;

public class RepairErrorsTest extends TestBaseImpl
{
    @Test
    public void testRemoteValidationFailure() throws IOException
    {
        Cluster.Builder builder = Cluster.build(2)
                                         .withConfig(config -> config.with(GOSSIP).with(NETWORK))
                                         .withInstanceInitializer(ByteBuddyHelper::install);
        try (Cluster cluster = builder.createWithoutStarting())
        {
            cluster.setUncaughtExceptionsFilter((i, throwable) -> {
                if (i == 2)
                    return throwable.getMessage() != null && throwable.getMessage().contains("IGNORE");
                return false;
            });

            cluster.startup();
            init(cluster);

            cluster.schemaChange("create table "+KEYSPACE+".tbl (id int primary key, x int)");
            for (int i = 0; i < 10; i++)
                cluster.coordinator(1).execute("insert into "+KEYSPACE+".tbl (id, x) VALUES (?,?)", ConsistencyLevel.ALL, i, i);
            cluster.forEach(i -> i.flush(KEYSPACE));
            long mark = cluster.get(1).logs().mark();
            cluster.forEach(i -> i.nodetoolResult("repair", "--full").asserts().failure());
<<<<<<< HEAD
            Assertions.assertThat(cluster.get(1).logs().grep(mark, "^ERROR").getResult()).isEmpty();
=======
            Assert.assertEquals(Collections.emptyList(),
                cluster.get(1).logs().grep(mark, "^ERROR").getResult().stream().filter(s -> !s.contains("Reference-Reaper")).collect(Collectors.toList()));
>>>>>>> 4e3c7faf
        }
    }

    @Test
    public void testNoSuchRepairSessionAnticompaction() throws IOException
    {
        try (Cluster cluster = init(Cluster.build(2)
                                           .withConfig(config -> config.with(GOSSIP).with(NETWORK))
                                           .withInstanceInitializer(ByteBuddyHelper::installACNoSuchRepairSession)
                                           .start()))
        {
            cluster.schemaChange("create table "+KEYSPACE+".tbl (id int primary key, x int)");
            for (int i = 0; i < 10; i++)
                cluster.coordinator(1).execute("insert into "+KEYSPACE+".tbl (id, x) VALUES (?,?)", ConsistencyLevel.ALL, i, i);
            cluster.forEach(i -> i.flush(KEYSPACE));
            long mark = cluster.get(1).logs().mark();
            cluster.forEach(i -> i.nodetoolResult("repair", KEYSPACE).asserts().failure());
            assertTrue(cluster.get(1).logs().grep(mark, "^ERROR").getResult().isEmpty());
        }
    }

    public static class ByteBuddyHelper
    {
        public static void install(ClassLoader cl, int nodeNumber)
        {
            if (nodeNumber == 2)
            {
                new ByteBuddy().redefine(CompactionIterator.class)
                               .method(named("next"))
                               .intercept(MethodDelegation.to(ByteBuddyHelper.class))
                               .make()
                               .load(cl, ClassLoadingStrategy.Default.INJECTION);
            }
        }

        public static void installACNoSuchRepairSession(ClassLoader cl, int nodeNumber)
        {
            if (nodeNumber == 2)
            {
                new ByteBuddy().redefine(CompactionManager.class)
                               .method(named("validateSSTableBoundsForAnticompaction"))
                               .intercept(MethodDelegation.to(ByteBuddyHelper.class))
                               .make()
                               .load(cl, ClassLoadingStrategy.Default.INJECTION);
            }
        }

        public static UnfilteredRowIterator next()
        {
            throw new RuntimeException("IGNORE");
        }

        @SuppressWarnings("unused")
        public static void validateSSTableBoundsForAnticompaction(UUID sessionID,
                                                                  Collection<SSTableReader> sstables,
                                                                  RangesAtEndpoint ranges)
        {
            throw new CompactionInterruptedException(String.valueOf(sessionID));
        }
    }
}<|MERGE_RESOLUTION|>--- conflicted
+++ resolved
@@ -24,11 +24,7 @@
 import java.util.UUID;
 import java.util.stream.Collectors;
 
-<<<<<<< HEAD
 import org.assertj.core.api.Assertions;
-=======
-import org.junit.Assert;
->>>>>>> 4e3c7faf
 import org.junit.Test;
 
 import net.bytebuddy.ByteBuddy;
@@ -73,12 +69,10 @@
             cluster.forEach(i -> i.flush(KEYSPACE));
             long mark = cluster.get(1).logs().mark();
             cluster.forEach(i -> i.nodetoolResult("repair", "--full").asserts().failure());
-<<<<<<< HEAD
-            Assertions.assertThat(cluster.get(1).logs().grep(mark, "^ERROR").getResult()).isEmpty();
-=======
-            Assert.assertEquals(Collections.emptyList(),
-                cluster.get(1).logs().grep(mark, "^ERROR").getResult().stream().filter(s -> !s.contains("Reference-Reaper")).collect(Collectors.toList()));
->>>>>>> 4e3c7faf
+            Assertions.assertThat(
+                cluster.get(1).logs().grep(mark, "^ERROR").getResult()
+                       .stream().filter(s -> !s.contains("Reference-Reaper")).collect(Collectors.toList()))
+                       .isEmpty();
         }
     }
 
