--- conflicted
+++ resolved
@@ -488,14 +488,10 @@
         {
             for (final NodeToolResult result : netstatOutputs)
             {
-<<<<<<< HEAD
                 Assert.assertEquals(result.getRc(), 0);
-                Assert.assertTrue(result.getStderr().isEmpty());
-=======
-                Assert.assertEquals(result.getResult().getRc(), 0);
                 // CIE change as log4j2 picks up more errors than logback does
                 Assert.assertFalse("Error mentioned streaming: " + result.getStderr(), result.getStderr().contains("treaming"));
->>>>>>> 1c097478
+
             }
         }
     }
