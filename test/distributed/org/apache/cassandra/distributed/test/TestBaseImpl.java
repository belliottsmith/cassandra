/*
 * Licensed to the Apache Software Foundation (ASF) under one
 * or more contributor license agreements.  See the NOTICE file
 * distributed with this work for additional information
 * regarding copyright ownership.  The ASF licenses this file
 * to you under the Apache License, Version 2.0 (the
 * "License"); you may not use this file except in compliance
 * with the License.  You may obtain a copy of the License at
 *
 *     http://www.apache.org/licenses/LICENSE-2.0
 *
 * Unless required by applicable law or agreed to in writing, software
 * distributed under the License is distributed on an "AS IS" BASIS,
 * WITHOUT WARRANTIES OR CONDITIONS OF ANY KIND, either express or implied.
 * See the License for the specific language governing permissions and
 * limitations under the License.
 */

package org.apache.cassandra.distributed.test;

import java.math.BigDecimal;
import java.math.BigInteger;
import java.net.InetAddress;
import java.nio.ByteBuffer;
import java.util.Arrays;
import java.util.Date;
import java.util.LinkedHashMap;
import java.util.Map;
import java.util.UUID;

import com.google.common.collect.ImmutableSet;
import org.junit.After;
import org.junit.BeforeClass;

import org.apache.cassandra.cql3.Duration;
import org.apache.cassandra.db.marshal.*;
import org.apache.cassandra.distributed.Cluster;
import org.apache.cassandra.distributed.api.ICluster;
import org.apache.cassandra.distributed.shared.DistributedTestBase;

public class TestBaseImpl extends DistributedTestBase
{
    @After
    public void afterEach() {
        super.afterEach();
    }

    @BeforeClass
<<<<<<< HEAD
    public static void beforeClass() throws Throwable
    {
=======
    public static void beforeClass() throws Throwable {
        System.setProperty("log4j2.disableJmx", "true"); // setting both ways as changes between versions
        System.setProperty("log4j2.disable.jmx", "true");
        System.setProperty("log4j.shutdownHookEnabled", "false");
        System.setProperty("cassandra.test.logConfigProperty", "log4j.configurationFile");
        System.setProperty("cassandra.test.logConfigPath", "test/conf/log4j2-dtest.xml");
>>>>>>> 59d8bfc0
        ICluster.setup();
    }

    @Override
    public Cluster.Builder builder() {
        // This is definitely not the smartest solution, but given the complexity of the alternatives and low risk, we can just rely on the
        // fact that this code is going to work accross _all_ versions.
        return Cluster.build();
    }

    public static Object list(Object...values)
    {
        return Arrays.asList(values);
    }

    public static Object set(Object...values)
    {
        return ImmutableSet.copyOf(values);
    }

    public static Object map(Object...values)
    {
        if (values.length % 2 != 0)
            throw new IllegalArgumentException("Invalid number of arguments, got " + values.length);

        int size = values.length / 2;
        Map<Object, Object> m = new LinkedHashMap<>(size);
        for (int i = 0; i < size; i++)
            m.put(values[2 * i], values[(2 * i) + 1]);
        return m;
    }

    public static ByteBuffer tuple(Object... values)
    {
        ByteBuffer[] bbs = new ByteBuffer[values.length];
        for (int i = 0; i < values.length; i++)
            bbs[i] = makeByteBuffer(values[i]);
        return TupleType.buildValue(bbs);
    }

    @SuppressWarnings("unchecked")
    private static ByteBuffer makeByteBuffer(Object value)
    {
        if (value == null)
            return null;

        if (value instanceof ByteBuffer)
            return (ByteBuffer) value;

        return typeFor(value).decompose(value);
    }

    private static AbstractType typeFor(Object value)
    {
        if (value instanceof ByteBuffer || value == null)
            return BytesType.instance;

        if (value instanceof Byte)
            return ByteType.instance;

        if (value instanceof Short)
            return ShortType.instance;

        if (value instanceof Integer)
            return Int32Type.instance;

        if (value instanceof Long)
            return LongType.instance;

        if (value instanceof Float)
            return FloatType.instance;

        if (value instanceof Duration)
            return DurationType.instance;

        if (value instanceof Double)
            return DoubleType.instance;

        if (value instanceof BigInteger)
            return IntegerType.instance;

        if (value instanceof BigDecimal)
            return DecimalType.instance;

        if (value instanceof String)
            return UTF8Type.instance;

        if (value instanceof Boolean)
            return BooleanType.instance;

        if (value instanceof InetAddress)
            return InetAddressType.instance;

        if (value instanceof Date)
            return TimestampType.instance;

        if (value instanceof UUID)
            return UUIDType.instance;

        throw new IllegalArgumentException("Unsupported value type (value is " + value + ')');
    }
}<|MERGE_RESOLUTION|>--- conflicted
+++ resolved
@@ -46,17 +46,13 @@
     }
 
     @BeforeClass
-<<<<<<< HEAD
     public static void beforeClass() throws Throwable
     {
-=======
-    public static void beforeClass() throws Throwable {
         System.setProperty("log4j2.disableJmx", "true"); // setting both ways as changes between versions
         System.setProperty("log4j2.disable.jmx", "true");
         System.setProperty("log4j.shutdownHookEnabled", "false");
         System.setProperty("cassandra.test.logConfigProperty", "log4j.configurationFile");
         System.setProperty("cassandra.test.logConfigPath", "test/conf/log4j2-dtest.xml");
->>>>>>> 59d8bfc0
         ICluster.setup();
     }
 
