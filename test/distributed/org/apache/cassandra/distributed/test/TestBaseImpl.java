/*
 * Licensed to the Apache Software Foundation (ASF) under one
 * or more contributor license agreements.  See the NOTICE file
 * distributed with this work for additional information
 * regarding copyright ownership.  The ASF licenses this file
 * to you under the Apache License, Version 2.0 (the
 * "License"); you may not use this file except in compliance
 * with the License.  You may obtain a copy of the License at
 *
 *     http://www.apache.org/licenses/LICENSE-2.0
 *
 * Unless required by applicable law or agreed to in writing, software
 * distributed under the License is distributed on an "AS IS" BASIS,
 * WITHOUT WARRANTIES OR CONDITIONS OF ANY KIND, either express or implied.
 * See the License for the specific language governing permissions and
 * limitations under the License.
 */

package org.apache.cassandra.distributed.test;

import java.math.BigDecimal;
import java.math.BigInteger;
import java.net.InetAddress;
import java.nio.ByteBuffer;
import java.util.Arrays;
import java.util.Arrays;
import java.util.Date;
import java.util.LinkedHashMap;
import java.util.Map;
import java.util.Set;
import java.util.UUID;
import java.util.stream.Collectors;
import java.util.stream.Stream;

import com.google.common.collect.ImmutableSet;

import org.junit.After;
import org.junit.Assert;
import org.junit.BeforeClass;

import org.apache.cassandra.cql3.Duration;
import org.apache.cassandra.db.marshal.*;
import org.apache.cassandra.distributed.Cluster;
import org.apache.cassandra.distributed.api.ConsistencyLevel;
import org.apache.cassandra.distributed.api.ICluster;
import org.apache.cassandra.distributed.impl.AbstractCluster;
import org.apache.cassandra.distributed.shared.DistributedTestBase;

public class TestBaseImpl extends DistributedTestBase
{
    @After
    public void afterEach() {
        super.afterEach();
    }

    @BeforeClass
    public static void beforeClass() throws Throwable
    {
        System.setProperty("log4j2.disableJmx", "true"); // setting both ways as changes between versions
        System.setProperty("log4j2.disable.jmx", "true");
        System.setProperty("log4j.shutdownHookEnabled", "false");
        System.setProperty("cassandra.test.logConfigProperty", "log4j.configurationFile");
        System.setProperty("cassandra.test.logConfigPath", "test/conf/log4j2-dtest.xml");
        ICluster.setup();
    }

    @Override
    public Cluster.Builder builder() {
        // This is definitely not the smartest solution, but given the complexity of the alternatives and low risk, we can just rely on the
        // fact that this code is going to work accross _all_ versions.
        return Cluster.build();
    }

    public static Object list(Object...values)
    {
        return Arrays.asList(values);
    }

    public static Object set(Object...values)
    {
        return ImmutableSet.copyOf(values);
    }

    public static Object map(Object...values)
    {
        if (values.length % 2 != 0)
            throw new IllegalArgumentException("Invalid number of arguments, got " + values.length);

        int size = values.length / 2;
        Map<Object, Object> m = new LinkedHashMap<>(size);
        for (int i = 0; i < size; i++)
            m.put(values[2 * i], values[(2 * i) + 1]);
        return m;
    }

    public static ByteBuffer tuple(Object... values)
    {
        ByteBuffer[] bbs = new ByteBuffer[values.length];
        for (int i = 0; i < values.length; i++)
            bbs[i] = makeByteBuffer(values[i]);
        return TupleType.buildValue(bbs);
    }

    @SuppressWarnings("unchecked")
    private static ByteBuffer makeByteBuffer(Object value)
    {
        if (value == null)
            return null;

        if (value instanceof ByteBuffer)
            return (ByteBuffer) value;

        return typeFor(value).decompose(value);
    }

    private static AbstractType typeFor(Object value)
    {
        if (value instanceof ByteBuffer || value == null)
            return BytesType.instance;

        if (value instanceof Byte)
            return ByteType.instance;

        if (value instanceof Short)
            return ShortType.instance;

        if (value instanceof Integer)
            return Int32Type.instance;

        if (value instanceof Long)
            return LongType.instance;

        if (value instanceof Float)
            return FloatType.instance;

        if (value instanceof Duration)
            return DurationType.instance;

        if (value instanceof Double)
            return DoubleType.instance;

        if (value instanceof BigInteger)
            return IntegerType.instance;

        if (value instanceof BigDecimal)
            return DecimalType.instance;

        if (value instanceof String)
            return UTF8Type.instance;

        if (value instanceof Boolean)
            return BooleanType.instance;

        if (value instanceof InetAddress)
            return InetAddressType.instance;

        if (value instanceof Date)
            return TimestampType.instance;

        if (value instanceof UUID)
            return UUIDType.instance;

        throw new IllegalArgumentException("Unsupported value type (value is " + value + ')');
    }

<<<<<<< HEAD
    public static void fixDistributedSchemas(Cluster cluster)
    {
        // These keyspaces are under replicated by default, so must be updated when doing a mulit-node cluster;
        // else bootstrap will fail with 'Unable to find sufficient sources for streaming range <range> in keyspace <name>'
        for (String ks : Arrays.asList("system_auth", "system_traces"))
        {
            cluster.schemaChange("ALTER KEYSPACE " + ks + " WITH REPLICATION = {'class': 'SimpleStrategy', 'replication_factor': " + Math.min(cluster.size(), 3) + "}");
        }

        // in real live repair is needed in this case, but in the test case it doesn't matter if the tables loose
        // anything, so ignoring repair to speed up the tests.
=======
    public static  <C extends AbstractCluster<?>> void assertHasKeyspace(C cluster, final String expectedKeyspace)
    {
        Object[][] result = cluster.coordinator(1).execute("SELECT * FROM system_schema.keyspaces;", ConsistencyLevel.ONE);
        Set<String> keyspaces = Stream.of(result).map(row -> (String) row[0]).collect(Collectors.toSet());
        Assert.assertTrue(keyspaces.toString() + " does not contains " + expectedKeyspace,
                          keyspaces.contains(expectedKeyspace));
>>>>>>> 2e50ce92
    }
}<|MERGE_RESOLUTION|>--- conflicted
+++ resolved
@@ -163,7 +163,6 @@
         throw new IllegalArgumentException("Unsupported value type (value is " + value + ')');
     }
 
-<<<<<<< HEAD
     public static void fixDistributedSchemas(Cluster cluster)
     {
         // These keyspaces are under replicated by default, so must be updated when doing a mulit-node cluster;
@@ -175,13 +174,13 @@
 
         // in real live repair is needed in this case, but in the test case it doesn't matter if the tables loose
         // anything, so ignoring repair to speed up the tests.
-=======
+    }
+
     public static  <C extends AbstractCluster<?>> void assertHasKeyspace(C cluster, final String expectedKeyspace)
     {
         Object[][] result = cluster.coordinator(1).execute("SELECT * FROM system_schema.keyspaces;", ConsistencyLevel.ONE);
         Set<String> keyspaces = Stream.of(result).map(row -> (String) row[0]).collect(Collectors.toSet());
         Assert.assertTrue(keyspaces.toString() + " does not contains " + expectedKeyspace,
                           keyspaces.contains(expectedKeyspace));
->>>>>>> 2e50ce92
     }
 }