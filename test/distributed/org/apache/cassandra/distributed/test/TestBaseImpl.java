/*
 * Licensed to the Apache Software Foundation (ASF) under one
 * or more contributor license agreements.  See the NOTICE file
 * distributed with this work for additional information
 * regarding copyright ownership.  The ASF licenses this file
 * to you under the Apache License, Version 2.0 (the
 * "License"); you may not use this file except in compliance
 * with the License.  You may obtain a copy of the License at
 *
 *     http://www.apache.org/licenses/LICENSE-2.0
 *
 * Unless required by applicable law or agreed to in writing, software
 * distributed under the License is distributed on an "AS IS" BASIS,
 * WITHOUT WARRANTIES OR CONDITIONS OF ANY KIND, either express or implied.
 * See the License for the specific language governing permissions and
 * limitations under the License.
 */

package org.apache.cassandra.distributed.test;

import java.math.BigDecimal;
import java.math.BigInteger;
import java.net.InetAddress;
import java.nio.ByteBuffer;
import java.util.Arrays;
import java.util.Date;
import java.util.LinkedHashMap;
import java.util.Map;
import java.util.Set;
import java.util.UUID;
import java.util.stream.Collectors;
import java.util.stream.Stream;

import com.google.common.collect.ImmutableSet;

import org.apache.cassandra.config.CassandraRelevantProperties;
import org.junit.After;
import org.junit.Assert;
import org.junit.BeforeClass;

import org.apache.cassandra.config.CassandraRelevantProperties;
import org.apache.cassandra.cql3.Duration;
import org.apache.cassandra.db.marshal.*;
import org.apache.cassandra.distributed.Cluster;
import org.apache.cassandra.distributed.api.ConsistencyLevel;
import org.apache.cassandra.distributed.api.ICluster;
import org.apache.cassandra.distributed.api.IInstanceConfig;
import org.apache.cassandra.distributed.api.IInvokableInstance;
import org.apache.cassandra.distributed.impl.AbstractCluster;
import org.apache.cassandra.distributed.shared.DistributedTestBase;

import static org.apache.cassandra.config.CassandraRelevantProperties.BOOTSTRAP_SCHEMA_DELAY_MS;
import static org.apache.cassandra.distributed.action.GossipHelper.withProperty;

public class TestBaseImpl extends DistributedTestBase
{
    public static final Object[][] EMPTY_ROWS = new Object[0][];
    public static final boolean[] BOOLEANS = new boolean[]{ false, true };

    @After
    public void afterEach() {
        super.afterEach();
    }

    @BeforeClass
    public static void beforeClass() throws Throwable
    {
        System.setProperty("log4j2.disableJmx", "true"); // setting both ways as changes between versions
        System.setProperty("log4j2.disable.jmx", "true");
        System.setProperty("log4j.shutdownHookEnabled", "false");
        System.setProperty("cassandra.test.logConfigProperty", "log4j.configurationFile");
        System.setProperty("cassandra.test.logConfigPath", "test/conf/log4j2-dtest.xml");
<<<<<<< HEAD
        // makes easier to share OSS tests without replication strategy limits
        CassandraRelevantProperties.ALLOW_SIMPLE_STRATEGY.setBoolean(true);
        CassandraRelevantProperties.ALLOW_DISABLED_COMPRESSION.setBoolean(true);
=======
        System.setProperty("cassandra.allow_simplestrategy", "true"); // makes easier to share OSS tests without RF limits
        System.setProperty("cassandra.minimum_replication_factor", "0"); // makes easier to share OSS tests without RF limits
        System.setProperty(SYSTEM_PROPERTY_ALLOW_DISABLED_COMPRESSION, "true");
        CassandraRelevantProperties.ALLOW_GROUP_BY.setBoolean(true);
>>>>>>> b4c975cb
        ICluster.setup();
    }

    @Override
    public Cluster.Builder builder() {
        // This is definitely not the smartest solution, but given the complexity of the alternatives and low risk, we can just rely on the
        // fact that this code is going to work accross _all_ versions.
        return Cluster.build();
    }

    public static Object[][] rows(Object[]...rows)
    {
        Object[][] r = new Object[rows.length][];
        System.arraycopy(rows, 0, r, 0, rows.length);
        return r;
    }

    public static Object list(Object...values)
    {
        return Arrays.asList(values);
    }

    public static Object set(Object...values)
    {
        return ImmutableSet.copyOf(values);
    }

    public static Object map(Object...values)
    {
        if (values.length % 2 != 0)
            throw new IllegalArgumentException("Invalid number of arguments, got " + values.length);

        int size = values.length / 2;
        Map<Object, Object> m = new LinkedHashMap<>(size);
        for (int i = 0; i < size; i++)
            m.put(values[2 * i], values[(2 * i) + 1]);
        return m;
    }

    public static ByteBuffer tuple(Object... values)
    {
        ByteBuffer[] bbs = new ByteBuffer[values.length];
        for (int i = 0; i < values.length; i++)
            bbs[i] = makeByteBuffer(values[i]);
        return TupleType.buildValue(bbs);
    }

    protected void bootstrapAndJoinNode(Cluster cluster)
    {
        IInstanceConfig config = cluster.newInstanceConfig();
        config.set("auto_bootstrap", true);
        IInvokableInstance newInstance = cluster.bootstrap(config);
        withProperty(BOOTSTRAP_SCHEMA_DELAY_MS.getKey(), Integer.toString(90 * 1000),
                     () -> withProperty("cassandra.join_ring", false, () -> newInstance.startup(cluster)));
        newInstance.nodetoolResult("join").asserts().success();
    }

    @SuppressWarnings("unchecked")
    private static ByteBuffer makeByteBuffer(Object value)
    {
        if (value == null)
            return null;

        if (value instanceof ByteBuffer)
            return (ByteBuffer) value;

        return typeFor(value).decompose(value);
    }

    private static AbstractType typeFor(Object value)
    {
        if (value instanceof ByteBuffer || value == null)
            return BytesType.instance;

        if (value instanceof Byte)
            return ByteType.instance;

        if (value instanceof Short)
            return ShortType.instance;

        if (value instanceof Integer)
            return Int32Type.instance;

        if (value instanceof Long)
            return LongType.instance;

        if (value instanceof Float)
            return FloatType.instance;

        if (value instanceof Duration)
            return DurationType.instance;

        if (value instanceof Double)
            return DoubleType.instance;

        if (value instanceof BigInteger)
            return IntegerType.instance;

        if (value instanceof BigDecimal)
            return DecimalType.instance;

        if (value instanceof String)
            return UTF8Type.instance;

        if (value instanceof Boolean)
            return BooleanType.instance;

        if (value instanceof InetAddress)
            return InetAddressType.instance;

        if (value instanceof Date)
            return TimestampType.instance;

        if (value instanceof UUID)
            return UUIDType.instance;

        throw new IllegalArgumentException("Unsupported value type (value is " + value + ')');
    }

    public static void fixDistributedSchemas(Cluster cluster)
    {
        // These keyspaces are under replicated by default, so must be updated when doing a multi-node cluster;
        // else bootstrap will fail with 'Unable to find sufficient sources for streaming range <range> in keyspace <name>'
        for (String ks : Arrays.asList("system_auth", "system_traces"))
        {
            cluster.schemaChange("ALTER KEYSPACE " + ks + " WITH REPLICATION = {'class': 'SimpleStrategy', 'replication_factor': " + Math.min(cluster.size(), 3) + "}");
        }

        // in real live repair is needed in this case, but in the test case it doesn't matter if the tables loose
        // anything, so ignoring repair to speed up the tests.
    }

    public static  <C extends AbstractCluster<?>> void assertHasKeyspace(C cluster, final String expectedKeyspace)
    {
        Object[][] result = cluster.coordinator(1).execute("SELECT * FROM system_schema.keyspaces;", ConsistencyLevel.ONE);
        Set<String> keyspaces = Stream.of(result).map(row -> (String) row[0]).collect(Collectors.toSet());
        Assert.assertTrue(keyspaces.toString() + " does not contains " + expectedKeyspace,
                          keyspaces.contains(expectedKeyspace));
    }
}<|MERGE_RESOLUTION|>--- conflicted
+++ resolved
@@ -33,7 +33,6 @@
 
 import com.google.common.collect.ImmutableSet;
 
-import org.apache.cassandra.config.CassandraRelevantProperties;
 import org.junit.After;
 import org.junit.Assert;
 import org.junit.BeforeClass;
@@ -70,16 +69,10 @@
         System.setProperty("log4j.shutdownHookEnabled", "false");
         System.setProperty("cassandra.test.logConfigProperty", "log4j.configurationFile");
         System.setProperty("cassandra.test.logConfigPath", "test/conf/log4j2-dtest.xml");
-<<<<<<< HEAD
         // makes easier to share OSS tests without replication strategy limits
         CassandraRelevantProperties.ALLOW_SIMPLE_STRATEGY.setBoolean(true);
         CassandraRelevantProperties.ALLOW_DISABLED_COMPRESSION.setBoolean(true);
-=======
-        System.setProperty("cassandra.allow_simplestrategy", "true"); // makes easier to share OSS tests without RF limits
-        System.setProperty("cassandra.minimum_replication_factor", "0"); // makes easier to share OSS tests without RF limits
-        System.setProperty(SYSTEM_PROPERTY_ALLOW_DISABLED_COMPRESSION, "true");
         CassandraRelevantProperties.ALLOW_GROUP_BY.setBoolean(true);
->>>>>>> b4c975cb
         ICluster.setup();
     }
 
