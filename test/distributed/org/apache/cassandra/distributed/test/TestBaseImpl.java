/*
 * Licensed to the Apache Software Foundation (ASF) under one
 * or more contributor license agreements.  See the NOTICE file
 * distributed with this work for additional information
 * regarding copyright ownership.  The ASF licenses this file
 * to you under the Apache License, Version 2.0 (the
 * "License"); you may not use this file except in compliance
 * with the License.  You may obtain a copy of the License at
 *
 *     http://www.apache.org/licenses/LICENSE-2.0
 *
 * Unless required by applicable law or agreed to in writing, software
 * distributed under the License is distributed on an "AS IS" BASIS,
 * WITHOUT WARRANTIES OR CONDITIONS OF ANY KIND, either express or implied.
 * See the License for the specific language governing permissions and
 * limitations under the License.
 */

package org.apache.cassandra.distributed.test;

import java.math.BigDecimal;
import java.math.BigInteger;
import java.net.InetAddress;
import java.nio.ByteBuffer;
import java.util.Arrays;
import java.util.Date;
import java.util.LinkedHashMap;
import java.util.Map;
import java.util.Set;
import java.util.UUID;
import java.util.stream.Collectors;
import java.util.stream.Stream;

import com.google.common.collect.ImmutableSet;

import org.apache.cassandra.config.CassandraRelevantProperties;
import org.junit.After;
import org.junit.Assert;
import org.junit.BeforeClass;

import org.apache.cassandra.cql3.Duration;
import org.apache.cassandra.db.marshal.*;
import org.apache.cassandra.distributed.Cluster;
import org.apache.cassandra.distributed.api.ConsistencyLevel;
import org.apache.cassandra.distributed.api.ICluster;
import org.apache.cassandra.distributed.api.IInstanceConfig;
import org.apache.cassandra.distributed.api.IInvokableInstance;
import org.apache.cassandra.distributed.impl.AbstractCluster;
import org.apache.cassandra.distributed.shared.DistributedTestBase;

import static org.apache.cassandra.config.CassandraRelevantProperties.BOOTSTRAP_SCHEMA_DELAY_MS;
import static org.apache.cassandra.cql3.statements.schema.AlterSchemaStatement.SYSTEM_PROPERTY_ALLOW_DISABLED_COMPRESSION;
import static org.apache.cassandra.distributed.action.GossipHelper.withProperty;

public class TestBaseImpl extends DistributedTestBase
{
    public static final Object[][] EMPTY_ROWS = new Object[0][];
    public static final boolean[] BOOLEANS = new boolean[]{ false, true };

    @After
    public void afterEach() {
        super.afterEach();
    }

    @BeforeClass
    public static void beforeClass() throws Throwable
    {
        System.setProperty("log4j2.disableJmx", "true"); // setting both ways as changes between versions
        System.setProperty("log4j2.disable.jmx", "true");
        System.setProperty("log4j.shutdownHookEnabled", "false");
        System.setProperty("cassandra.test.logConfigProperty", "log4j.configurationFile");
        System.setProperty("cassandra.test.logConfigPath", "test/conf/log4j2-dtest.xml");
<<<<<<< HEAD
        // makes easier to share OSS tests without replication strategy limits
        CassandraRelevantProperties.ALLOW_SIMPLE_STRATEGY.setBoolean(true);
=======
        System.setProperty("cassandra.allow_simplestrategy", "true"); // makes easier to share OSS tests without RF limits
        System.setProperty("cassandra.minimum_replication_factor", "0"); // makes easier to share OSS tests without RF limits
        System.setProperty(SYSTEM_PROPERTY_ALLOW_DISABLED_COMPRESSION, "true");
>>>>>>> 81e9d0a3
        ICluster.setup();
    }

    @Override
    public Cluster.Builder builder() {
        // This is definitely not the smartest solution, but given the complexity of the alternatives and low risk, we can just rely on the
        // fact that this code is going to work accross _all_ versions.
        return Cluster.build();
    }

    public static Object[][] rows(Object[]...rows)
    {
        Object[][] r = new Object[rows.length][];
        System.arraycopy(rows, 0, r, 0, rows.length);
        return r;
    }

    public static Object list(Object...values)
    {
        return Arrays.asList(values);
    }

    public static Object set(Object...values)
    {
        return ImmutableSet.copyOf(values);
    }

    public static Object map(Object...values)
    {
        if (values.length % 2 != 0)
            throw new IllegalArgumentException("Invalid number of arguments, got " + values.length);

        int size = values.length / 2;
        Map<Object, Object> m = new LinkedHashMap<>(size);
        for (int i = 0; i < size; i++)
            m.put(values[2 * i], values[(2 * i) + 1]);
        return m;
    }

    public static ByteBuffer tuple(Object... values)
    {
        ByteBuffer[] bbs = new ByteBuffer[values.length];
        for (int i = 0; i < values.length; i++)
            bbs[i] = makeByteBuffer(values[i]);
        return TupleType.buildValue(bbs);
    }

    protected void bootstrapAndJoinNode(Cluster cluster)
    {
        IInstanceConfig config = cluster.newInstanceConfig();
        config.set("auto_bootstrap", true);
        IInvokableInstance newInstance = cluster.bootstrap(config);
        withProperty(BOOTSTRAP_SCHEMA_DELAY_MS.getKey(), Integer.toString(90 * 1000),
                     () -> withProperty("cassandra.join_ring", false, () -> newInstance.startup(cluster)));
        newInstance.nodetoolResult("join").asserts().success();
    }

    @SuppressWarnings("unchecked")
    private static ByteBuffer makeByteBuffer(Object value)
    {
        if (value == null)
            return null;

        if (value instanceof ByteBuffer)
            return (ByteBuffer) value;

        return typeFor(value).decompose(value);
    }

    private static AbstractType typeFor(Object value)
    {
        if (value instanceof ByteBuffer || value == null)
            return BytesType.instance;

        if (value instanceof Byte)
            return ByteType.instance;

        if (value instanceof Short)
            return ShortType.instance;

        if (value instanceof Integer)
            return Int32Type.instance;

        if (value instanceof Long)
            return LongType.instance;

        if (value instanceof Float)
            return FloatType.instance;

        if (value instanceof Duration)
            return DurationType.instance;

        if (value instanceof Double)
            return DoubleType.instance;

        if (value instanceof BigInteger)
            return IntegerType.instance;

        if (value instanceof BigDecimal)
            return DecimalType.instance;

        if (value instanceof String)
            return UTF8Type.instance;

        if (value instanceof Boolean)
            return BooleanType.instance;

        if (value instanceof InetAddress)
            return InetAddressType.instance;

        if (value instanceof Date)
            return TimestampType.instance;

        if (value instanceof UUID)
            return UUIDType.instance;

        throw new IllegalArgumentException("Unsupported value type (value is " + value + ')');
    }

    public static void fixDistributedSchemas(Cluster cluster)
    {
        // These keyspaces are under replicated by default, so must be updated when doing a multi-node cluster;
        // else bootstrap will fail with 'Unable to find sufficient sources for streaming range <range> in keyspace <name>'
        for (String ks : Arrays.asList("system_auth", "system_traces"))
        {
            cluster.schemaChange("ALTER KEYSPACE " + ks + " WITH REPLICATION = {'class': 'SimpleStrategy', 'replication_factor': " + Math.min(cluster.size(), 3) + "}");
        }

        // in real live repair is needed in this case, but in the test case it doesn't matter if the tables loose
        // anything, so ignoring repair to speed up the tests.
    }

    public static  <C extends AbstractCluster<?>> void assertHasKeyspace(C cluster, final String expectedKeyspace)
    {
        Object[][] result = cluster.coordinator(1).execute("SELECT * FROM system_schema.keyspaces;", ConsistencyLevel.ONE);
        Set<String> keyspaces = Stream.of(result).map(row -> (String) row[0]).collect(Collectors.toSet());
        Assert.assertTrue(keyspaces.toString() + " does not contains " + expectedKeyspace,
                          keyspaces.contains(expectedKeyspace));
    }
}<|MERGE_RESOLUTION|>--- conflicted
+++ resolved
@@ -49,7 +49,6 @@
 import org.apache.cassandra.distributed.shared.DistributedTestBase;
 
 import static org.apache.cassandra.config.CassandraRelevantProperties.BOOTSTRAP_SCHEMA_DELAY_MS;
-import static org.apache.cassandra.cql3.statements.schema.AlterSchemaStatement.SYSTEM_PROPERTY_ALLOW_DISABLED_COMPRESSION;
 import static org.apache.cassandra.distributed.action.GossipHelper.withProperty;
 
 public class TestBaseImpl extends DistributedTestBase
@@ -70,14 +69,9 @@
         System.setProperty("log4j.shutdownHookEnabled", "false");
         System.setProperty("cassandra.test.logConfigProperty", "log4j.configurationFile");
         System.setProperty("cassandra.test.logConfigPath", "test/conf/log4j2-dtest.xml");
-<<<<<<< HEAD
         // makes easier to share OSS tests without replication strategy limits
         CassandraRelevantProperties.ALLOW_SIMPLE_STRATEGY.setBoolean(true);
-=======
-        System.setProperty("cassandra.allow_simplestrategy", "true"); // makes easier to share OSS tests without RF limits
-        System.setProperty("cassandra.minimum_replication_factor", "0"); // makes easier to share OSS tests without RF limits
-        System.setProperty(SYSTEM_PROPERTY_ALLOW_DISABLED_COMPRESSION, "true");
->>>>>>> 81e9d0a3
+        CassandraRelevantProperties.ALLOW_DISABLED_COMPRESSION.setBoolean(true);
         ICluster.setup();
     }
 
