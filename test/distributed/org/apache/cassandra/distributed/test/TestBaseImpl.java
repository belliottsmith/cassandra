--- conflicted
+++ resolved
@@ -18,7 +18,6 @@
 
 package org.apache.cassandra.distributed.test;
 
-<<<<<<< HEAD
 import java.math.BigDecimal;
 import java.math.BigInteger;
 import java.net.InetAddress;
@@ -27,14 +26,10 @@
 import java.util.Date;
 import java.util.LinkedHashMap;
 import java.util.Map;
+import java.util.Set;
 import java.util.UUID;
-=======
-import java.nio.file.Path;
-import java.nio.file.Paths;
-import java.util.Set;
 import java.util.stream.Collectors;
 import java.util.stream.Stream;
->>>>>>> a62589ca
 
 import com.google.common.collect.ImmutableSet;
 import org.junit.After;
@@ -46,7 +41,6 @@
 import org.apache.cassandra.distributed.Cluster;
 import org.apache.cassandra.distributed.api.ConsistencyLevel;
 import org.apache.cassandra.distributed.api.ICluster;
-import org.apache.cassandra.distributed.api.IInstance;
 import org.apache.cassandra.distributed.impl.AbstractCluster;
 import org.apache.cassandra.distributed.shared.DistributedTestBase;
 
@@ -74,7 +68,6 @@
         return Cluster.build();
     }
 
-<<<<<<< HEAD
     public static Object list(Object...values)
     {
         return Arrays.asList(values);
@@ -165,13 +158,13 @@
             return UUIDType.instance;
 
         throw new IllegalArgumentException("Unsupported value type (value is " + value + ')');
-=======
+    }
+
     public static  <C extends AbstractCluster<?>> void assertHasKeyspace(C cluster, final String expectedKeyspace)
     {
         Object[][] result = cluster.coordinator(1).execute("SELECT * FROM system_schema.keyspaces;", ConsistencyLevel.ONE);
         Set<String> keyspaces = Stream.of(result).map(row -> (String) row[0]).collect(Collectors.toSet());
         Assert.assertTrue(keyspaces.toString() + " does not contains " + expectedKeyspace,
                           keyspaces.contains(expectedKeyspace));
->>>>>>> a62589ca
     }
 }