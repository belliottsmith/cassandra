--- conflicted
+++ resolved
@@ -37,7 +37,6 @@
 import net.bytebuddy.dynamic.loading.ClassLoadingStrategy;
 import net.bytebuddy.implementation.MethodDelegation;
 import net.bytebuddy.implementation.bind.annotation.SuperCall;
-import org.apache.cassandra.repair.SharedContext;
 import org.apache.cassandra.dht.Range;
 import org.apache.cassandra.dht.Token;
 import org.apache.cassandra.distributed.Cluster;
@@ -112,22 +111,10 @@
                            .load(cl, ClassLoadingStrategy.Default.INJECTION);
         }
 
-<<<<<<< HEAD
-        public static List<SyncTask> createOptimisedSyncingSyncTasks(SharedContext ctx,
-                                                                     RepairJobDesc desc,
-                                                                     List<TreeResponse> trees,
-                                                                     InetAddressAndPort local,
-                                                                     Predicate<InetAddressAndPort> isTransient,
-                                                                     Function<InetAddressAndPort, String> getDC,
-                                                                     boolean isIncremental,
-                                                                     PreviewKind previewKind,
-=======
-        @SuppressWarnings("unused")
         public static List<SyncTask> createOptimisedSyncingSyncTasks(List<TreeResponse> trees,
->>>>>>> 89a81559
                                                                      @SuperCall Callable<List<SyncTask>> zuperCall)
         {
-            List<SyncTask> tasks;
+            List<SyncTask> tasks = null;
             try
             {
                 tasks = zuperCall.call();
