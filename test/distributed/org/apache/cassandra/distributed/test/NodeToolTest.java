/*
 * Licensed to the Apache Software Foundation (ASF) under one
 * or more contributor license agreements.  See the NOTICE file
 * distributed with this work for additional information
 * regarding copyright ownership.  The ASF licenses this file
 * to you under the Apache License, Version 2.0 (the
 * "License"); you may not use this file except in compliance
 * with the License.  You may obtain a copy of the License at
 *
 *     http://www.apache.org/licenses/LICENSE-2.0
 *
 * Unless required by applicable law or agreed to in writing, software
 * distributed under the License is distributed on an "AS IS" BASIS,
 * WITHOUT WARRANTIES OR CONDITIONS OF ANY KIND, either express or implied.
 * See the License for the specific language governing permissions and
 * limitations under the License.
 */

package org.apache.cassandra.distributed.test;

import java.io.IOException;
import java.util.function.Consumer;

import org.junit.AfterClass;
import org.junit.BeforeClass;
import org.junit.Test;

import org.apache.cassandra.config.DatabaseDescriptor;
import org.apache.cassandra.distributed.Cluster;
import org.apache.cassandra.distributed.api.ICluster;
import org.apache.cassandra.distributed.api.IInvokableInstance;
import org.apache.cassandra.distributed.api.NodeToolResult;

import static org.junit.Assert.assertEquals;

public class NodeToolTest extends TestBaseImpl
{
    private static Cluster CLUSTER;
    private static IInvokableInstance NODE;

    @BeforeClass
    public static void before() throws IOException
    {
        CLUSTER = init(Cluster.build().withNodes(1).start());
        NODE = CLUSTER.get(1);
    }

    @AfterClass
    public static void after()
    {
        if (CLUSTER != null)
            CLUSTER.close();
    }

    @Test
    public void testCommands()
    {
        assertEquals(0, NODE.nodetool("help"));
        assertEquals(0, NODE.nodetool("flush"));
        assertEquals(1, NODE.nodetool("not_a_legal_command"));
    }

    @Test
    public void testCaptureConsoleOutput()
    {
        NodeToolResult ringResult = NODE.nodetoolResult("ring");
        ringResult.asserts().stdoutContains("Datacenter: datacenter0");
        ringResult.asserts().stdoutContains("127.0.0.1       rack0       Up     Normal");
        assertEquals("Non-empty error output", "", ringResult.getStderr());
    }

    @Test
    public void testNodetoolSystemExit()
    {
        // Verify currently calls System.exit, this test uses that knowlege to test System.exit behavior in jvm-dtest
        NODE.nodetoolResult("verify", "--check-tokens", "--force")
            .asserts()
            .failure()
            .stdoutContains("Token verification requires --extended-verify");
    }

    @Test
    public void testSetGetTimeout()
    {
        Consumer<String> test = timeout ->
        {
            if (timeout != null)
                NODE.nodetool("settimeout", "internodestreaminguser", timeout);
            timeout = NODE.callOnInstance(() -> String.valueOf(DatabaseDescriptor.getInternodeStreamingTcpUserTimeoutInMS()));
            NODE.nodetoolResult("gettimeout", "internodestreaminguser")
                .asserts()
                .success()
                .stdoutContains("Current timeout for type internodestreaminguser: " + timeout + " ms");
        };

        test.accept(null); // test the default value
        test.accept("1000"); // 1 second
        test.accept("36000000"); // 10 minutes
    }

    @Test
    public void testSetTimeoutInvalidInput()
    {
        NODE.nodetoolResult("settimeout", "internodestreaminguser", "-1")
            .asserts()
            .failure()
            .stdoutContains("timeout must be non-negative");
    }

    @Test
    public void testSetCacheCapacityWhenDisabled() throws Throwable
    {
<<<<<<< HEAD
        try (ICluster cluster = init(builder().withNodes(1).withConfig(c->c.set("row_cache_size", "0MiB")).start()))
=======
        try (ICluster<?> cluster = init(builder().withNodes(1).withConfig(c->c.set("row_cache_size_in_mb", "0")).start()))
>>>>>>> 3bdfc639
        {
            NodeToolResult ringResult = cluster.get(1).nodetoolResult("setcachecapacity", "1", "1", "1");
            ringResult.asserts().stderrContains("is not permitted as this cache is disabled");
        }
    }

    @Test
    public void testInfoIncludesGitSHA() throws Throwable
    {
        NODE.nodetoolResult("version")
            .asserts()
            .success()
            .stdoutContains("GitSHA:");
    }

    @Test
    public void testInfoOutput() throws Throwable
    {
        try (ICluster<?> cluster = init(builder().withNodes(1).start()))
        {
            NodeToolResult ringResult = cluster.get(1).nodetoolResult("info");
            ringResult.asserts().stdoutContains("ID");
            ringResult.asserts().stdoutContains("Gossip active");
            ringResult.asserts().stdoutContains("Native Transport active");
            ringResult.asserts().stdoutContains("Load");
            ringResult.asserts().stdoutContains("Uncompressed load");
            ringResult.asserts().stdoutContains("Generation");
            ringResult.asserts().stdoutContains("Uptime");
            ringResult.asserts().stdoutContains("Heap Memory");
        }
    }
}<|MERGE_RESOLUTION|>--- conflicted
+++ resolved
@@ -110,11 +110,7 @@
     @Test
     public void testSetCacheCapacityWhenDisabled() throws Throwable
     {
-<<<<<<< HEAD
-        try (ICluster cluster = init(builder().withNodes(1).withConfig(c->c.set("row_cache_size", "0MiB")).start()))
-=======
-        try (ICluster<?> cluster = init(builder().withNodes(1).withConfig(c->c.set("row_cache_size_in_mb", "0")).start()))
->>>>>>> 3bdfc639
+        try (ICluster<?> cluster = init(builder().withNodes(1).withConfig(c->c.set("row_cache_size", "0MiB")).start()))
         {
             NodeToolResult ringResult = cluster.get(1).nodetoolResult("setcachecapacity", "1", "1", "1");
             ringResult.asserts().stderrContains("is not permitted as this cache is disabled");
