/*
 * Licensed to the Apache Software Foundation (ASF) under one
 * or more contributor license agreements.  See the NOTICE file
 * distributed with this work for additional information
 * regarding copyright ownership.  The ASF licenses this file
 * to you under the Apache License, Version 2.0 (the
 * "License"); you may not use this file except in compliance
 * with the License.  You may obtain a copy of the License at
 *
 *     http://www.apache.org/licenses/LICENSE-2.0
 *
 * Unless required by applicable law or agreed to in writing, software
 * distributed under the License is distributed on an "AS IS" BASIS,
 * WITHOUT WARRANTIES OR CONDITIONS OF ANY KIND, either express or implied.
 * See the License for the specific language governing permissions and
 * limitations under the License.
 */

package org.apache.cassandra.distributed.test;

import java.io.IOException;
import java.util.Collections;
import java.util.List;

import com.google.common.collect.ImmutableMap;
import org.apache.commons.io.FileUtils;
import org.junit.AfterClass;
import org.junit.BeforeClass;
import org.junit.Test;

import org.apache.cassandra.config.DatabaseDescriptor;
import org.apache.cassandra.db.ColumnFamilyStore;
import org.apache.cassandra.db.Keyspace;
import org.apache.cassandra.distributed.Cluster;
import org.apache.cassandra.distributed.api.Feature;
import org.apache.cassandra.io.util.File;
import org.apache.cassandra.security.SSLFactory;
import org.apache.cassandra.tools.BulkLoader;
import org.apache.cassandra.tools.ToolRunner;
import org.apache.cassandra.service.StorageService;
import org.apache.cassandra.utils.NativeSSTableLoaderClient;

import static org.junit.Assert.assertNotEquals;
import static org.junit.Assert.assertTrue;

import static com.google.common.collect.Lists.transform;
import static org.apache.cassandra.distributed.test.ExecUtil.rethrow;
import static org.apache.cassandra.distributed.shared.AssertUtils.assertRows;
import static org.apache.cassandra.distributed.shared.AssertUtils.row;

public class SSTableLoaderEncryptionOptionsTest extends AbstractEncryptionOptionsImpl
{
    static Cluster CLUSTER;
    static String NODES;
    static int NATIVE_PORT;
    static int STORAGE_PORT;
    static int SSL_STORAGE_PORT;

    @BeforeClass
    public static void setupCluster() throws IOException
    {
        System.setProperty("cie_internal_rf", "1");
        CLUSTER = Cluster.build().withNodes(1).withConfig(c -> {
            c.with(Feature.NATIVE_PROTOCOL, Feature.NETWORK, Feature.GOSSIP); // need gossip to get hostid for java driver
            c.set("server_encryption_options",
                  ImmutableMap.builder().putAll(validKeystore)
                              .put("internode_encryption", "all")
                              .put("optional", false)
                              .build());
            c.set("client_encryption_options",
                  ImmutableMap.builder().putAll(validKeystore)
                              .put("enabled", true)
                              .put("optional", false)
                              .put("accepted_protocols", Collections.singletonList("TLSv1.2"))
                              .build());
        }).start();
        NODES = CLUSTER.get(1).config().broadcastAddress().getHostString();
        NATIVE_PORT = CLUSTER.get(1).callOnInstance(DatabaseDescriptor::getNativeTransportPort);
        STORAGE_PORT = CLUSTER.get(1).callOnInstance(DatabaseDescriptor::getStoragePort);
        SSL_STORAGE_PORT = CLUSTER.get(1).callOnInstance(DatabaseDescriptor::getSSLStoragePort);
    }

    @AfterClass
    public static void tearDownCluster()
    {
        if (CLUSTER != null)
            CLUSTER.close();
    }

    @Test
    public void bulkLoaderSuccessfullyStreamsOverSsl() throws Throwable
    {
        File sstables_to_upload = prepareSstablesForUpload();
        ToolRunner.ToolResult tool = ToolRunner.invokeClass(BulkLoader.class,
                                                            "--nodes", NODES,
                                                            "--port", Integer.toString(NATIVE_PORT),
                                                            "--storage-port", Integer.toString(STORAGE_PORT),
                                                            "--keystore", validKeyStorePath,
                                                            "--keystore-password", validKeyStorePassword,
                                                            "--truststore", validTrustStorePath,
                                                            "--truststore-password", validTrustStorePassword,
                                                            "--conf-path", "test/conf/sstableloader_with_encryption.yaml",
                                                            sstables_to_upload.absolutePath());
        tool.assertOnCleanExit();
        assertTrue(tool.getStdout().contains("Summary statistics"));
        assertRows(CLUSTER.get(1).executeInternal("SELECT count(*) FROM ssl_upload_tables.test"), row(42L));
    }

    @Test
    public void bulkLoaderSuccessfullyStreamsOverSslWithDeprecatedSslStoragePort() throws Throwable
    {
        File sstables_to_upload = prepareSstablesForUpload();
        ToolRunner.ToolResult tool = ToolRunner.invokeClass(BulkLoader.class,
                                                            "--nodes", NODES,
                                                            "--port", Integer.toString(NATIVE_PORT),
                                                            "--storage-port", Integer.toString(STORAGE_PORT),
                                                            "--ssl-storage-port", Integer.toString(SSL_STORAGE_PORT),
                                                            "--keystore", validKeyStorePath,
                                                            "--keystore-password", validKeyStorePassword,
                                                            "--truststore", validTrustStorePath,
                                                            "--truststore-password", validTrustStorePassword,
                                                            "--conf-path", "test/conf/sstableloader_with_encryption.yaml",
                                                            sstables_to_upload.absolutePath());
        tool.assertOnCleanExit();
        assertTrue(tool.getStdout().contains("Summary statistics"));
        assertTrue(tool.getStdout().contains("ssl storage port is deprecated and not used"));
        assertRows(CLUSTER.get(1).executeInternal("SELECT count(*) FROM ssl_upload_tables.test"), row(42L));
    }

    @Test
    public void bulkLoaderCannotAgreeOnClientTLSProtocol()
    {
        ToolRunner.ToolResult tool = ToolRunner.invokeClass(BulkLoader.class,
                                                            "--ssl-protocol", "TLSv1.3",
                                                            "--nodes", NODES,
                                                            "--port", Integer.toString(NATIVE_PORT),
                                                            "--storage-port", Integer.toString(STORAGE_PORT),
                                                            "--keystore", validKeyStorePath,
                                                            "--keystore-password", validKeyStorePassword,
                                                            "--truststore", validTrustStorePath,
                                                            "--truststore-password", validTrustStorePassword,
                                                            "test/data/legacy-sstables/na/legacy_tables/legacy_na_clust");
        assertNotEquals(0, tool.getExitCode());
<<<<<<< HEAD
        assertTrue(tool.getStderr().contains("Unable to initialise " + NativeSSTableLoaderClient.class.getName()));
=======
        String stdout = tool.getStdout();
        //temporary fix until caught up with CASSANDRA-17602 - different errors on different platforms
        assertTrue(stdout.contains("Caused by: javax.net.ssl.SSLHandshakeException:") || // linux/openssl
                   stdout.contains("SslHandler.setHandshakeFailure")); // macos/jdk
>>>>>>> 4e23e0e2
    }

    private static File prepareSstablesForUpload() throws IOException
    {
        generateSstables();
        File sstable_dir = copySstablesFromDataDir("test");
        truncateGeneratedTables();
        return sstable_dir;
    }

    private static void generateSstables() throws IOException
    {
        CLUSTER.schemaChange("CREATE KEYSPACE IF NOT EXISTS ssl_upload_tables WITH replication = {'class': 'SimpleStrategy', 'replication_factor': '1'}");
        CLUSTER.schemaChange("CREATE TABLE IF NOT EXISTS ssl_upload_tables.test (pk int, val text, PRIMARY KEY (pk))");
        for (int i = 0; i < 42; i++)
        {
            CLUSTER.get(1).executeInternal(String.format("INSERT INTO ssl_upload_tables.test (pk, val) VALUES (%s, '%s')", i, i));
        }
        CLUSTER.get(1).runOnInstance(rethrow(() -> StorageService.instance.forceKeyspaceFlush("ssl_upload_tables",
                                                                                              ColumnFamilyStore.FlushReason.UNIT_TESTS)));
    }

    private static void truncateGeneratedTables() throws IOException
    {
        CLUSTER.get(1).executeInternal("TRUNCATE ssl_upload_tables.test");
    }

    private static File copySstablesFromDataDir(String table) throws IOException
    {
        File cfDir = new File("build/test/cassandra/ssl_upload_tables", table);
        cfDir.tryCreateDirectories();
        // Get paths as Strings, because org.apache.cassandra.io.util.File in the dtest
        // node is loaded by org.apache.cassandra.distributed.shared.InstanceClassLoader.
        List<String> keyspace_dir_paths = CLUSTER.get(1).callOnInstance(() -> {
            List<File> cfDirs = Keyspace.open("ssl_upload_tables").getColumnFamilyStore(table).getDirectories().getCFDirectories();
            return transform(cfDirs, (d) -> d.absolutePath());
        });
        for (File srcDir : transform(keyspace_dir_paths, (p) -> new File(p)))
        {
            for (File file : srcDir.tryList((file) -> file.isFile()))
            {
                FileUtils.copyFileToDirectory(file.toJavaIOFile(), cfDir.toJavaIOFile());
            }
        }
        return cfDir;
    }
}<|MERGE_RESOLUTION|>--- conflicted
+++ resolved
@@ -131,7 +131,7 @@
     public void bulkLoaderCannotAgreeOnClientTLSProtocol()
     {
         ToolRunner.ToolResult tool = ToolRunner.invokeClass(BulkLoader.class,
-                                                            "--ssl-protocol", "TLSv1.3",
+                                                            "--ssl-protocol", "TLSv1",
                                                             "--nodes", NODES,
                                                             "--port", Integer.toString(NATIVE_PORT),
                                                             "--storage-port", Integer.toString(STORAGE_PORT),
@@ -141,14 +141,7 @@
                                                             "--truststore-password", validTrustStorePassword,
                                                             "test/data/legacy-sstables/na/legacy_tables/legacy_na_clust");
         assertNotEquals(0, tool.getExitCode());
-<<<<<<< HEAD
         assertTrue(tool.getStderr().contains("Unable to initialise " + NativeSSTableLoaderClient.class.getName()));
-=======
-        String stdout = tool.getStdout();
-        //temporary fix until caught up with CASSANDRA-17602 - different errors on different platforms
-        assertTrue(stdout.contains("Caused by: javax.net.ssl.SSLHandshakeException:") || // linux/openssl
-                   stdout.contains("SslHandler.setHandshakeFailure")); // macos/jdk
->>>>>>> 4e23e0e2
     }
 
     private static File prepareSstablesForUpload() throws IOException
