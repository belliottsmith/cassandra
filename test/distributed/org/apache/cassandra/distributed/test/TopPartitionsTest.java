--- conflicted
+++ resolved
@@ -39,12 +39,9 @@
 import org.apache.cassandra.db.SystemKeyspace;
 import org.apache.cassandra.distributed.Cluster;
 import org.apache.cassandra.distributed.api.ConsistencyLevel;
-<<<<<<< HEAD
 import org.apache.cassandra.distributed.api.NodeToolResult;
+import org.apache.cassandra.serializers.BooleanSerializer;
 import org.assertj.core.api.Assertions;
-=======
-import org.apache.cassandra.serializers.BooleanSerializer;
->>>>>>> b14a40e8
 
 import static org.apache.cassandra.distributed.api.Feature.GOSSIP;
 import static org.apache.cassandra.distributed.api.Feature.NETWORK;
@@ -294,35 +291,7 @@
     }
 
     @Test
-<<<<<<< HEAD
     public void basicRangeTombstonesTest() throws Throwable
-=======
-    public void booleanTest() throws Throwable
-    {
-        try (Cluster cluster = init(Cluster.build(2).withConfig(config ->
-                                                                config.set("disable_incremental_repair", false)
-                                                                      .set("min_tracked_partition_tombstone_count", 0)
-                                                                      .set("min_tracked_partition_size_bytes", 0)
-                                                                      .with(GOSSIP)
-                                                                      .with(NETWORK))
-                                           .start()))
-        {
-            cluster.schemaChange("create table " + KEYSPACE + ".tbl (id int, ck boolean, t int, primary key ((id, ck)))");
-            for (int i = 0; i < 10; i++)
-                cluster.coordinator(1).execute(withKeyspace("insert into %s.tbl (id, ck, t) values (?, true, ?)"), ConsistencyLevel.ALL, i, i);
-            cluster.get(1).nodetool("repair", "-full", KEYSPACE);
-            cluster.forEach(i -> i.runOnInstance(() -> {
-
-                cfs().topPartitions.save();
-                SystemKeyspace.getTopPartitions(cfs().metadata.get(), "SIZES");
-                assertEquals(0, BooleanSerializer.instance.serialize(true).position());
-                assertEquals(0, BooleanSerializer.instance.serialize(false).position());
-            }));
-        }
-    }
-
-    private static ColumnFamilyStore cfs()
->>>>>>> b14a40e8
     {
         String name = "tbl" + COUNTER.getAndIncrement();
         String table = KEYSPACE + "." + name;
@@ -355,4 +324,23 @@
             assertTrue(tombstones.values().stream().allMatch( l -> l == 0));
         });
     }
+
+    @Test
+    public void booleanTest() throws Throwable
+    {
+        String name = "tbl" + COUNTER.getAndIncrement();
+        String table = KEYSPACE + "." + name;
+            CLUSTER.schemaChange("create table " + table + " (id int, ck boolean, t int, primary key ((id, ck)))");
+            for (int i = 0; i < 10; i++)
+                CLUSTER.coordinator(1).execute("insert into " + table + " (id, ck, t) values (?, true, ?)", ConsistencyLevel.ALL, i, i);
+            repair();
+        CLUSTER.forEach(i -> i.runOnInstance(() -> {
+
+            ColumnFamilyStore cfs = Keyspace.open(KEYSPACE).getColumnFamilyStore(name);
+            cfs.topPartitions.save();
+            SystemKeyspace.getTopPartitions(cfs.metadata.get(), "SIZES");
+            assertEquals(0, BooleanSerializer.instance.serialize(true).position());
+            assertEquals(0, BooleanSerializer.instance.serialize(false).position());
+        }));
+    }
 }