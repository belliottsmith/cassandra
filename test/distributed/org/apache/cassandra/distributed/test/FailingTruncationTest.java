--- conflicted
+++ resolved
@@ -45,12 +45,9 @@
                                            .withInstanceInitializer(BBFailHelper::install)
                                            .start()))
         {
-<<<<<<< HEAD
 
             System.setProperty(BB_FAIL_HELPER_PROP, "true");
-=======
             cluster.setUncaughtExceptionsFilter(t -> "truncateBlocking".equals(t.getMessage()));
->>>>>>> f7fb6768
             cluster.schemaChange("create table " + KEYSPACE + ".tbl (id int primary key, t int)");
             try
             {
@@ -81,12 +78,8 @@
 
         public static void truncateBlocking()
         {
-<<<<<<< HEAD
             if (Boolean.getBoolean(BB_FAIL_HELPER_PROP))
-                throw new RuntimeException();
-=======
-            throw new RuntimeException("truncateBlocking");
->>>>>>> f7fb6768
+                throw new RuntimeException("truncateBlocking");
         }
     }
 }