/*
 * Licensed to the Apache Software Foundation (ASF) under one
 * or more contributor license agreements.  See the NOTICE file
 * distributed with this work for additional information
 * regarding copyright ownership.  The ASF licenses this file
 * to you under the Apache License, Version 2.0 (the
 * "License"); you may not use this file except in compliance
 * with the License.  You may obtain a copy of the License at
 *
 *     http://www.apache.org/licenses/LICENSE-2.0
 *
 * Unless required by applicable law or agreed to in writing, software
 * distributed under the License is distributed on an "AS IS" BASIS,
 * WITHOUT WARRANTIES OR CONDITIONS OF ANY KIND, either express or implied.
 * See the License for the specific language governing permissions and
 * limitations under the License.
 */

package org.apache.cassandra.distributed.upgrade;

import java.io.IOException;
import java.util.ArrayList;
import java.util.HashSet;
import java.util.LinkedHashSet;
import java.util.List;
import java.util.Set;
import java.util.function.BiPredicate;
import java.util.function.Consumer;

import com.google.common.collect.ImmutableList;
import org.junit.After;
import org.junit.Assume;
import org.junit.BeforeClass;
import org.slf4j.Logger;
import org.slf4j.LoggerFactory;

import com.vdurmont.semver4j.Semver;
import com.vdurmont.semver4j.Semver.SemverType;
import org.apache.cassandra.config.CassandraRelevantProperties;
import org.apache.cassandra.db.DecoratedKey;
import org.apache.cassandra.dht.Murmur3Partitioner;
import org.apache.cassandra.distributed.UpgradeableCluster;
import org.apache.cassandra.distributed.api.ICluster;
import org.apache.cassandra.distributed.api.IInstanceConfig;
import org.apache.cassandra.distributed.shared.DistributedTestBase;
import org.apache.cassandra.distributed.shared.ThrowingRunnable;
import org.apache.cassandra.distributed.shared.Versions;
import org.apache.cassandra.utils.ByteBufferUtil;
import org.apache.cassandra.utils.Pair;

import static org.apache.cassandra.distributed.shared.Versions.Version;
import static org.apache.cassandra.distributed.shared.Versions.find;

public class UpgradeTestBase extends DistributedTestBase
{
    private static final Logger logger = LoggerFactory.getLogger(UpgradeTestBase.class);

    @After
    public void afterEach()
    {
        System.runFinalization();
        System.gc();
    }

    @BeforeClass
    public static void beforeClass() throws Throwable
    {
        System.setProperty("log4j2.disableJmx", "true"); // setting both ways as changes between versions
        System.setProperty("log4j2.disable.jmx", "true");
        System.setProperty("log4j.shutdownHookEnabled", "false");
        System.setProperty("cassandra.test.logConfigProperty", "log4j.configurationFile");
        System.setProperty("cassandra.test.logConfigPath", "test/conf/log4j2-dtest.xml");
        // makes easier to share OSS tests without replication strategy limits
        CassandraRelevantProperties.ALLOW_SIMPLE_STRATEGY.setBoolean(true);
<<<<<<< HEAD
        CassandraRelevantProperties.MINIMUM_ALLOWED_REPLICATION_FACTOR.setInt(-1);
        CassandraRelevantProperties.DEFAULT_REPLICATION_FACTOR.setInt(1);
=======
        CassandraRelevantProperties.MINIMUM_ALLOWED_REPLICATION_FACTOR.setInt(0);
        CassandraRelevantProperties.ALLOW_DISABLED_COMPRESSION.setBoolean(true);
>>>>>>> a4b36fac
        ICluster.setup();
    }


    public UpgradeableCluster.Builder builder()
    {
        return UpgradeableCluster.build();
    }

    public static interface RunOnCluster
    {
        public void run(UpgradeableCluster cluster) throws Throwable;
    }

    public static interface RunOnClusterAndNode
    {
        public void run(UpgradeableCluster cluster, int node) throws Throwable;
    }

    public static final Semver v30 = new Semver("3.0.0-alpha1", SemverType.LOOSE);
    public static final Semver v3X = new Semver("3.11.0", SemverType.LOOSE);
    // ACI Minor upgrade testing disabled until dtest-api Versions is fixed to correctly order our dotted quad versions
    // Re-enable in SUPPORTED_UPGRADE_PATHS once fixed.  Tests using v4_0_0_30 will not run.
    public static final Semver v4_0_0_30 = new Semver("4.0.0.30", SemverType.LOOSE);
    // ACI Cassandra stuck at 4.0 even though tracking trunk with version 4.1
    public static final Semver v40 = new Semver("4.0.0.31", SemverType.LOOSE);
    public static final Semver v41 = new Semver("4.1-alpha1", SemverType.LOOSE);

    protected static final List<Pair<Semver,Semver>> SUPPORTED_UPGRADE_PATHS = ImmutableList.of(
        Pair.create(v30, v40),
        Pair.create(v30, v41),
        Pair.create(v40, v41));

    // the last is always the current
    public static final Semver CURRENT = SUPPORTED_UPGRADE_PATHS.get(SUPPORTED_UPGRADE_PATHS.size() - 1).right;

    public static class TestVersions
    {
        final Version initial;
        final Version upgrade;

        public TestVersions(Version initial, Version upgrade)
        {
            this.initial = initial;
            this.upgrade = upgrade;
        }
    }

    public static class TestCase implements ThrowingRunnable
    {
        private final Versions versions;
        private final List<TestVersions> upgrade = new ArrayList<>();
        private int nodeCount = 3;
        private RunOnCluster setup;
        private RunOnClusterAndNode runBeforeNodeRestart;
        private RunOnClusterAndNode runAfterNodeUpgrade;
        private RunOnCluster runAfterClusterUpgrade;
        private final Set<Integer> nodesToUpgrade = new LinkedHashSet<>();
        private Consumer<IInstanceConfig> configConsumer;
        private Consumer<UpgradeableCluster.Builder> builderConsumer;

        public TestCase()
        {
            this(find());
        }

        public TestCase(Versions versions)
        {
            this.versions = versions;
        }

        public TestCase nodes(int nodeCount)
        {
            this.nodeCount = nodeCount;
            return this;
        }

        /** performs all supported upgrade paths that exist in between from and CURRENT (inclusive) **/
        public TestCase upgradesFrom(Semver from)
        {
            return upgrades(from, CURRENT);
        }

        /** performs all supported upgrade paths that exist in between from and to (inclusive) **/
        public TestCase upgrades(Semver from, Semver to)
        {
            SUPPORTED_UPGRADE_PATHS.stream()
                .filter(upgradePath -> (upgradePath.left.compareTo(from) >= 0 && upgradePath.right.compareTo(to) <= 0))
                .forEachOrdered(upgradePath ->
                {
                    try
                    {
                        this.upgrade.add(
                        new TestVersions(versions.getLatest(upgradePath.left), versions.getLatest(upgradePath.right)));
                    }
                    catch (RuntimeException e)
                    {
                        logger.info("Upgrade path between {} and {} missing dtest jar, dropping for upgrade path {} to {}.",
                                     upgradePath.left, upgradePath.right, from, to);
                    }
                });
            return this;
        }

        /** Will test this specific upgrade path **/
        public TestCase singleUpgrade(Semver from)
        {
            try
            {
                Version fromVersion = versions.getLatest(from);
                Version toVersion = versions.getLatest(CURRENT);

                if (!fromVersion.equals(toVersion))
                {
                    this.upgrade.add(new TestVersions(fromVersion, toVersion));
                }
                else
                {
                    logger.info("Single upgrade path between {}({}) and {}({}) is the same version, skipping.",
                                from, fromVersion.version, CURRENT, toVersion.version);
                }
            }
            catch (RuntimeException e)
            {
                logger.info("Single upgrade path between {} and {} missing dtest jar",
                            from, CURRENT);
            }
            return this;
        }

        public TestCase setup(RunOnCluster setup)
        {
            this.setup = setup;
            return this;
        }

        public TestCase runBeforeNodeRestart(RunOnClusterAndNode runBeforeNodeRestart)
        {
            this.runBeforeNodeRestart = runBeforeNodeRestart;
            return this;
        }

        public TestCase runAfterNodeUpgrade(RunOnClusterAndNode runAfterNodeUpgrade)
        {
            this.runAfterNodeUpgrade = runAfterNodeUpgrade;
            return this;
        }

        public TestCase runAfterClusterUpgrade(RunOnCluster runAfterClusterUpgrade)
        {
            this.runAfterClusterUpgrade = runAfterClusterUpgrade;
            return this;
        }

        public TestCase withConfig(Consumer<IInstanceConfig> config)
        {
            this.configConsumer = config;
            return this;
        }

        public TestCase withBuilder(Consumer<UpgradeableCluster.Builder> builder)
        {
            this.builderConsumer = builder;
            return this;
        }

        public void run() throws Throwable
        {
            if (setup == null)
                throw new AssertionError();
            Assume.assumeFalse("No upgrade tests defined", upgrade.isEmpty());
            if (runAfterClusterUpgrade == null && runAfterNodeUpgrade == null)
                throw new AssertionError();
            if (runBeforeNodeRestart == null)
                runBeforeNodeRestart = (c, n) -> {};
            if (runAfterClusterUpgrade == null)
                runAfterClusterUpgrade = (c) -> {};
            if (runAfterNodeUpgrade == null)
                runAfterNodeUpgrade = (c, n) -> {};
            if (nodesToUpgrade.isEmpty())
                for (int n = 1; n <= nodeCount; n++)
                    nodesToUpgrade.add(n);

            for (TestVersions upgrade : this.upgrade)
            {
                logger.info("testing upgrade from {} to {}", upgrade.initial.version, upgrade.upgrade.version);
                try (UpgradeableCluster cluster = init(UpgradeableCluster.create(nodeCount, upgrade.initial, configConsumer, builderConsumer)))
                {
                    // Default to ignoring protocol negotiation exceptions.  assert on 3.0.19, IOException on 3.0.24.x
                    // Possible to further refine in the setup method.
                    cluster.setUncaughtExceptionsFilter(largerThanMaxSupportedMessagingVersionFilter);
                    setup.run(cluster);

                    for (int n : nodesToUpgrade)
                    {
                        cluster.get(n).shutdown().get();
                        cluster.get(n).setVersion(upgrade.upgrade);
                        runBeforeNodeRestart.run(cluster, n);
                        cluster.get(n).startup();
                        runAfterNodeUpgrade.run(cluster, n);
                    }

                    runAfterClusterUpgrade.run(cluster);
                }
            }
        }
        public TestCase nodesToUpgrade(int ... nodes)
        {
            Set<Integer> set = new HashSet<>(nodes.length);
            for (int n : nodes)
            {
                set.add(n);
            }
            nodesToUpgrade.addAll(set);
            return this;
        }

        public TestCase nodesToUpgradeOrdered(int ... nodes)
        {
            for (int n : nodes)
            {
                nodesToUpgrade.add(n);
            }
            return this;
        }
     }

    protected TestCase allUpgrades(int nodes, int... toUpgrade)
    {
        return new TestCase().nodes(nodes)
                             .upgradesFrom(v30)
                             .nodesToUpgrade(toUpgrade);
    }

    protected static int primaryReplica(List<Long> initialTokens, Long token)
    {
        int primary = 1;

        for (Long initialToken : initialTokens)
        {
            if (token <= initialToken)
            {
                break;
            }

            primary++;
        }

        return primary;
    }

    protected static Long tokenFrom(int key)
    {
        DecoratedKey dk = Murmur3Partitioner.instance.decorateKey(ByteBufferUtil.bytes(key));
        return (Long) dk.getToken().getTokenValue();
    }

    protected static int nextNode(int current, int numNodes)
    {
        return current == numNodes ? 1 : current + 1;
    }

    /* Filter out exceptions related to messaging version negotiation.  The version selected for initial collection
     ** races with gossip anyway and it is perfectly valid to fail connection and reconnect. Unfortunately 3.0 handles
     ** this by throwing an uncaught exception that needs to be filtered.
     **/
    public static BiPredicate<Integer, Throwable> largerThanMaxSupportedMessagingVersionFilter = (Integer nodeId, Throwable tr) -> {/* 4.0 and above does not throw an exception, it logs and fails the handshake.
     * 3.0/3.11 post-CASSANDRA-15066 throw IOException("Peer " + from + " attempted an unencrypted connection");
     * 3.0/3.11 pre-CASSANDRA-15066 assert version <= MessagingService.current_version;
     */
        return (tr instanceof IOException && tr.getMessage().contains(" is larger than max supported ")) ||
               (tr instanceof AssertionError && tr.getStackTrace()[0].getClassName().equals("org.apache.cassandra.net.IncomingTcpConnection") &&
                tr.getStackTrace()[0].getMethodName().equals("receiveMessages"));
    };
}<|MERGE_RESOLUTION|>--- conflicted
+++ resolved
@@ -72,13 +72,9 @@
         System.setProperty("cassandra.test.logConfigPath", "test/conf/log4j2-dtest.xml");
         // makes easier to share OSS tests without replication strategy limits
         CassandraRelevantProperties.ALLOW_SIMPLE_STRATEGY.setBoolean(true);
-<<<<<<< HEAD
         CassandraRelevantProperties.MINIMUM_ALLOWED_REPLICATION_FACTOR.setInt(-1);
         CassandraRelevantProperties.DEFAULT_REPLICATION_FACTOR.setInt(1);
-=======
-        CassandraRelevantProperties.MINIMUM_ALLOWED_REPLICATION_FACTOR.setInt(0);
         CassandraRelevantProperties.ALLOW_DISABLED_COMPRESSION.setBoolean(true);
->>>>>>> a4b36fac
         ICluster.setup();
     }
 
