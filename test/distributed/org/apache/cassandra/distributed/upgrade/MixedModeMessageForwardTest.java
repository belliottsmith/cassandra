/*
 * Licensed to the Apache Software Foundation (ASF) under one
 * or more contributor license agreements.  See the NOTICE file
 * distributed with this work for additional information
 * regarding copyright ownership.  The ASF licenses this file
 * to you under the Apache License, Version 2.0 (the
 * "License"); you may not use this file except in compliance
 * with the License.  You may obtain a copy of the License at
 *
 *     http://www.apache.org/licenses/LICENSE-2.0
 *
 * Unless required by applicable law or agreed to in writing, software
 * distributed under the License is distributed on an "AS IS" BASIS,
 * WITHOUT WARRANTIES OR CONDITIONS OF ANY KIND, either express or implied.
 * See the License for the specific language governing permissions and
 * limitations under the License.
 */

package org.apache.cassandra.distributed.upgrade;

import java.util.concurrent.TimeUnit;
import java.util.stream.Collectors;
import java.util.stream.IntStream;

import org.junit.Test;
import org.slf4j.Logger;
import org.slf4j.LoggerFactory;

import org.apache.cassandra.distributed.UpgradeableCluster;
import org.apache.cassandra.distributed.api.ConsistencyLevel;
import org.apache.cassandra.distributed.api.Feature;
<<<<<<< HEAD
=======
import org.apache.cassandra.distributed.api.IUpgradeableInstance;
import org.awaitility.Awaitility;
>>>>>>> 0235a7df

import static org.apache.cassandra.distributed.shared.AssertUtils.assertRows;
import static org.apache.cassandra.distributed.shared.AssertUtils.row;

public class MixedModeMessageForwardTest extends UpgradeTestBase
{
    private static final Logger logger = LoggerFactory.getLogger(MixedModeMessageForwardTest.class);
    private static int nextKey = 1;
    private static final String TABLE = "tbl";
    private static final String INSERT_QUERY = String.format("INSERT INTO %s.%s(pk) VALUES (?)", KEYSPACE, TABLE);
    private static final String CHECK_QUERY = String.format("SELECT pk FROM %s.%s WHERE pk = ?", KEYSPACE, TABLE);

    static boolean checkSelectQueriesRespond(IUpgradeableInstance instance, int keyToInsert)
    {
        try
        {
            instance.coordinator().execute(CHECK_QUERY, ConsistencyLevel.ALL, 0);
            return true;
        }
        catch (Throwable tr)
        {
            logger.info("Select CL.ALL failed, retrying.", tr);
            return false;
        }
    }

    private void writeReadTest(UpgradeableCluster cluster)
    {
        // Coordinate a write from each node and then check present on all replicas
        for (int coordId = 1; coordId <= cluster.size(); coordId++)
        {
            final IUpgradeableInstance instance = cluster.get(coordId);
            final int keyToInsert = nextKey++;

            // Wait for the messaging service to be connected for up to a minute by issuing
            // a CL.ALL read that requires a connection to all other instances
            Awaitility.await("MessagingService ready CL.ALL select from node" + coordId)
                      .atMost(1, TimeUnit.MINUTES)
                      .until(() -> checkSelectQueriesRespond(instance, keyToInsert));

            cluster.get(coordId).coordinator().execute(INSERT_QUERY, ConsistencyLevel.ALL, keyToInsert);

            for (int nodeId = 1; nodeId <= cluster.size(); nodeId++) {
                Object[][] results = cluster.get(nodeId).executeInternal(CHECK_QUERY, keyToInsert);
                assertRows(results, row(keyToInsert));
            }
        }
    }

    /* Verify that messages sent with sendToHintedReplicas to non-local DCs
     * are forwarded on to the hosts there.
     *
     * 1) creates a mixed cluster with multiple datacenters and a keyspace
     *    configured to write to all replicas in the datacenter
     * 2) check the original single-version cluster by issuing an INSERT
     *    mutation from a coordinator on each node, then check that value
     *    has locally been written to each of the nodes. INSERT happens until ALL nodes
     *    respond to give time for internode messaging to be established after upgrade.
     * 3) Upgrade nodes one at a time, rechecking that all writes are forwarded.
     */
    @Test
    public void checkWritesForwardedToOtherDcTest() throws Throwable
    {
        int numDCs = 2;
        int nodesPerDc = 2;
        String ntsArgs = IntStream.range(1, numDCs + 1)
                                  .mapToObj(dc -> String.format("'datacenter%d' : %d", dc, nodesPerDc))
                                  .collect(Collectors.joining(","));

        new TestCase()
<<<<<<< HEAD
        .withConfig(c -> c.with(Feature.GOSSIP, Feature.NETWORK).set("request_timeout_in_ms", 30000))
=======
        .withConfig(c -> c.with(Feature.GOSSIP, Feature.NETWORK))
>>>>>>> 0235a7df
        .withBuilder(b -> b.withRacks(numDCs, 1, nodesPerDc))
        .nodes(numDCs * nodesPerDc)
        .singleUpgrade(v30)
        .setup(cluster -> {
            cluster.schemaChange("ALTER KEYSPACE " + KEYSPACE +
                " WITH replication = {'class': 'NetworkTopologyStrategy', " + ntsArgs + " };");

            cluster.schemaChange(String.format("CREATE TABLE %s.%s (pk int, PRIMARY KEY(pk))", KEYSPACE, TABLE));

            logger.info("Testing after setup, all nodes running {}", cluster.get(1).getReleaseVersionString());
            writeReadTest(cluster);
        })
        .runAfterNodeUpgrade((UpgradeableCluster cluster, int nodeId) -> {
            // Should be able to coordinate a write to any node and have a copy appear locally on all others
            logger.info("Testing after upgrading node{} to {}", nodeId, cluster.get(nodeId).getReleaseVersionString());
            writeReadTest(cluster);
        })
        .run();
    }
}<|MERGE_RESOLUTION|>--- conflicted
+++ resolved
@@ -29,11 +29,8 @@
 import org.apache.cassandra.distributed.UpgradeableCluster;
 import org.apache.cassandra.distributed.api.ConsistencyLevel;
 import org.apache.cassandra.distributed.api.Feature;
-<<<<<<< HEAD
-=======
 import org.apache.cassandra.distributed.api.IUpgradeableInstance;
 import org.awaitility.Awaitility;
->>>>>>> 0235a7df
 
 import static org.apache.cassandra.distributed.shared.AssertUtils.assertRows;
 import static org.apache.cassandra.distributed.shared.AssertUtils.row;
@@ -104,11 +101,7 @@
                                   .collect(Collectors.joining(","));
 
         new TestCase()
-<<<<<<< HEAD
-        .withConfig(c -> c.with(Feature.GOSSIP, Feature.NETWORK).set("request_timeout_in_ms", 30000))
-=======
         .withConfig(c -> c.with(Feature.GOSSIP, Feature.NETWORK))
->>>>>>> 0235a7df
         .withBuilder(b -> b.withRacks(numDCs, 1, nodesPerDc))
         .nodes(numDCs * nodesPerDc)
         .singleUpgrade(v30)
