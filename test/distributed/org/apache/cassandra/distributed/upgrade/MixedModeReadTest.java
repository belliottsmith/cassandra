/*
 * Licensed to the Apache Software Foundation (ASF) under one
 * or more contributor license agreements.  See the NOTICE file
 * distributed with this work for additional information
 * regarding copyright ownership.  The ASF licenses this file
 * to you under the Apache License, Version 2.0 (the
 * "License"); you may not use this file except in compliance
 * with the License.  You may obtain a copy of the License at
 *
 *     http://www.apache.org/licenses/LICENSE-2.0
 *
 * Unless required by applicable law or agreed to in writing, software
 * distributed under the License is distributed on an "AS IS" BASIS,
 * WITHOUT WARRANTIES OR CONDITIONS OF ANY KIND, either express or implied.
 * See the License for the specific language governing permissions and
 * limitations under the License.
 */

package org.apache.cassandra.distributed.upgrade;

import org.junit.Test;

import org.apache.cassandra.distributed.api.Feature;
import org.apache.cassandra.distributed.api.IInvokableInstance;
import org.apache.cassandra.distributed.shared.Versions;
import org.apache.cassandra.gms.Gossiper;
import org.apache.cassandra.utils.CassandraVersion;

import static org.apache.cassandra.distributed.test.ReadDigestConsistencyTest.CREATE_TABLE;
import static org.apache.cassandra.distributed.test.ReadDigestConsistencyTest.insertData;
import static org.apache.cassandra.distributed.test.ReadDigestConsistencyTest.testDigestConsistency;

public class MixedModeReadTest extends UpgradeTestBase
{
    @Test
    public void mixedModeReadColumnSubsetDigestCheck() throws Throwable
    {
        new TestCase()
        .withConfig(c -> c.with(Feature.GOSSIP, Feature.NETWORK))
        .nodes(2)
        .nodesToUpgrade(1)
<<<<<<< HEAD
        .upgrade(Versions.Major.v30, Versions.Major.v4)
        .upgrade(Versions.Major.v3X, Versions.Major.v4)
=======
        .singleUpgrade(v30, v3X)
        .withConfig(config -> config.with(Feature.GOSSIP, Feature.NETWORK))
>>>>>>> 0c1e1ccf
        .setup(cluster -> {
            cluster.schemaChange(CREATE_TABLE);
            insertData(cluster.coordinator(1));
            testDigestConsistency(cluster.coordinator(1));
            testDigestConsistency(cluster.coordinator(2));
        })
        .runAfterClusterUpgrade(cluster -> {
            // we need to let gossip settle or the test will fail
            int attempts = 1;
            //noinspection Convert2MethodRef
            while (!((IInvokableInstance) cluster.get(1)).callOnInstance(() -> Gossiper.instance.isUpgradingFromVersionLowerThan(CassandraVersion.CASSANDRA_4_0) &&
                                                                                 !Gossiper.instance.isUpgradingFromVersionLowerThan(new CassandraVersion(("3.0")).familyLowerBound.get())))
            {
                if (attempts++ > 90)
                    throw new RuntimeException("Gossiper.instance.haveMajorVersion3Nodes() continually returns false despite expecting to be true");
                Thread.sleep(1000);
            }

            // should not cause a disgest mismatch in mixed mode
            testDigestConsistency(cluster.coordinator(1));
            testDigestConsistency(cluster.coordinator(2));
        })
        .run();
    }
}<|MERGE_RESOLUTION|>--- conflicted
+++ resolved
@@ -39,13 +39,9 @@
         .withConfig(c -> c.with(Feature.GOSSIP, Feature.NETWORK))
         .nodes(2)
         .nodesToUpgrade(1)
-<<<<<<< HEAD
-        .upgrade(Versions.Major.v30, Versions.Major.v4)
-        .upgrade(Versions.Major.v3X, Versions.Major.v4)
-=======
-        .singleUpgrade(v30, v3X)
-        .withConfig(config -> config.with(Feature.GOSSIP, Feature.NETWORK))
->>>>>>> 0c1e1ccf
+        // all upgrades from v30 up, excluding v30->v3X
+        .singleUpgrade(v30, v40)
+        .upgradesFrom(v3X)
         .setup(cluster -> {
             cluster.schemaChange(CREATE_TABLE);
             insertData(cluster.coordinator(1));
