/*
 * Licensed to the Apache Software Foundation (ASF) under one
 * or more contributor license agreements.  See the NOTICE file
 * distributed with this work for additional information
 * regarding copyright ownership.  The ASF licenses this file
 * to you under the Apache License, Version 2.0 (the
 * "License"); you may not use this file except in compliance
 * with the License.  You may obtain a copy of the License at
 *
 *     http://www.apache.org/licenses/LICENSE-2.0
 *
 * Unless required by applicable law or agreed to in writing, software
 * distributed under the License is distributed on an "AS IS" BASIS,
 * WITHOUT WARRANTIES OR CONDITIONS OF ANY KIND, either express or implied.
 * See the License for the specific language governing permissions and
 * limitations under the License.
 */

package org.apache.cassandra.distributed.upgrade;

import org.junit.Test;

import org.apache.cassandra.distributed.shared.Versions;

import static org.apache.cassandra.distributed.api.Feature.GOSSIP;
import static org.apache.cassandra.distributed.api.Feature.NATIVE_PROTOCOL;
import static org.apache.cassandra.distributed.api.Feature.NETWORK;
import static org.apache.cassandra.distributed.shared.AssertUtils.assertRows;

public class CompactStorage3to4UpgradeTest extends UpgradeTestBase
{
    public static final String TABLE_NAME = "cs_tbl";

    @Test
    public void testNullClusteringValues() throws Throwable
    {
        new TestCase().nodes(1)
                      .upgrade(Versions.Major.v30, Versions.Major.v4)
<<<<<<< HEAD
                      .withConfig(config -> config.with(GOSSIP, NETWORK, NATIVE_PROTOCOL))
=======
                      .withConfig(config -> config.set("allow_drop_compact_storage", true))
>>>>>>> db7fdd57
                      .setup(cluster -> {
                          String create = "CREATE TABLE %s.%s(k int, c1 int, c2 int, v int, PRIMARY KEY (k, c1, c2)) " +
                                          "WITH compaction = { 'class':'LeveledCompactionStrategy', 'enabled':'false'} AND COMPACT STORAGE";
                          cluster.schemaChange(String.format(create, KEYSPACE, TABLE_NAME));

                          String insert = "INSERT INTO %s.%s(k, c1, v) values (?, ?, ?)";
                          cluster.get(1).executeInternal(String.format(insert, KEYSPACE, TABLE_NAME), 1, 1, 1);
                          cluster.get(1).flush(KEYSPACE);

                          cluster.get(1).executeInternal(String.format(insert, KEYSPACE, TABLE_NAME), 2, 2, 2);
                          cluster.get(1).flush(KEYSPACE);

                          cluster.schemaChange(String.format("ALTER TABLE %s.%s DROP COMPACT STORAGE", KEYSPACE, TABLE_NAME));
                      })
                      .runAfterNodeUpgrade((cluster, node) -> {
                          cluster.get(1).forceCompact(KEYSPACE, TABLE_NAME);
                          Object[][] actual = cluster.get(1).executeInternal(String.format("SELECT * FROM %s.%s", KEYSPACE, TABLE_NAME));
                          assertRows(actual, new Object[] {1, 1, null, 1}, new Object[] {2, 2, null, 2});
                      })
                      .run();
    }
}<|MERGE_RESOLUTION|>--- conflicted
+++ resolved
@@ -36,11 +36,8 @@
     {
         new TestCase().nodes(1)
                       .upgrade(Versions.Major.v30, Versions.Major.v4)
-<<<<<<< HEAD
-                      .withConfig(config -> config.with(GOSSIP, NETWORK, NATIVE_PROTOCOL))
-=======
-                      .withConfig(config -> config.set("allow_drop_compact_storage", true))
->>>>>>> db7fdd57
+                      .withConfig(config -> config.with(GOSSIP, NETWORK, NATIVE_PROTOCOL)
+                                                  .set("allow_drop_compact_storage", true))
                       .setup(cluster -> {
                           String create = "CREATE TABLE %s.%s(k int, c1 int, c2 int, v int, PRIMARY KEY (k, c1, c2)) " +
                                           "WITH compaction = { 'class':'LeveledCompactionStrategy', 'enabled':'false'} AND COMPACT STORAGE";
