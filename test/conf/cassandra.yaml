#
# Warning!
# Consider the effects on 'o.a.c.i.s.LegacySSTableTest' before changing schemas in this file.
#
cluster_name: Test Cluster
# memtable_allocation_type: heap_buffers
memtable_allocation_type: offheap_objects
commitlog_sync: batch
commitlog_sync_batch_window_in_ms: 1.0
commitlog_segment_size: 5MiB
commitlog_directory: build/test/cassandra/commitlog
# commitlog_compression:
# - class_name: LZ4Compressor
cdc_raw_directory: build/test/cassandra/cdc_raw
cdc_enabled: false
hints_directory: build/test/cassandra/hints
partitioner: org.apache.cassandra.dht.ByteOrderedPartitioner
listen_address: 127.0.0.1
storage_port: 7012
ssl_storage_port: 17012
start_native_transport: true
native_transport_port: 9042
column_index_size: 4KiB
saved_caches_directory: build/test/cassandra/saved_caches
data_file_directories:
    - build/test/cassandra/data
disk_access_mode: mmap
seed_provider:
    - class_name: org.apache.cassandra.locator.SimpleSeedProvider
      parameters:
          - seeds: "127.0.0.1:7012"
endpoint_snitch: org.apache.cassandra.locator.SimpleSnitch
dynamic_snitch: true
server_encryption_options:
    internode_encryption: none
    keystore: conf/.keystore
    keystore_password: cassandra
    truststore: conf/.truststore
    truststore_password: cassandra
incremental_backups: true
concurrent_compactors: 4
compaction_throughput: 0MiB/s
row_cache_class_name: org.apache.cassandra.cache.OHCProvider
row_cache_size: 16MiB
user_defined_functions_enabled: true
scripted_user_defined_functions_enabled: true
prepared_statements_cache_size: 1MiB
corrupted_tombstone_strategy: exception
stream_entire_sstables: true
stream_throughput_outbound: 23841858MiB/s
sasi_indexes_enabled: true
materialized_views_enabled: true
drop_compact_storage_enabled: true
file_cache_enabled: true
auto_hints_cleanup_enabled: true
<<<<<<< HEAD

read_thresholds_enabled: true
coordinator_read_size_warn_threshold: 1024KiB
coordinator_read_size_fail_threshold: 4096KiB
local_read_size_warn_threshold: 4096KiB
local_read_size_fail_threshold: 8192KiB
row_index_read_size_warn_threshold: 4096KiB
row_index_read_size_fail_threshold: 8192KiB
disable_schema_drop_check: true

memtable:
    configurations:
        skiplist:
            inherits: default
            class_name: SkipListMemtable
        skiplist_sharded:
            class_name: ShardedSkipListMemtable
            parameters:
                serialize_writes: false
                shards: 4
        skiplist_sharded_locking:
            inherits: skiplist_sharded
            parameters:
                serialize_writes: true
        skiplist_remapped:
            inherits: skiplist
        test_fullname:
            inherits: default
            class_name: org.apache.cassandra.db.memtable.TestMemtable
        test_shortname:
            class_name: TestMemtable
            parameters:
                skiplist: true  # note: YAML must interpret this as string, not a boolean
        test_empty_class:
            class_name: ""
        test_missing_class:
            parameters:
        test_unknown_class:
            class_name: NotExisting
        test_invalid_param:
            class_name: SkipListMemtable
            parameters:
                invalid: throw
        test_invalid_extra_param:
            inherits: test_shortname
            parameters:
                invalid: throw
        test_invalid_factory_method:
            class_name: org.apache.cassandra.cql3.validation.operations.CreateTest$InvalidMemtableFactoryMethod
        test_invalid_factory_field:
            class_name: org.apache.cassandra.cql3.validation.operations.CreateTest$InvalidMemtableFactoryField
=======
track_warnings:
    enabled: true
    coordinator_read_size:
        warn_threshold_kb: 1024
        abort_threshold_kb: 4096
    local_read_size:
        warn_threshold_kb: 4096
        abort_threshold_kb: 8192
    row_index_size:
        warn_threshold_kb: 4096
        abort_threshold_kb: 8192
disable_schema_drop_check: true
secondary_index_enabled: true
>>>>>>> 05488f6a
<|MERGE_RESOLUTION|>--- conflicted
+++ resolved
@@ -53,7 +53,6 @@
 drop_compact_storage_enabled: true
 file_cache_enabled: true
 auto_hints_cleanup_enabled: true
-<<<<<<< HEAD
 
 read_thresholds_enabled: true
 coordinator_read_size_warn_threshold: 1024KiB
@@ -63,6 +62,7 @@
 row_index_read_size_warn_threshold: 4096KiB
 row_index_read_size_fail_threshold: 8192KiB
 disable_schema_drop_check: true
+secondary_indexes_enabled: true
 
 memtable:
     configurations:
@@ -104,19 +104,4 @@
         test_invalid_factory_method:
             class_name: org.apache.cassandra.cql3.validation.operations.CreateTest$InvalidMemtableFactoryMethod
         test_invalid_factory_field:
-            class_name: org.apache.cassandra.cql3.validation.operations.CreateTest$InvalidMemtableFactoryField
-=======
-track_warnings:
-    enabled: true
-    coordinator_read_size:
-        warn_threshold_kb: 1024
-        abort_threshold_kb: 4096
-    local_read_size:
-        warn_threshold_kb: 4096
-        abort_threshold_kb: 8192
-    row_index_size:
-        warn_threshold_kb: 4096
-        abort_threshold_kb: 8192
-disable_schema_drop_check: true
-secondary_index_enabled: true
->>>>>>> 05488f6a
+            class_name: org.apache.cassandra.cql3.validation.operations.CreateTest$InvalidMemtableFactoryField