--- conflicted
+++ resolved
@@ -72,13 +72,8 @@
     - com.apple.cie.cql3.functions.Apns
     - com.apple.cie.cql3.functions.Int32Literals
     - com.apple.cie.cql3.functions.FakeTime # For testing only
-<<<<<<< HEAD
 secondary_index_enabled: true
-enable_christmas_patch: false
-=======
-enable_secondary_index: true
 enable_christmas_patch: false
 # revert from CIE default config
 default_keyspace_rf: 1
-minimum_keyspace_rf: 0
->>>>>>> e3b06e29
+minimum_keyspace_rf: 0