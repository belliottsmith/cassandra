#
# Warning!
# Consider the effects on 'o.a.c.i.s.LegacySSTableTest' before changing schemas in this file.
#
cluster_name: Test Cluster
# memtable_allocation_type: heap_buffers
memtable_allocation_type: offheap_objects
commitlog_sync: batch
commitlog_sync_batch_window_in_ms: 1.0
commitlog_segment_size: 5MiB
commitlog_directory: build/test/cassandra/commitlog
# commitlog_compression:
# - class_name: LZ4Compressor
cdc_raw_directory: build/test/cassandra/cdc_raw
cdc_enabled: false
hints_directory: build/test/cassandra/hints
partitioner: org.apache.cassandra.dht.ByteOrderedPartitioner
listen_address: 127.0.0.1
storage_port: 7012
ssl_storage_port: 17012
start_native_transport: true
native_transport_port: 9042
column_index_size: 4KiB
saved_caches_directory: build/test/cassandra/saved_caches
data_file_directories:
    - build/test/cassandra/data
disk_access_mode: mmap
seed_provider:
    - class_name: org.apache.cassandra.locator.SimpleSeedProvider
      parameters:
          - seeds: "127.0.0.1:7012"
endpoint_snitch: org.apache.cassandra.locator.SimpleSnitch
dynamic_snitch: true
server_encryption_options:
    internode_encryption: none
    keystore: conf/.keystore
    keystore_password: cassandra
    truststore: conf/.truststore
    truststore_password: cassandra
incremental_backups: true
concurrent_compactors: 4
compaction_throughput: 0MiB/s
row_cache_class_name: org.apache.cassandra.cache.OHCProvider
row_cache_size: 16MiB
user_defined_functions_enabled: true
scripted_user_defined_functions_enabled: true
prepared_statements_cache_size: 1MiB
corrupted_tombstone_strategy: exception
stream_entire_sstables: true
stream_throughput_outbound: 23841858MiB/s
sasi_indexes_enabled: true
materialized_views_enabled: true
drop_compact_storage_enabled: true
file_cache_enabled: true
auto_hints_cleanup_enabled: true
track_warnings:
    enabled: true
    coordinator_read_size:
        warn_threshold_kb: 1024
        abort_threshold_kb: 4096
    local_read_size:
        warn_threshold_kb: 4096
        abort_threshold_kb: 8192
    row_index_size:
        warn_threshold_kb: 4096
        abort_threshold_kb: 8192
disable_schema_drop_check: true
<<<<<<< HEAD
secondary_index_enabled: true
=======
enable_secondary_index: true
enable_christmas_patch: false
>>>>>>> c14fb07a
<|MERGE_RESOLUTION|>--- conflicted
+++ resolved
@@ -65,9 +65,5 @@
         warn_threshold_kb: 4096
         abort_threshold_kb: 8192
 disable_schema_drop_check: true
-<<<<<<< HEAD
 secondary_index_enabled: true
-=======
-enable_secondary_index: true
-enable_christmas_patch: false
->>>>>>> c14fb07a
+enable_christmas_patch: false