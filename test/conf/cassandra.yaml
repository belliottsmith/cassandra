#
# Warning!
# Consider the effects on 'o.a.c.i.s.LegacySSTableTest' before changing schemas in this file.
#
cluster_name: Test Cluster
# memtable_allocation_type: heap_buffers
memtable_allocation_type: offheap_objects
commitlog_sync: batch
commitlog_sync_batch_window_in_ms: 1.0
commitlog_segment_size: 5MiB
commitlog_directory: build/test/cassandra/commitlog
# commitlog_compression:
# - class_name: LZ4Compressor
cdc_raw_directory: build/test/cassandra/cdc_raw
cdc_enabled: false
hints_directory: build/test/cassandra/hints
partitioner: org.apache.cassandra.dht.ByteOrderedPartitioner
listen_address: 127.0.0.1
storage_port: 7012
ssl_storage_port: 17012
start_native_transport: true
native_transport_port: 9042
column_index_size: 4KiB
saved_caches_directory: build/test/cassandra/saved_caches
data_file_directories:
    - build/test/cassandra/data
disk_access_mode: mmap
seed_provider:
    - class_name: org.apache.cassandra.locator.SimpleSeedProvider
      parameters:
          - seeds: "127.0.0.1:7012"
endpoint_snitch: org.apache.cassandra.locator.SimpleSnitch
dynamic_snitch: true
server_encryption_options:
    internode_encryption: none
    keystore: conf/.keystore
    keystore_password: cassandra
    truststore: conf/.truststore
    truststore_password: cassandra
incremental_backups: true
concurrent_compactors: 4
compaction_throughput: 0MiB/s
row_cache_class_name: org.apache.cassandra.cache.OHCProvider
row_cache_size: 16MiB
user_defined_functions_enabled: true
scripted_user_defined_functions_enabled: true
prepared_statements_cache_size: 1MiB
corrupted_tombstone_strategy: exception
stream_entire_sstables: true
stream_throughput_outbound: 23841858MiB/s
sasi_indexes_enabled: true
materialized_views_enabled: true
drop_compact_storage_enabled: true
file_cache_enabled: true
auto_hints_cleanup_enabled: true

read_thresholds_enabled: true
coordinator_read_size_warn_threshold: 1024KiB
coordinator_read_size_fail_threshold: 4096KiB
local_read_size_warn_threshold: 4096KiB
local_read_size_fail_threshold: 8192KiB
row_index_read_size_warn_threshold: 4096KiB
row_index_read_size_fail_threshold: 8192KiB
custom_functions:
    - com.example.SomeCustomFcts
    - com.example.MoreCustomFcts
    - com.apple.cie.cql3.functions.CappedSortedMap
    - com.apple.cie.cql3.functions.Apns
    - com.apple.cie.cql3.functions.Int32Literals
    - com.apple.cie.cql3.functions.FakeTime # For testing only
<<<<<<< HEAD
disable_schema_drop_check: true
secondary_indexes_enabled: true
enable_christmas_patch: false

memtable:
    configurations:
        skiplist:
            inherits: default
            class_name: SkipListMemtable
        skiplist_sharded:
            class_name: ShardedSkipListMemtable
            parameters:
                serialize_writes: false
                shards: 4
        skiplist_sharded_locking:
            inherits: skiplist_sharded
            parameters:
                serialize_writes: true
        skiplist_remapped:
            inherits: skiplist
        test_fullname:
            inherits: default
            class_name: org.apache.cassandra.db.memtable.TestMemtable
        test_shortname:
            class_name: TestMemtable
            parameters:
                skiplist: true  # note: YAML must interpret this as string, not a boolean
        test_empty_class:
            class_name: ""
        test_missing_class:
            parameters:
        test_unknown_class:
            class_name: NotExisting
        test_invalid_param:
            class_name: SkipListMemtable
            parameters:
                invalid: throw
        test_invalid_extra_param:
            inherits: test_shortname
            parameters:
                invalid: throw
        test_invalid_factory_method:
            class_name: org.apache.cassandra.cql3.validation.operations.CreateTest$InvalidMemtableFactoryMethod
        test_invalid_factory_field:
            class_name: org.apache.cassandra.cql3.validation.operations.CreateTest$InvalidMemtableFactoryField
=======
secondary_index_enabled: true
enable_christmas_patch: false
# revert from CIE default config
default_keyspace_rf: 1
minimum_keyspace_rf: 0
>>>>>>> b07083ec
<|MERGE_RESOLUTION|>--- conflicted
+++ resolved
@@ -68,10 +68,12 @@
     - com.apple.cie.cql3.functions.Apns
     - com.apple.cie.cql3.functions.Int32Literals
     - com.apple.cie.cql3.functions.FakeTime # For testing only
-<<<<<<< HEAD
 disable_schema_drop_check: true
 secondary_indexes_enabled: true
 enable_christmas_patch: false
+# revert from CIE default config
+default_keyspace_rf: 1
+minimum_keyspace_rf: -1
 
 memtable:
     configurations:
@@ -113,11 +115,4 @@
         test_invalid_factory_method:
             class_name: org.apache.cassandra.cql3.validation.operations.CreateTest$InvalidMemtableFactoryMethod
         test_invalid_factory_field:
-            class_name: org.apache.cassandra.cql3.validation.operations.CreateTest$InvalidMemtableFactoryField
-=======
-secondary_index_enabled: true
-enable_christmas_patch: false
-# revert from CIE default config
-default_keyspace_rf: 1
-minimum_keyspace_rf: 0
->>>>>>> b07083ec
+            class_name: org.apache.cassandra.cql3.validation.operations.CreateTest$InvalidMemtableFactoryField