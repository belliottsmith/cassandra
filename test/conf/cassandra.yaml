#
# Warning!
# Consider the effects on 'o.a.c.i.s.LegacySSTableTest' before changing schemas in this file.
#
cluster_name: Test Cluster
# memtable_allocation_type: heap_buffers
memtable_allocation_type: offheap_objects
commitlog_sync: batch
commitlog_sync_batch_window_in_ms: 1.0
commitlog_segment_size: 5MiB
commitlog_directory: build/test/cassandra/commitlog
# commitlog_compression:
# - class_name: LZ4Compressor
cdc_raw_directory: build/test/cassandra/cdc_raw
cdc_enabled: false
hints_directory: build/test/cassandra/hints
partitioner: org.apache.cassandra.dht.ByteOrderedPartitioner
listen_address: 127.0.0.1
storage_port: 7012
ssl_storage_port: 17012
start_native_transport: true
native_transport_port: 9042
column_index_size: 4KiB
saved_caches_directory: build/test/cassandra/saved_caches
data_file_directories:
    - build/test/cassandra/data
disk_access_mode: mmap
seed_provider:
    - class_name: org.apache.cassandra.locator.SimpleSeedProvider
      parameters:
          - seeds: "127.0.0.1:7012"
endpoint_snitch: org.apache.cassandra.locator.SimpleSnitch
dynamic_snitch: true
server_encryption_options:
    internode_encryption: none
    keystore: conf/.keystore
    keystore_password: cassandra
    truststore: conf/.truststore
    truststore_password: cassandra
incremental_backups: true
concurrent_compactors: 4
compaction_throughput: 0MiB/s
row_cache_class_name: org.apache.cassandra.cache.OHCProvider
row_cache_size: 16MiB
user_defined_functions_enabled: true
scripted_user_defined_functions_enabled: true
prepared_statements_cache_size: 1MiB
corrupted_tombstone_strategy: exception
stream_entire_sstables: true
stream_throughput_outbound: 23841858MiB/s
sasi_indexes_enabled: true
materialized_views_enabled: true
drop_compact_storage_enabled: true
file_cache_enabled: true
auto_hints_cleanup_enabled: true

read_thresholds_enabled: true
coordinator_read_size_warn_threshold: 1024KiB
coordinator_read_size_fail_threshold: 4096KiB
local_read_size_warn_threshold: 4096KiB
local_read_size_fail_threshold: 8192KiB
row_index_read_size_warn_threshold: 4096KiB
row_index_read_size_fail_threshold: 8192KiB
custom_functions:
    - com.example.SomeCustomFcts
    - com.example.MoreCustomFcts
<<<<<<< HEAD
disable_schema_drop_check: true
secondary_indexes_enabled: true
enable_christmas_patch: false

memtable:
    configurations:
        skiplist:
            inherits: default
            class_name: SkipListMemtable
        skiplist_sharded:
            class_name: ShardedSkipListMemtable
            parameters:
                serialize_writes: false
                shards: 4
        skiplist_sharded_locking:
            inherits: skiplist_sharded
            parameters:
                serialize_writes: true
        skiplist_remapped:
            inherits: skiplist
        test_fullname:
            inherits: default
            class_name: org.apache.cassandra.db.memtable.TestMemtable
        test_shortname:
            class_name: TestMemtable
            parameters:
                skiplist: true  # note: YAML must interpret this as string, not a boolean
        test_empty_class:
            class_name: ""
        test_missing_class:
            parameters:
        test_unknown_class:
            class_name: NotExisting
        test_invalid_param:
            class_name: SkipListMemtable
            parameters:
                invalid: throw
        test_invalid_extra_param:
            inherits: test_shortname
            parameters:
                invalid: throw
        test_invalid_factory_method:
            class_name: org.apache.cassandra.cql3.validation.operations.CreateTest$InvalidMemtableFactoryMethod
        test_invalid_factory_field:
            class_name: org.apache.cassandra.cql3.validation.operations.CreateTest$InvalidMemtableFactoryField
=======
    - com.apple.cie.cql3.functions.CappedSortedMap
    - com.apple.cie.cql3.functions.Apns
    - com.apple.cie.cql3.functions.Int32Literals
    - com.apple.cie.cql3.functions.FakeTime # For testing only
secondary_index_enabled: true
enable_christmas_patch: false
>>>>>>> 7c43e3f0
<|MERGE_RESOLUTION|>--- conflicted
+++ resolved
@@ -64,7 +64,10 @@
 custom_functions:
     - com.example.SomeCustomFcts
     - com.example.MoreCustomFcts
-<<<<<<< HEAD
+    - com.apple.cie.cql3.functions.CappedSortedMap
+    - com.apple.cie.cql3.functions.Apns
+    - com.apple.cie.cql3.functions.Int32Literals
+    - com.apple.cie.cql3.functions.FakeTime # For testing only
 disable_schema_drop_check: true
 secondary_indexes_enabled: true
 enable_christmas_patch: false
@@ -109,12 +112,4 @@
         test_invalid_factory_method:
             class_name: org.apache.cassandra.cql3.validation.operations.CreateTest$InvalidMemtableFactoryMethod
         test_invalid_factory_field:
-            class_name: org.apache.cassandra.cql3.validation.operations.CreateTest$InvalidMemtableFactoryField
-=======
-    - com.apple.cie.cql3.functions.CappedSortedMap
-    - com.apple.cie.cql3.functions.Apns
-    - com.apple.cie.cql3.functions.Int32Literals
-    - com.apple.cie.cql3.functions.FakeTime # For testing only
-secondary_index_enabled: true
-enable_christmas_patch: false
->>>>>>> 7c43e3f0
+            class_name: org.apache.cassandra.cql3.validation.operations.CreateTest$InvalidMemtableFactoryField