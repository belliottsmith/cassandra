#
# Warning!
# Consider the effects on 'o.a.c.i.s.LegacySSTableTest' before changing schemas in this file.
#
cluster_name: Test Cluster
# memtable_allocation_type: heap_buffers
memtable_allocation_type: offheap_objects
commitlog_sync: batch
commitlog_sync_batch_window_in_ms: 1.0
commitlog_segment_size: 5MiB
commitlog_directory: build/test/cassandra/commitlog
# commitlog_compression:
# - class_name: LZ4Compressor
cdc_raw_directory: build/test/cassandra/cdc_raw
cdc_enabled: false
hints_directory: build/test/cassandra/hints
partitioner: org.apache.cassandra.dht.ByteOrderedPartitioner
listen_address: 127.0.0.1
storage_port: 7012
ssl_storage_port: 17012
start_native_transport: true
native_transport_port: 9042
column_index_size: 4KiB
saved_caches_directory: build/test/cassandra/saved_caches
data_file_directories:
    - build/test/cassandra/data
disk_access_mode: mmap
seed_provider:
    - class_name: org.apache.cassandra.locator.SimpleSeedProvider
      parameters:
          - seeds: "127.0.0.1:7012"
endpoint_snitch: org.apache.cassandra.locator.SimpleSnitch
dynamic_snitch: true
server_encryption_options:
    internode_encryption: none
    keystore: conf/.keystore
    keystore_password: cassandra
    truststore: conf/.truststore
    truststore_password: cassandra
incremental_backups: true
concurrent_compactors: 4
compaction_throughput: 0MiB/s
row_cache_class_name: org.apache.cassandra.cache.OHCProvider
row_cache_size: 16MiB
user_defined_functions_enabled: true
scripted_user_defined_functions_enabled: true
prepared_statements_cache_size: 1MiB
corrupted_tombstone_strategy: exception
stream_entire_sstables: true
stream_throughput_outbound: 23841858MiB/s
sasi_indexes_enabled: true
materialized_views_enabled: true
drop_compact_storage_enabled: true
file_cache_enabled: true
auto_hints_cleanup_enabled: true
track_warnings:
    enabled: true
    coordinator_read_size:
        warn_threshold_kb: 1024
        abort_threshold_kb: 4096
    local_read_size:
        warn_threshold_kb: 4096
        abort_threshold_kb: 8192
    row_index_size:
        warn_threshold_kb: 4096
        abort_threshold_kb: 8192
disable_schema_drop_check: true
<<<<<<< HEAD
secondary_index_enabled: true
=======
custom_functions:
    - com.example.SomeCustomFcts
    - com.example.MoreCustomFcts
enable_secondary_index: true
>>>>>>> cdf948f6
enable_christmas_patch: false<|MERGE_RESOLUTION|>--- conflicted
+++ resolved
@@ -65,12 +65,8 @@
         warn_threshold_kb: 4096
         abort_threshold_kb: 8192
 disable_schema_drop_check: true
-<<<<<<< HEAD
-secondary_index_enabled: true
-=======
 custom_functions:
     - com.example.SomeCustomFcts
     - com.example.MoreCustomFcts
-enable_secondary_index: true
->>>>>>> cdf948f6
+secondary_index_enabled: true
 enable_christmas_patch: false