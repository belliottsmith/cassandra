--- conflicted
+++ resolved
@@ -224,11 +224,7 @@
   - group: ghprb-harry
     build:
       steps:
-<<<<<<< HEAD
-        - echo "Trigger Harry Build"
-=======
         - ./rio/run-harry-prb.sh
->>>>>>> 0d404966
       template: freestyle:v4:prb
     timeout: 30
     package:
@@ -244,31 +240,10 @@
         annotate: false
       tag:
         enabled: false
-<<<<<<< HEAD
-      pipelineChain:
-        - project: pie-harry
-          pipeline: build-cassandra-and-run-build
-          buildArguments:
-            - name: CASSANDRA_REPOSITORY
-              value: "aci-cassandra/aci-cassandra"
-            - name: CASSANDRA_PR
-              value: ${GIT_PR_ID}
-            - name: CASSANDRA_BRANCH
-              value: "${GIT_BRANCH}"
-            - name: HARRY_BRANCH
-              value: "master"
-            - name: DURATION_IN_MINUTES
-              value: "15"
-            - name: PARALLELISM
-              value: "2"
-            - name: COMPLETIONS
-              value: "2"
-=======
     secrets:
       names:
         - rio-api-token
         - rio-test-user-email
->>>>>>> 0d404966
 
   #
   # Publish in-JVM dtest jar and trigger Harry build using it
