--- conflicted
+++ resolved
@@ -194,12 +194,8 @@
 # using roles_cache_active_update.
 # Defaults to the same value as roles_validity.
 # For a long-running cache, consider setting this to 60000 (1 hour) etc.
-<<<<<<< HEAD
-# Min unit: ms
-# roles_update_interval: 2000ms
-=======
+# Min unit: ms
 roles_update_interval: 60s
->>>>>>> 8c8d2bed
 
 # If true, cache contents are actively updated by a background task at the
 # interval set by roles_update_interval. If false, cache entries
@@ -225,12 +221,8 @@
 # using permissions_cache_active_update.
 # Defaults to the same value as permissions_validity.
 # For a longer-running permissions cache, consider setting to update hourly (60000)
-<<<<<<< HEAD
-# Min unit: ms
-# permissions_update_interval: 2000ms
-=======
+# Min unit: ms
 permissions_update_interval: 60s
->>>>>>> 8c8d2bed
 
 # If true, cache contents are actively updated by a background task at the
 # interval set by permissions_update_interval. If false, cache entries
@@ -249,12 +241,8 @@
 # Defaults to 2000, set to 0 to disable credentials caching.
 # For a long-running cache using credentials_cache_active_update, consider
 # setting to something longer such as a daily validation: 86400000
-<<<<<<< HEAD
-# Min unit: ms
-credentials_validity: 2000ms
-=======
+# Min unit: ms
 credentials_validity: 86400s
->>>>>>> 8c8d2bed
 
 # Refresh interval for credentials cache (if enabled).
 # After this interval, cache entries become eligible for refresh. Upon next
@@ -265,12 +253,8 @@
 # using credentials_cache_active_update.
 # Defaults to the same value as credentials_validity.
 # For a longer-running permissions cache, consider setting to update hourly (60000)
-<<<<<<< HEAD
-# Min unit: ms
-# credentials_update_interval: 2000ms
-=======
+# Min unit: ms
 credentials_update_interval: 60s
->>>>>>> 8c8d2bed
 
 # If true, cache contents are actively updated by a background task at the
 # interval set by credentials_update_interval. If false (default), cache entries
