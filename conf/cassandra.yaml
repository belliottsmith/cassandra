# Cassandra storage config YAML 

# NOTE:
#   See http://wiki.apache.org/cassandra/StorageConfiguration for
#   full explanations of configuration directives
# /NOTE

# The name of the cluster. This is mainly used to prevent machines in
# one logical cluster from joining another.
cluster_name: 'Test Cluster'

# This defines the number of tokens randomly assigned to this node on the ring
# The more tokens, relative to other nodes, the larger the proportion of data
# that this node will store. You probably want all nodes to have the same number
# of tokens assuming they have equal hardware capability.
#
# If you leave this unspecified, Cassandra will use the default of 1 token for legacy compatibility,
# and will use the initial_token as described below.
#
# Specifying initial_token will override this setting on the node's initial start,
# on subsequent starts, this setting will apply even if initial token is set.
#
# If you already have a cluster with 1 token per node, and wish to migrate to 
# multiple tokens per node, see http://wiki.apache.org/cassandra/Operations
# num_tokens: 256

# Triggers automatic allocation of num_tokens tokens for this node. The allocation
# algorithm attempts to choose tokens in a way that optimizes replicated load over
# the nodes in the datacenter for the replication strategy used by the specified
# keyspace.
#
# The load assigned to each node will be close to proportional to its number of
# vnodes.
#
# Only supported with the Murmur3Partitioner.
# allocate_tokens_for_keyspace: KEYSPACE

# initial_token allows you to specify tokens manually.  While you can use # it with
# vnodes (num_tokens > 1, above) -- in which case you should provide a 
# comma-separated list -- it's primarily used when adding nodes # to legacy clusters 
# that do not have vnodes enabled.
initial_token:

# See http://wiki.apache.org/cassandra/HintedHandoff
# May either be "true" or "false" to enable globally
hinted_handoff_enabled: true
# When hinted_handoff_enabled is true, a black list of data centers that will not
# perform hinted handoff
#hinted_handoff_disabled_datacenters:
#    - DC1
#    - DC2
# this defines the maximum amount of time a dead host will have hints
# generated.  After it has been dead this long, new hints for it will not be
# created until it has been seen alive and gone down again.
max_hint_window_in_ms: 10800000 # 3 hours

# Maximum throttle in KBs per second, per delivery thread.  This will be
# reduced proportionally to the number of nodes in the cluster.  (If there
# are two nodes in the cluster, each delivery thread will use the maximum
# rate; if there are three, each will throttle to half of the maximum,
# since we expect two nodes to be delivering hints simultaneously.)
hinted_handoff_throttle_in_kb: 1024

# Number of threads with which to deliver hints;
# Consider increasing this number when you have multi-dc deployments, since
# cross-dc handoff tends to be slower
max_hints_delivery_threads: 2

# Directory where Cassandra should store hints.
# If not set, the default directory is $CASSANDRA_HOME/data/hints.
# hints_directory: /var/lib/cassandra/hints

# How often hints should be flushed from the internal buffers to disk.
# Will *not* trigger fsync.
hints_flush_period_in_ms: 10000

# Maximum size for a single hints file, in megabytes.
max_hints_file_size_in_mb: 128

# Compression to apply to the hint files. If omitted, hints files
# will be written uncompressed. LZ4, Snappy, and Deflate compressors
# are supported.
#hints_compression:
#   - class_name: LZ4Compressor
#     parameters:
#         -

# Maximum throttle in KBs per second, total. This will be
# reduced proportionally to the number of nodes in the cluster.
batchlog_replay_throttle_in_kb: 1024

# Authentication backend, implementing IAuthenticator; used to identify users
# Out of the box, Cassandra provides org.apache.cassandra.auth.{AllowAllAuthenticator,
# PasswordAuthenticator}.
#
# - AllowAllAuthenticator performs no checks - set it to disable authentication.
# - PasswordAuthenticator relies on username/password pairs to authenticate
#   users. It keeps usernames and hashed passwords in system_auth.roles table.
#   Please increase system_auth keyspace replication factor if you use this authenticator.
#   If using PasswordAuthenticator, CassandraRoleManager must also be used (see below)
authenticator: AllowAllAuthenticator

# Authorization backend, implementing IAuthorizer; used to limit access/provide permissions
# Out of the box, Cassandra provides org.apache.cassandra.auth.{AllowAllAuthorizer,
# CassandraAuthorizer}.
#
# - AllowAllAuthorizer allows any action to any user - set it to disable authorization.
# - CassandraAuthorizer stores permissions in system_auth.role_permissions table. Please
#   increase system_auth keyspace replication factor if you use this authorizer.
authorizer: AllowAllAuthorizer

# Part of the Authentication & Authorization backend, implementing IRoleManager; used
# to maintain grants and memberships between roles.
# Out of the box, Cassandra provides org.apache.cassandra.auth.CassandraRoleManager,
# which stores role information in the system_auth keyspace. Most functions of the
# IRoleManager require an authenticated login, so unless the configured IAuthenticator
# actually implements authentication, most of this functionality will be unavailable.
#
# - CassandraRoleManager stores role data in the system_auth keyspace. Please
#   increase system_auth keyspace replication factor if you use this role manager.
role_manager: CassandraRoleManager

# Validity period for roles cache (fetching permissions can be an
# expensive operation depending on the authorizer). Granted roles are cached for
# authenticated sessions in AuthenticatedUser and after the period specified
# here, become eligible for (async) reload.
# Defaults to 2000, set to 0 to disable.
# Will be disabled automatically for AllowAllAuthenticator.
roles_validity_in_ms: 86400000

# Refresh interval for roles cache (if enabled).
# After this interval, cache entries become eligible for refresh. Upon next
# access, an async reload is scheduled and the old value returned until it
# completes. If roles_validity_in_ms is non-zero, then this must be
# also.
# Defaults to the same value as roles_validity_in_ms.
# roles_update_interval_in_ms: 1000

# if true, cache contents are actively updated by a background task at the
# interval set by roles_update_interval_in_ms. If false, cache entries
# become eligible for refresh after their update interval. Upon next access,
# an async reload is scheduled and the old value returned until it completes.
roles_cache_active_update: false

# Validity period for permissions cache (fetching permissions can be an
# expensive operation depending on the authorizer, CassandraAuthorizer is
# one example). Defaults to 2000, set to 0 to disable.
# Will be disabled automatically for AllowAllAuthorizer.
permissions_validity_in_ms: 86400000

# Refresh interval for permissions cache (if enabled).
# Behavior is dictated by the value of permissions_cache_active_update
# If permissions_validity_in_ms is non-zero, then this must be also.
# Defaults to the same value as permissions_validity_in_ms.
# permissions_update_interval_in_ms: 1000

# if true, cache contents are actively updated by a background task at the
# interval set by permissions_update_interval_in_ms. If false, cache entries
# become eligible for refresh after their update interval. Upon next access,
# an async reload is scheduled and the old value returned until it completes.
permissions_cache_active_update: false

# The partitioner is responsible for distributing groups of rows (by
# partition key) across nodes in the cluster.  You should leave this
# alone for new clusters.  The partitioner can NOT be changed without
# reloading all data, so when upgrading you should set this to the
# same partitioner you were already using.
#
# Besides Murmur3Partitioner, partitioners included for backwards
# compatibility include RandomPartitioner, ByteOrderedPartitioner, and
# OrderPreservingPartitioner.
#
partitioner: org.apache.cassandra.dht.Murmur3Partitioner

# Directories where Cassandra should store data on disk.  Cassandra
# will spread data evenly across them, subject to the granularity of
# the configured compaction strategy.
# If not set, the default directory is $CASSANDRA_HOME/data/data.
# data_file_directories:
#     - /var/lib/cassandra/data

# commit log.  when running on magnetic HDD, this should be a
# separate spindle than the data directories.
# If not set, the default directory is $CASSANDRA_HOME/data/commitlog.
# commitlog_directory: /var/lib/cassandra/commitlog

# policy for data disk failures:
# die: shut down gossip and client transports and kill the JVM for any fs errors or
#      single-sstable errors, so the node can be replaced.
# stop_paranoid: shut down gossip and client transports even for single-sstable errors,
#                kill the JVM for errors during startup.
# stop: shut down gossip and client transports, leaving the node effectively dead, but
#       can still be inspected via JMX, kill the JVM for errors during startup.
# best_effort: stop using the failed disk and respond to requests based on
#              remaining available sstables.  This means you WILL see obsolete
#              data at CL.ONE!
# ignore: ignore fatal errors and let requests fail, as in pre-1.2 Cassandra
disk_failure_policy: stop

# policy for commit disk failures:
# die: shut down gossip and Thrift and kill the JVM, so the node can be replaced.
# stop: shut down gossip and Thrift, leaving the node effectively dead, but
#       can still be inspected via JMX.
# stop_commit: shutdown the commit log, letting writes collect but
#              continuing to service reads, as in pre-2.0.5 Cassandra
# ignore: ignore fatal errors and let the batches fail
commit_failure_policy: stop

# Maximum size of the key cache in memory.
#
# Each key cache hit saves 1 seek and each row cache hit saves 2 seeks at the
# minimum, sometimes more. The key cache is fairly tiny for the amount of
# time it saves, so it's worthwhile to use it at large numbers.
# The row cache saves even more time, but must contain the entire row,
# so it is extremely space-intensive. It's best to only use the
# row cache if you have hot rows or static rows.
#
# NOTE: if you reduce the size, you may not get you hottest keys loaded on startup.
#
# Default value is empty to make it "auto" (min(5% of Heap (in MB), 100MB)). Set to 0 to disable key cache.
key_cache_size_in_mb: 100

# Duration in seconds after which Cassandra should
# save the key cache. Caches are saved to saved_caches_directory as
# specified in this configuration file.
#
# Saved caches greatly improve cold-start speeds, and is relatively cheap in
# terms of I/O for the key cache. Row cache saving is much more expensive and
# has limited use.
#
# Default is 14400 or 4 hours.
key_cache_save_period: 14400

# Number of keys from the key cache to save
# Disabled by default, meaning all keys are going to be saved
# key_cache_keys_to_save: 100

# Row cache implementation class name.
# Available implementations:
#   org.apache.cassandra.cache.OHCProvider                Fully off-heap row cache implementation (default).
#   org.apache.cassandra.cache.SerializingCacheProvider   This is the row cache implementation availabile
#                                                         in previous releases of Cassandra.
# row_cache_class_name: org.apache.cassandra.cache.OHCProvider

# Maximum size of the row cache in memory.
# Please note that OHC cache implementation requires some additional off-heap memory to manage
# the map structures and some in-flight memory during operations before/after cache entries can be
# accounted against the cache capacity. This overhead is usually small compared to the whole capacity.
# Do not specify more memory that the system can afford in the worst usual situation and leave some
# headroom for OS block level cache. Do never allow your system to swap.
#
# Default value is 0, to disable row caching.
row_cache_size_in_mb: 0

# Duration in seconds after which Cassandra should save the row cache.
# Caches are saved to saved_caches_directory as specified in this configuration file.
#
# Saved caches greatly improve cold-start speeds, and is relatively cheap in
# terms of I/O for the key cache. Row cache saving is much more expensive and
# has limited use.
#
# Default is 0 to disable saving the row cache.
row_cache_save_period: 0

# Number of keys from the row cache to save.
# Specify 0 (which is the default), meaning all keys are going to be saved
# row_cache_keys_to_save: 100

# Maximum size of the counter cache in memory.
#
# Counter cache helps to reduce counter locks' contention for hot counter cells.
# In case of RF = 1 a counter cache hit will cause Cassandra to skip the read before
# write entirely. With RF > 1 a counter cache hit will still help to reduce the duration
# of the lock hold, helping with hot counter cell updates, but will not allow skipping
# the read entirely. Only the local (clock, count) tuple of a counter cell is kept
# in memory, not the whole counter, so it's relatively cheap.
#
# NOTE: if you reduce the size, you may not get you hottest keys loaded on startup.
#
# Default value is empty to make it "auto" (min(2.5% of Heap (in MB), 50MB)). Set to 0 to disable counter cache.
# NOTE: if you perform counter deletes and rely on low gcgs, you should disable the counter cache.
counter_cache_size_in_mb:

# Duration in seconds after which Cassandra should
# save the counter cache (keys only). Caches are saved to saved_caches_directory as
# specified in this configuration file.
#
# Default is 7200 or 2 hours.
counter_cache_save_period: 7200

# Number of keys from the counter cache to save
# Disabled by default, meaning all keys are going to be saved
counter_cache_keys_to_save: 100

# saved caches
# If not set, the default directory is $CASSANDRA_HOME/data/saved_caches.
# saved_caches_directory: /var/lib/cassandra/saved_caches

# commitlog_sync may be either "periodic" or "batch." 
# 
# When in batch mode, Cassandra won't ack writes until the commit log
# has been fsynced to disk.  It will wait
# commitlog_sync_batch_window_in_ms milliseconds between fsyncs.
# This window should be kept short because the writer threads will
# be unable to do extra work while waiting.  (You may need to increase
# concurrent_writes for the same reason.)
#
# commitlog_sync: batch
# commitlog_sync_batch_window_in_ms: 2
#
# the other option is "periodic" where writes may be acked immediately
# and the CommitLog is simply synced every commitlog_sync_period_in_ms
# milliseconds. 
commitlog_sync: periodic
commitlog_sync_period_in_ms: 1000

# The size of the individual commitlog file segments.  A commitlog
# segment may be archived, deleted, or recycled once all the data
# in it (potentially from each columnfamily in the system) has been
# flushed to sstables.
#
# The default size is 32, which is almost always fine, but if you are
# archiving commitlog segments (see commitlog_archiving.properties),
# then you probably want a finer granularity of archiving; 8 or 16 MB
# is reasonable.
# Max mutation size is also configurable via max_mutation_size_in_kb setting in
# cassandra.yaml. The default is half the size commitlog_segment_size_in_mb * 1024.
#
# NOTE: If max_mutation_size_in_kb is set explicitly then commitlog_segment_size_in_mb must
# be set to at least twice the size of max_mutation_size_in_kb / 1024
#
commitlog_segment_size_in_mb: 32

# Compression to apply to the commit log. If omitted, the commit log
# will be written uncompressed.  LZ4, Snappy, and Deflate compressors
# are supported.
#commitlog_compression:
#   - class_name: LZ4Compressor
#     parameters:
#         -

# any class that implements the SeedProvider interface and has a
# constructor that takes a Map<String, String> of parameters will do.
seed_provider:
    # Addresses of hosts that are deemed contact points. 
    # Cassandra nodes use this list of hosts to find each other and learn
    # the topology of the ring.  You must change this if you are running
    # multiple nodes!
    - class_name: org.apache.cassandra.locator.SimpleSeedProvider
      parameters:
          # seeds is actually a comma-delimited list of addresses.
          # Ex: "<ip1>,<ip2>,<ip3>"
          - seeds: "127.0.0.1"

# For workloads with more data than can fit in memory, Cassandra's
# bottleneck will be reads that need to fetch data from
# disk. "concurrent_reads" should be set to (16 * number_of_drives) in
# order to allow the operations to enqueue low enough in the stack
# that the OS and drives can reorder them. Same applies to
# "concurrent_counter_writes", since counter writes read the current
# values before incrementing and writing them back.
#
# On the other hand, since writes are almost never IO bound, the ideal
# number of "concurrent_writes" is dependent on the number of cores in
# your system; (8 * number_of_cores) is a good rule of thumb.
concurrent_reads: 128
concurrent_writes: 128
concurrent_counter_writes: 128

# For materialized view writes, as there is a read involved, so this should
# be limited by the less of concurrent reads or concurrent writes.
concurrent_materialized_view_writes: 32

# Maximum memory to use for pooling sstable buffers. Defaults to the smaller
# of 1/4 of heap or 512MB. This pool is allocated off-heap, so is in addition
# to the memory allocated for heap. Memory is only allocated as needed.
# file_cache_size_in_mb: 512

# Flag indicating whether to allocate on or off heap when the sstable buffer
# pool is exhausted, that is when it has exceeded the maximum memory
# file_cache_size_in_mb, beyond which it will not cache buffers but allocate on request.

# buffer_pool_use_heap_if_exhausted: true

# The strategy for optimizing disk read
# Possible values are:
# ssd (for solid state disks, the default)
# spinning (for spinning disks)
# disk_optimization_strategy: ssd

# Total permitted memory to use for memtables. Cassandra will stop
# accepting writes when the limit is exceeded until a flush completes,
# and will trigger a flush based on memtable_cleanup_threshold
# If omitted, Cassandra will set both to 1/4 the size of the heap.
# memtable_heap_space_in_mb: 2048
# memtable_offheap_space_in_mb: 2048

# Ratio of occupied non-flushing memtable size to total permitted size
# that will trigger a flush of the largest memtable. Larger mct will
# mean larger flushes and hence less compaction, but also less concurrent
# flush activity which can make it difficult to keep your disks fed
# under heavy write load.
#
# memtable_cleanup_threshold defaults to 1 / (memtable_flush_writers + 1)
# memtable_cleanup_threshold: 0.11

# Specify the way Cassandra allocates and manages memtable memory.
# Options are:
#   heap_buffers:    on heap nio buffers
#
# Note: offheap_buffers are not supported in Cassandra 3.0 - 3.3.
# They have been re-introduced in Cassandra 3.4. For details see
# https://issues.apache.org/jira/browse/CASSANDRA-9472 and
# https://issues.apache.org/jira/browse/CASSANDRA-11039
memtable_allocation_type: heap_buffers

# Total space to use for commit logs on disk.
#
# If space gets above this value, Cassandra will flush every dirty CF
# in the oldest segment and remove it.  So a small total commitlog space
# will tend to cause more flush activity on less-active columnfamilies.
#
# The default value is the smaller of 8192, and 1/4 of the total space
# of the commitlog volume.
#
# commitlog_total_space_in_mb: 8192

# This sets the amount of memtable flush writer threads.  These will
# be blocked by disk io, and each one will hold a memtable in memory
# while blocked. 
#
# memtable_flush_writers defaults to the smaller of (number of disks,
# number of cores), with a minimum of 2 and a maximum of 8.
# 
# If your data directories are backed by SSD, you should increase this
# to the number of cores.
#memtable_flush_writers: 8

# A fixed memory pool size in MB for for SSTable index summaries. If left
# empty, this will default to 5% of the heap size. If the memory usage of
# all index summaries exceeds this limit, SSTables with low read rates will
# shrink their index summaries in order to meet this limit.  However, this
# is a best-effort process. In extreme conditions Cassandra may need to use
# more than this amount of memory.
index_summary_capacity_in_mb:

# How frequently index summaries should be resampled.  This is done
# periodically to redistribute memory from the fixed-size pool to sstables
# proportional their recent read rates.  Setting to -1 will disable this
# process, leaving existing index summaries at their current sampling level.
index_summary_resize_interval_in_minutes: 60

# Whether to, when doing sequential writing, fsync() at intervals in
# order to force the operating system to flush the dirty
# buffers. Enable this to avoid sudden dirty buffer flushing from
# impacting read latencies. Almost always a good idea on SSDs; not
# necessarily on platters.
trickle_fsync: true
trickle_fsync_interval_in_kb: 10240

# TCP port, for commands and data
# For security reasons, you should not expose this port to the internet.  Firewall it if needed.
storage_port: 7000

# SSL port, for encrypted communication.  Unused unless enabled in
# encryption_options
# For security reasons, you should not expose this port to the internet.  Firewall it if needed.
ssl_storage_port: 7001

# Address or interface to bind to and tell other Cassandra nodes to connect to.
# You _must_ change this if you want multiple nodes to be able to communicate!
#
# Set listen_address OR listen_interface, not both. Interfaces must correspond
# to a single address, IP aliasing is not supported.
#
# Leaving it blank leaves it up to InetAddress.getLocalHost(). This
# will always do the Right Thing _if_ the node is properly configured
# (hostname, name resolution, etc), and the Right Thing is to use the
# address associated with the hostname (it might not be).
#
# Setting listen_address to 0.0.0.0 is always wrong.
#
# If you choose to specify the interface by name and the interface has an ipv4 and an ipv6 address
# you can specify which should be chosen using listen_interface_prefer_ipv6. If false the first ipv4
# address will be used. If true the first ipv6 address will be used. Defaults to false preferring
# ipv4. If there is only one address it will be selected regardless of ipv4/ipv6.
listen_address: localhost
# listen_interface: eth0
# listen_interface_prefer_ipv6: false

# Address to broadcast to other Cassandra nodes
# Leaving this blank will set it to the same value as listen_address
# broadcast_address: 1.2.3.4

# When using multiple physical network interfaces, set this
# to true to listen on broadcast_address in addition to
# the listen_address, allowing nodes to communicate in both
# interfaces.
# Ignore this property if the network configuration automatically
# routes  between the public and private networks such as EC2.
# listen_on_broadcast_address: false

# Internode authentication backend, implementing IInternodeAuthenticator;
# used to allow/disallow connections from peer nodes.
# internode_authenticator: org.apache.cassandra.auth.AllowAllInternodeAuthenticator

# Whether to start the native transport server.
# Please note that the address on which the native transport is bound is the
# same as the rpc_address. The port however is different and specified below.
start_native_transport: true
# port for the CQL native transport to listen for clients on
# For security reasons, you should not expose this port to the internet.  Firewall it if needed.
native_transport_port: 9042
# Enabling native transport encryption in client_encryption_options allows you to either use
# encryption for the standard port or to use a dedicated, additional port along with the unencrypted
# standard native_transport_port.
# Enabling client encryption and keeping native_transport_port_ssl disabled will use encryption
# for native_transport_port. Setting native_transport_port_ssl to a different value
# from native_transport_port will use encryption for native_transport_port_ssl while
# keeping native_transport_port unencrypted.
# native_transport_port_ssl: 9142
# The maximum threads for handling requests when the native transport is used.
# This is similar to rpc_max_threads though the default differs slightly (and
# there is no native_transport_min_threads, idle threads will always be stopped
# after 30 seconds).
# native_transport_max_threads: 128
#
# The maximum size of allowed frame. Frame (requests) larger than this will
# be rejected as invalid. The default is 256MB. If you're changing this parameter,
# you may want to adjust max_value_size_in_mb accordingly.
# native_transport_max_frame_size_in_mb: 256

# The maximum number of concurrent client connections.
# The default is -1, which means unlimited.
# native_transport_max_concurrent_connections: -1

# The maximum number of concurrent client connections per source ip.
# The default is -1, which means unlimited.
# native_transport_max_concurrent_connections_per_ip: -1

# Whether to start the thrift rpc server.
start_rpc: true

# The address or interface to bind the Thrift RPC service and native transport
# server to.
#
# Set rpc_address OR rpc_interface, not both. Interfaces must correspond
# to a single address, IP aliasing is not supported.
#
# Leaving rpc_address blank has the same effect as on listen_address
# (i.e. it will be based on the configured hostname of the node).
#
# Note that unlike listen_address, you can specify 0.0.0.0, but you must also
# set broadcast_rpc_address to a value other than 0.0.0.0.
#
# For security reasons, you should not expose this port to the internet.  Firewall it if needed.
#
# If you choose to specify the interface by name and the interface has an ipv4 and an ipv6 address
# you can specify which should be chosen using rpc_interface_prefer_ipv6. If false the first ipv4
# address will be used. If true the first ipv6 address will be used. Defaults to false preferring
# ipv4. If there is only one address it will be selected regardless of ipv4/ipv6.
rpc_address: localhost
# rpc_interface: eth1
# rpc_interface_prefer_ipv6: false

# port for Thrift to listen for clients on
rpc_port: 9160

# RPC address to broadcast to drivers and other Cassandra nodes. This cannot
# be set to 0.0.0.0. If left blank, this will be set to the value of
# rpc_address. If rpc_address is set to 0.0.0.0, broadcast_rpc_address must
# be set.
# broadcast_rpc_address: 1.2.3.4

# enable or disable keepalive on rpc/native connections
rpc_keepalive: true

# Cassandra provides two out-of-the-box options for the RPC Server:
#
# sync  -> One thread per thrift connection. For a very large number of clients, memory
#          will be your limiting factor. On a 64 bit JVM, 180KB is the minimum stack size
#          per thread, and that will correspond to your use of virtual memory (but physical memory
#          may be limited depending on use of stack space).
#
# hsha  -> Stands for "half synchronous, half asynchronous." All thrift clients are handled
#          asynchronously using a small number of threads that does not vary with the amount
#          of thrift clients (and thus scales well to many clients). The rpc requests are still
#          synchronous (one thread per active request). If hsha is selected then it is essential
#          that rpc_max_threads is changed from the default value of unlimited.
#
# The default is sync because on Windows hsha is about 30% slower.  On Linux,
# sync/hsha performance is about the same, with hsha of course using less memory.
#
# Alternatively,  can provide your own RPC server by providing the fully-qualified class name
# of an o.a.c.t.TServerFactory that can create an instance of it.
rpc_server_type: sync

# Uncomment rpc_min|max_thread to set request pool size limits.
#
# Regardless of your choice of RPC server (see above), the number of maximum requests in the
# RPC thread pool dictates how many concurrent requests are possible (but if you are using the sync
# RPC server, it also dictates the number of clients that can be connected at all).
#
# The default is unlimited and thus provides no protection against clients overwhelming the server. You are
# encouraged to set a maximum that makes sense for you in production, but do keep in mind that
# rpc_max_threads represents the maximum number of client requests this server may execute concurrently.
#
# rpc_min_threads: 16
# rpc_max_threads: 2048

# uncomment to set socket buffer sizes on rpc connections
# rpc_send_buff_size_in_bytes:
# rpc_recv_buff_size_in_bytes:

# Uncomment to set socket buffer size for internode communication
# Note that when setting this, the buffer size is limited by net.core.wmem_max
# and when not setting it it is defined by net.ipv4.tcp_wmem
# See:
# /proc/sys/net/core/wmem_max
# /proc/sys/net/core/rmem_max
# /proc/sys/net/ipv4/tcp_wmem
# /proc/sys/net/ipv4/tcp_wmem
# and: man tcp
# internode_send_buff_size_in_bytes:
# internode_recv_buff_size_in_bytes:

# Frame size for thrift (maximum message length).
thrift_framed_transport_size_in_mb: 15

# Set to true to have Cassandra create a hard link to each sstable
# flushed or streamed locally in a backups/ subdirectory of the
# keyspace data.  Removing these links is the operator's
# responsibility.
incremental_backups: false

# Whether or not to take a snapshot before each compaction.  Be
# careful using this option, since Cassandra won't clean up the
# snapshots for you.  Mostly useful if you're paranoid when there
# is a data format change.
snapshot_before_compaction: false

# Whether or not a snapshot is taken of the data before keyspace truncation
# or dropping of column families. The STRONGLY advised default of true 
# should be used to provide data safety. If you set this flag to false, you will
# lose data on truncation or drop.
auto_snapshot: true

# When executing a scan, within or across a partition, we need to keep the
# tombstones seen in memory so we can return them to the coordinator, which
# will use them to make sure other replicas also know about the deleted rows.
# With workloads that generate a lot of tombstones, this can cause performance
# problems and even exaust the server heap.
# (http://www.datastax.com/dev/blog/cassandra-anti-patterns-queues-and-queue-like-datasets)
# Adjust the thresholds here if you understand the dangers and want to
# scan more tombstones anyway.  These thresholds may also be adjusted at runtime
# using the StorageService mbean.
tombstone_warn_threshold: 1000
tombstone_failure_threshold: 100000

# Granularity of the collation index of rows within a partition.
# Increase if your rows are large, or if you have a very large
# number of rows per partition.  The competing goals are these:
#   1) a smaller granularity means more index entries are generated
#      and looking up rows withing the partition by collation column
#      is faster
#   2) but, Cassandra will keep the collation index in memory for hot
#      rows (as part of the key cache), so a larger granularity means
#      you can cache more hot rows
column_index_size_in_kb: 64


# Log WARN on any batch size exceeding this value. 5kb per batch by default.
# Caution should be taken on increasing the size of this threshold as it can lead to node instability.
batch_size_warn_threshold_in_kb: 50

# Fail any batch exceeding this value. 50kb (10x warn threshold) by default.
# <rdar://problem/30196656> - set very high to disable
batch_size_fail_threshold_in_kb: 1048576

# Log WARN on any batches not of type LOGGED than span across more partitions than this limit
unlogged_batch_across_partitions_warn_threshold: 10

# Number of simultaneous compactions to allow, NOT including
# validation "compactions" for anti-entropy repair.  Simultaneous
# compactions can help preserve read performance in a mixed read/write
# workload, by mitigating the tendency of small sstables to accumulate
# during a single long running compactions. The default is usually
# fine and if you experience problems with compaction running too
# slowly or too fast, you should look at
# compaction_throughput_mb_per_sec first.
#
# concurrent_compactors defaults to the smaller of (number of disks,
# number of cores), with a minimum of 2 and a maximum of 8.
# 
# If your data directories are backed by SSD, you should increase this
# to the number of cores.
#concurrent_compactors: 1

# Number of simultaneous repair validations to allow. Default is unbounded
# Values less than one are interpreted as unbounded (the default)
# concurrent_validations: 0

# Throttles compaction to the given total throughput across the entire
# system. The faster you insert data, the faster you need to compact in
# order to keep the sstable count down, but in general, setting this to
# 16 to 32 times the rate you are inserting data is more than sufficient.
# Setting this to 0 disables throttling. Note that this account for all types
# of compaction, including validation compaction.
compaction_throughput_mb_per_sec: 128

# Log a warning when compacting partitions larger than this value
compaction_large_partition_warning_threshold_mb: 250

# When compacting, the replacement sstable(s) can be opened before they
# are completely written, and used in place of the prior sstables for
# any range that has been written. This helps to smoothly transfer reads 
# between the sstables, reducing page cache churn and keeping hot rows hot
sstable_preemptive_open_interval_in_mb: 50

# Throttles all outbound streaming file transfers on this node to the
# given total throughput in Mbps. This is necessary because Cassandra does
# mostly sequential IO when streaming data during bootstrap or repair, which
# can lead to saturating the network connection and degrading rpc performance.
# When unset, the default is 200 Mbps or 25 MB/s.
# stream_throughput_outbound_megabits_per_sec: 200

# Throttles all streaming file transfer between the datacenters,
# this setting allows users to throttle inter dc stream throughput in addition
# to throttling all network stream traffic as configured with
# stream_throughput_outbound_megabits_per_sec
# When unset, the default is 200 Mbps or 25 MB/s
# inter_dc_stream_throughput_outbound_megabits_per_sec: 200

# How long the coordinator should wait for read operations to complete
read_request_timeout_in_ms: 5000
# How long the coordinator should wait for seq or index scans to complete
range_request_timeout_in_ms: 10000
# How long the coordinator should wait for writes to complete
write_request_timeout_in_ms: 2000
# How long the coordinator should wait for counter writes to complete
counter_write_request_timeout_in_ms: 5000
# How long a coordinator should continue to retry a CAS operation
# that contends with other proposals for the same row
cas_contention_timeout_in_ms: 1000
# How long the coordinator should wait for truncates to complete
# (This can be much longer, because unless auto_snapshot is disabled
# we need to flush first so we can snapshot before removing the data.)
truncate_request_timeout_in_ms: 60000
# The default timeout for other, miscellaneous operations
request_timeout_in_ms: 10000

# Enable operation timeout information exchange between nodes to accurately
# measure request timeouts.  If disabled, replicas will assume that requests
# were forwarded to them instantly by the coordinator, which means that
# under overload conditions we will waste that much extra time processing 
# already-timed-out requests.
#
# Warning: before enabling this property make sure to ntp is installed
# and the times are synchronized between the nodes.
cross_node_timeout: false

# Set socket timeout for streaming operation.
# The stream session is failed if no data/ack is received by any of the participants
# within that period, which means this should also be sufficient to stream a large
# sstable or rebuild table indexes.
# Default value is 86400000ms, which means stale streams timeout after 24 hours.
# A value of zero means stream sockets should never time out.
# streaming_socket_timeout_in_ms: 86400000

# phi value that must be reached for a host to be marked down.
# most users should never need to adjust this.
# phi_convict_threshold: 8

# endpoint_snitch -- Set this to a class that implements
# IEndpointSnitch.  The snitch has two functions:
# - it teaches Cassandra enough about your network topology to route
#   requests efficiently
# - it allows Cassandra to spread replicas around your cluster to avoid
#   correlated failures. It does this by grouping machines into
#   "datacenters" and "racks."  Cassandra will do its best not to have
#   more than one replica on the same "rack" (which may not actually
#   be a physical location)
#
# CASSANDRA WILL NOT ALLOW YOU TO SWITCH TO AN INCOMPATIBLE SNITCH
# ONCE DATA IS INSERTED INTO THE CLUSTER.  This would cause data loss.
# This means that if you start with the default SimpleSnitch, which
# locates every node on "rack1" in "datacenter1", your only options
# if you need to add another datacenter are GossipingPropertyFileSnitch
# (and the older PFS).  From there, if you want to migrate to an
# incompatible snitch like Ec2Snitch you can do it by adding new nodes
# under Ec2Snitch (which will locate them in a new "datacenter") and
# decommissioning the old ones.
#
# Out of the box, Cassandra provides
#  - SimpleSnitch:
#    Treats Strategy order as proximity. This can improve cache
#    locality when disabling read repair.  Only appropriate for
#    single-datacenter deployments.
#  - GossipingPropertyFileSnitch
#    This should be your go-to snitch for production use.  The rack
#    and datacenter for the local node are defined in
#    cassandra-rackdc.properties and propagated to other nodes via
#    gossip.  If cassandra-topology.properties exists, it is used as a
#    fallback, allowing migration from the PropertyFileSnitch.
#  - PropertyFileSnitch:
#    Proximity is determined by rack and data center, which are
#    explicitly configured in cassandra-topology.properties.
#  - Ec2Snitch:
#    Appropriate for EC2 deployments in a single Region. Loads Region
#    and Availability Zone information from the EC2 API. The Region is
#    treated as the datacenter, and the Availability Zone as the rack.
#    Only private IPs are used, so this will not work across multiple
#    Regions.
#  - Ec2MultiRegionSnitch:
#    Uses public IPs as broadcast_address to allow cross-region
#    connectivity.  (Thus, you should set seed addresses to the public
#    IP as well.) You will need to open the storage_port or
#    ssl_storage_port on the public IP firewall.  (For intra-Region
#    traffic, Cassandra will switch to the private IP after
#    establishing a connection.)
#  - RackInferringSnitch:
#    Proximity is determined by rack and data center, which are
#    assumed to correspond to the 3rd and 2nd octet of each node's IP
#    address, respectively.  Unless this happens to match your
#    deployment conventions, this is best used as an example of
#    writing a custom Snitch class and is provided in that spirit.
#
# You can use a custom Snitch by setting this to the full class name
# of the snitch, which will be assumed to be on your classpath.
endpoint_snitch: SimpleSnitch

# controls how often to perform the more expensive part of host score
# calculation
dynamic_snitch_update_interval_in_ms: 100 
# controls how often to reset all host scores, allowing a bad host to
# possibly recover
dynamic_snitch_reset_interval_in_ms: 600000
# if set greater than zero and read_repair_chance is < 1.0, this will allow
# 'pinning' of replicas to hosts in order to increase cache capacity.
# The badness threshold will control how much worse the pinned host has to be
# before the dynamic snitch will prefer other replicas over it.  This is
# expressed as a double which represents a percentage.  Thus, a value of
# 0.2 means Cassandra would continue to prefer the static snitch values
# until the pinned host was 20% worse than the fastest.
dynamic_snitch_badness_threshold: 0.1

# request_scheduler -- Set this to a class that implements
# RequestScheduler, which will schedule incoming client requests
# according to the specific policy. This is useful for multi-tenancy
# with a single Cassandra cluster.
# NOTE: This is specifically for requests from the client and does
# not affect inter node communication.
# org.apache.cassandra.scheduler.NoScheduler - No scheduling takes place
# org.apache.cassandra.scheduler.RoundRobinScheduler - Round robin of
# client requests to a node with a separate queue for each
# request_scheduler_id. The scheduler is further customized by
# request_scheduler_options as described below.
request_scheduler: org.apache.cassandra.scheduler.NoScheduler

# Scheduler Options vary based on the type of scheduler
# NoScheduler - Has no options
# RoundRobin
#  - throttle_limit -- The throttle_limit is the number of in-flight
#                      requests per client.  Requests beyond 
#                      that limit are queued up until
#                      running requests can complete.
#                      The value of 80 here is twice the number of
#                      concurrent_reads + concurrent_writes.
#  - default_weight -- default_weight is optional and allows for
#                      overriding the default which is 1.
#  - weights -- Weights are optional and will default to 1 or the
#               overridden default_weight. The weight translates into how
#               many requests are handled during each turn of the
#               RoundRobin, based on the scheduler id.
#
# request_scheduler_options:
#    throttle_limit: 80
#    default_weight: 5
#    weights:
#      Keyspace1: 1
#      Keyspace2: 5

# request_scheduler_id -- An identifier based on which to perform
# the request scheduling. Currently the only valid option is keyspace.
# request_scheduler_id: keyspace

# Enable or disable inter-node encryption
# Default settings are TLS v1, RSA 1024-bit keys (it is imperative that
# users generate their own keys) TLS_RSA_WITH_AES_128_CBC_SHA as the cipher
# suite for authentication, key exchange and encryption of the actual data transfers.
# Use the DHE/ECDHE ciphers if running in FIPS 140 compliant mode.
# NOTE: No custom encryption options are enabled at the moment
# The available internode options are : all, none, dc, rack
#
# If set to dc cassandra will encrypt the traffic between the DCs
# If set to rack cassandra will encrypt the traffic between the racks
#
# The passwords used in these options must match the passwords used when generating
# the keystore and truststore.  For instructions on generating these files, see:
# http://download.oracle.com/javase/6/docs/technotes/guides/security/jsse/JSSERefGuide.html#CreateKeystore
#
server_encryption_options:
    internode_encryption: none
    keystore: conf/.keystore
    keystore_password: cassandra
    truststore: conf/.truststore
    truststore_password: cassandra
    # More advanced defaults below:
    # accepted_protocols: [SSLv2Hello,TLSv1,TLSv1.1,TLSv1.2]
    # protocol: TLS
    # algorithm: SunX509
    # store_type: JKS
    # cipher_suites: [TLS_RSA_WITH_AES_128_CBC_SHA,TLS_RSA_WITH_AES_256_CBC_SHA,TLS_DHE_RSA_WITH_AES_128_CBC_SHA,TLS_DHE_RSA_WITH_AES_256_CBC_SHA,TLS_ECDHE_RSA_WITH_AES_128_CBC_SHA,TLS_ECDHE_RSA_WITH_AES_256_CBC_SHA]
    # require_client_auth: false

# enable or disable client/server encryption.
client_encryption_options:
    enabled: false
    # If enabled and optional is set to true encrypted and unencrypted connections are handled.
    optional: false
    keystore: conf/.keystore
    keystore_password: cassandra
    # require_client_auth: false
    # Set trustore and truststore_password if require_client_auth is true
    # truststore: conf/.truststore
    # truststore_password: cassandra
    # More advanced defaults below:
    # accepted_protocols: [SSLv2Hello,TLSv1,TLSv1.1,TLSv1.2]
    # protocol: TLS
    # algorithm: SunX509
    # store_type: JKS
    # cipher_suites: [TLS_RSA_WITH_AES_128_CBC_SHA,TLS_RSA_WITH_AES_256_CBC_SHA,TLS_DHE_RSA_WITH_AES_128_CBC_SHA,TLS_DHE_RSA_WITH_AES_256_CBC_SHA,TLS_ECDHE_RSA_WITH_AES_128_CBC_SHA,TLS_ECDHE_RSA_WITH_AES_256_CBC_SHA]

# internode_compression controls whether traffic between nodes is
# compressed.
# can be:  all  - all traffic is compressed
#          dc   - traffic between different datacenters is compressed
#          none - nothing is compressed.
internode_compression: all

# Enable or disable tcp_nodelay for inter-dc communication.
# Disabling it will result in larger (but fewer) network packets being sent,
# reducing overhead from the TCP protocol itself, at the cost of increasing
# latency if you block for cross-datacenter responses.
inter_dc_tcp_nodelay: true

# TTL for different trace types used during logging of the repair process.
tracetype_query_ttl: 86400
tracetype_repair_ttl: 604800

# By default, Cassandra logs GC Pauses greater than 200 ms at INFO level
# This threshold can be adjusted to minimize logging if necessary
# gc_log_threshold_in_ms: 200

# GC Pauses greater than gc_warn_threshold_in_ms will be logged at WARN level
# If unset, all GC Pauses greater than gc_log_threshold_in_ms will log at
# INFO level
# Adjust the threshold based on your application throughput requirement
gc_warn_threshold_in_ms: 1000

# UDFs (user defined functions) are disabled by default.
# As of Cassandra 3.0 there is a sandbox in place that should prevent execution of evil code.
enable_user_defined_functions: false

# Enables scripted UDFs (JavaScript UDFs).
# Java UDFs are always enabled, if enable_user_defined_functions is true.
# Enable this option to be able to use UDFs with "language javascript" or any custom JSR-223 provider.
# This option has no effect, if enable_user_defined_functions is false.
enable_scripted_user_defined_functions: false

# The default Windows kernel timer and scheduling resolution is 15.6ms for power conservation.
# Lowering this value on Windows can provide much tighter latency and better throughput, however
# some virtualized environments may see a negative performance impact from changing this setting
# below their system default. The sysinternals 'clockres' tool can confirm your system's default
# setting.
windows_timer_interval: 1

# Maximum size of any value in SSTables. Safety measure to detect SSTable corruption
# early. Any value size larger than this threshold will result into marking an SSTable
# as corrupted.
# max_value_size_in_mb: 256

# Coalescing Strategies #
# Coalescing multiples messages turns out to significantly boost message processing throughput (think doubling or more).
# On bare metal, the floor for packet processing throughput is high enough that many applications won't notice, but in
# virtualized environments, the point at which an application can be bound by network packet processing can be
# surprisingly low compared to the throughput of task processing that is possible inside a VM. It's not that bare metal
# doesn't benefit from coalescing messages, it's that the number of packets a bare metal network interface can process
# is sufficient for many applications such that no load starvation is experienced even without coalescing.
# There are other benefits to coalescing network messages that are harder to isolate with a simple metric like messages
# per second. By coalescing multiple tasks together, a network thread can process multiple messages for the cost of one
# trip to read from a socket, and all the task submission work can be done at the same time reducing context switching
# and increasing cache friendliness of network message processing.
# See CASSANDRA-8692 for details.

# Strategy to use for coalescing messages in OutboundTcpConnection.
# Can be fixed, movingaverage, timehorizon (default), disabled.
# You can also specify a subclass of CoalescingStrategies.CoalescingStrategy by name.
# otc_coalescing_strategy: TIMEHORIZON

# How many microseconds to wait for coalescing. For fixed strategy this is the amount of time after the first
# message is received before it will be sent with any accompanying messages. For moving average this is the
# maximum amount of time that will be waited as well as the interval at which messages must arrive on average
# for coalescing to be enabled.
# otc_coalescing_window_us: 200

# Do not try to coalesce messages if we already got that many messages. This should be more than 2 and less than 128.
# otc_coalescing_enough_coalesced_messages: 8

<<<<<<< HEAD
# configure the read and write consistency levels for modifications to auth tables
# auth_read_consistency_level: LOCAL_QUORUM
# auth_write_consistency_level: EACH_QUORUM

# Track a metric per keyspace indicating whether replication achieved the ideal consistency
# level for writes without timing out. This is different from the consistency level requested by
# each write which may be lower in order to facilitate availability.
# ideal_consistency_level: EACH_QUORUM

# Enable the Christmas Patch.
# Enabling this will require rolling repairs or no tombstones will be reclaimed.
# enable_christmas_patch: true
=======
# How many milliseconds to wait between two expiration runs on the backlog (queue) of the OutboundTcpConnection.
# Expiration is done if messages are piling up in the backlog. Droppable messages are expired to free the memory
# taken by expired messages. The interval should be between 0 and 1000, and in most installations the default value
# will be appropriate. A smaller value could potentially expire messages slightly sooner at the expense of more CPU
# time and queue contention while iterating the backlog of messages.
# An interval of 0 disables any wait time, which is the behavior of former Cassandra versions.
#
# otc_backlog_expiration_interval_ms: 200
>>>>>>> f3e38cb6
<|MERGE_RESOLUTION|>--- conflicted
+++ resolved
@@ -1007,20 +1007,6 @@
 # Do not try to coalesce messages if we already got that many messages. This should be more than 2 and less than 128.
 # otc_coalescing_enough_coalesced_messages: 8
 
-<<<<<<< HEAD
-# configure the read and write consistency levels for modifications to auth tables
-# auth_read_consistency_level: LOCAL_QUORUM
-# auth_write_consistency_level: EACH_QUORUM
-
-# Track a metric per keyspace indicating whether replication achieved the ideal consistency
-# level for writes without timing out. This is different from the consistency level requested by
-# each write which may be lower in order to facilitate availability.
-# ideal_consistency_level: EACH_QUORUM
-
-# Enable the Christmas Patch.
-# Enabling this will require rolling repairs or no tombstones will be reclaimed.
-# enable_christmas_patch: true
-=======
 # How many milliseconds to wait between two expiration runs on the backlog (queue) of the OutboundTcpConnection.
 # Expiration is done if messages are piling up in the backlog. Droppable messages are expired to free the memory
 # taken by expired messages. The interval should be between 0 and 1000, and in most installations the default value
@@ -1029,4 +1015,16 @@
 # An interval of 0 disables any wait time, which is the behavior of former Cassandra versions.
 #
 # otc_backlog_expiration_interval_ms: 200
->>>>>>> f3e38cb6
+
+# configure the read and write consistency levels for modifications to auth tables
+# auth_read_consistency_level: LOCAL_QUORUM
+# auth_write_consistency_level: EACH_QUORUM
+
+# Track a metric per keyspace indicating whether replication achieved the ideal consistency
+# level for writes without timing out. This is different from the consistency level requested by
+# each write which may be lower in order to facilitate availability.
+# ideal_consistency_level: EACH_QUORUM
+
+# Enable the Christmas Patch.
+# Enabling this will require rolling repairs or no tombstones will be reclaimed.
+# enable_christmas_patch: true