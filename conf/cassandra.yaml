
# Cassandra storage config YAML

# NOTE:
#   See https://cassandra.apache.org/doc/latest/configuration/ for
#   full explanations of configuration directives
# /NOTE

# The name of the cluster. This is mainly used to prevent machines in
# one logical cluster from joining another.
cluster_name: 'Test Cluster'

# This defines the number of tokens randomly assigned to this node on the ring
# The more tokens, relative to other nodes, the larger the proportion of data
# that this node will store. You probably want all nodes to have the same number
# of tokens assuming they have equal hardware capability.
#
# If you leave this unspecified, Cassandra will use the default of 1 token for legacy compatibility,
# and will use the initial_token as described below.
#
# Specifying initial_token will override this setting on the node's initial start,
# on subsequent starts, this setting will apply even if initial token is set.
#
# See https://cassandra.apache.org/doc/latest/getting_started/production.html#tokens for
# best practice information about num_tokens.
#
#num_tokens: 16

# Triggers automatic allocation of num_tokens tokens for this node. The allocation
# algorithm attempts to choose tokens in a way that optimizes replicated load over
# the nodes in the datacenter for the replica factor.
#
# The load assigned to each node will be close to proportional to its number of
# vnodes.
#
# Only supported with the Murmur3Partitioner.

# Replica factor is determined via the replication strategy used by the specified
# keyspace.
# allocate_tokens_for_keyspace: KEYSPACE

# Replica factor is explicitly set, regardless of keyspace or datacenter.
# This is the replica factor within the datacenter, like NTS.
# allocate_tokens_for_local_replication_factor: 3

# initial_token allows you to specify tokens manually.  While you can use it with
# vnodes (num_tokens > 1, above) -- in which case you should provide a 
# comma-separated list -- it's primarily used when adding nodes to legacy clusters 
# that do not have vnodes enabled.
initial_token:

# May either be "true" or "false" to enable globally
hinted_handoff_enabled: true

# When hinted_handoff_enabled is true, a black list of data centers that will not
# perform hinted handoff
# hinted_handoff_disabled_datacenters:
#    - DC1
#    - DC2

# this defines the maximum amount of time a dead host will have hints
# generated.  After it has been dead this long, new hints for it will not be
# created until it has been seen alive and gone down again.
max_hint_window_in_ms: 10800000 # 3 hours

# Maximum throttle in KBs per second, per delivery thread.  This will be
# reduced proportionally to the number of nodes in the cluster.  (If there
# are two nodes in the cluster, each delivery thread will use the maximum
# rate; if there are three, each will throttle to half of the maximum,
# since we expect two nodes to be delivering hints simultaneously.)
hinted_handoff_throttle_in_kb: 1024

# Number of threads with which to deliver hints;
# Consider increasing this number when you have multi-dc deployments, since
# cross-dc handoff tends to be slower
max_hints_delivery_threads: 2

# Directory where Cassandra should store hints.
# If not set, the default directory is $CASSANDRA_HOME/data/hints.
# hints_directory: /var/lib/cassandra/hints

# How often hints should be flushed from the internal buffers to disk.
# Will *not* trigger fsync.
hints_flush_period_in_ms: 10000

# Maximum size for a single hints file, in megabytes.
max_hints_file_size_in_mb: 128

# Enable / disable automatic cleanup for the expired and orphaned hints file.
# Disable the option in order to preserve those hints on the disk.
auto_hints_cleanup_enabled: false

# Compression to apply to the hint files. If omitted, hints files
# will be written uncompressed. LZ4, Snappy, and Deflate compressors
# are supported.
#hints_compression:
#   - class_name: LZ4Compressor
#     parameters:
#         -

# Enable / disable persistent hint windows.
#
# If set to false, a hint will be stored only in case a respective node
# that hint is for is down less than or equal to max_hint_window_in_ms.
#
# If set to true, a hint will be stored in case there is not any
# hint which was stored earlier than max_hint_window_in_ms. This is for cases
# when a node keeps to restart and hints are not delivered yet, we would be saving
# hints for that node indefinitely.
#
# Defaults to true.
#
# hint_window_persistent_enabled: true

# Maximum throttle in KBs per second, total. This will be
# reduced proportionally to the number of nodes in the cluster.
batchlog_replay_throttle_in_kb: 1024

# Authentication backend, implementing IAuthenticator; used to identify users
# Out of the box, Cassandra provides org.apache.cassandra.auth.{AllowAllAuthenticator,
# PasswordAuthenticator}.
#
# - AllowAllAuthenticator performs no checks - set it to disable authentication.
# - PasswordAuthenticator relies on username/password pairs to authenticate
#   users. It keeps usernames and hashed passwords in system_auth.roles table.
#   Please increase system_auth keyspace replication factor if you use this authenticator.
#   If using PasswordAuthenticator, CassandraRoleManager must also be used (see below)
authenticator: AllowAllAuthenticator

# Authorization backend, implementing IAuthorizer; used to limit access/provide permissions
# Out of the box, Cassandra provides org.apache.cassandra.auth.{AllowAllAuthorizer,
# CassandraAuthorizer}.
#
# - AllowAllAuthorizer allows any action to any user - set it to disable authorization.
# - CassandraAuthorizer stores permissions in system_auth.role_permissions table. Please
#   increase system_auth keyspace replication factor if you use this authorizer.
authorizer: AllowAllAuthorizer

# Part of the Authentication & Authorization backend, implementing IRoleManager; used
# to maintain grants and memberships between roles.
# Out of the box, Cassandra provides org.apache.cassandra.auth.CassandraRoleManager,
# which stores role information in the system_auth keyspace. Most functions of the
# IRoleManager require an authenticated login, so unless the configured IAuthenticator
# actually implements authentication, most of this functionality will be unavailable.
#
# - CassandraRoleManager stores role data in the system_auth keyspace. Please
#   increase system_auth keyspace replication factor if you use this role manager.
role_manager: CassandraRoleManager

# Network authorization backend, implementing INetworkAuthorizer; used to restrict user
# access to certain DCs
# Out of the box, Cassandra provides org.apache.cassandra.auth.{AllowAllNetworkAuthorizer,
# CassandraNetworkAuthorizer}.
#
# - AllowAllNetworkAuthorizer allows access to any DC to any user - set it to disable authorization.
# - CassandraNetworkAuthorizer stores permissions in system_auth.network_permissions table. Please
#   increase system_auth keyspace replication factor if you use this authorizer.
network_authorizer: AllowAllNetworkAuthorizer

# Depending on the auth strategy of the cluster, it can be beneficial to iterate
# from root to table (root -> ks -> table) instead of table to root (table -> ks -> root).
# As the auth entries are whitelisting, once a permission is found you know it to be
# valid. We default to false as the legacy behavior is to query at the table level then
# move back up to the root. See CASSANDRA-17016 for details.
# traverse_auth_from_root: false

# Validity period for roles cache (fetching granted roles can be an expensive
# operation depending on the role manager, CassandraRoleManager is one example)
# Granted roles are cached for authenticated sessions in AuthenticatedUser and
# after the period specified here, become eligible for (async) reload.
# Defaults to 2000, set to 0 to disable caching entirely.
# Will be disabled automatically for AllowAllAuthenticator.
<<<<<<< HEAD
# For a long-running cache using roles_cache_active_update, consider
# setting to something longer such as a daily validation: 86400000
roles_validity_in_ms: 2000
=======
roles_validity_in_ms: 86400000
>>>>>>> 31981c58

# Refresh interval for roles cache (if enabled).
# After this interval, cache entries become eligible for refresh. Upon next
# access, an async reload is scheduled and the old value returned until it
# completes. If roles_validity_in_ms is non-zero, then this must be
# also.
# This setting is also used to inform the interval of auto-updating if
# using roles_cache_active_update.
# Defaults to the same value as roles_validity_in_ms.
# For a long-running cache, consider setting this to 60000 (1 hour) etc.
# roles_update_interval_in_ms: 2000

# If true, cache contents are actively updated by a background task at the
# interval set by roles_update_interval_in_ms. If false, cache entries
# become eligible for refresh after their update interval. Upon next access,
# an async reload is scheduled and the old value returned until it completes.
# roles_cache_active_update: false

# Validity period for permissions cache (fetching permissions can be an
# expensive operation depending on the authorizer, CassandraAuthorizer is
# one example). Defaults to 2000, set to 0 to disable.
# Will be disabled automatically for AllowAllAuthorizer.
<<<<<<< HEAD
# For a long-running cache using permissions_cache_active_update, consider
# setting to something longer such as a daily validation: 86400000
permissions_validity_in_ms: 2000
=======
permissions_validity_in_ms: 86400000
>>>>>>> 31981c58

# Refresh interval for permissions cache (if enabled).
# After this interval, cache entries become eligible for refresh. Upon next
# access, an async reload is scheduled and the old value returned until it
# completes. If permissions_validity_in_ms is non-zero, then this must be
# also.
# This setting is also used to inform the interval of auto-updating if
# using permissions_cache_active_update.
# Defaults to the same value as permissions_validity_in_ms.
# For a longer-running permissions cache, consider setting to update hourly (60000)
# permissions_update_interval_in_ms: 2000

# If true, cache contents are actively updated by a background task at the
# interval set by permissions_update_interval_in_ms. If false, cache entries
# become eligible for refresh after their update interval. Upon next access,
# an async reload is scheduled and the old value returned until it completes.
# permissions_cache_active_update: false

# Validity period for credentials cache. This cache is tightly coupled to
# the provided PasswordAuthenticator implementation of IAuthenticator. If
# another IAuthenticator implementation is configured, this cache will not
# be automatically used and so the following settings will have no effect.
# Please note, credentials are cached in their encrypted form, so while
# activating this cache may reduce the number of queries made to the
# underlying table, it may not  bring a significant reduction in the
# latency of individual authentication attempts.
# Defaults to 2000, set to 0 to disable credentials caching.
# For a long-running cache using credentials_cache_active_update, consider
# setting to something longer such as a daily validation: 86400000
credentials_validity_in_ms: 2000

# Refresh interval for credentials cache (if enabled).
# After this interval, cache entries become eligible for refresh. Upon next
# access, an async reload is scheduled and the old value returned until it
# completes. If credentials_validity_in_ms is non-zero, then this must be
# also.
# This setting is also used to inform the interval of auto-updating if
# using credentials_cache_active_update.
# Defaults to the same value as credentials_validity_in_ms.
# For a longer-running permissions cache, consider setting to update hourly (60000)
# credentials_update_interval_in_ms: 2000

# If true, cache contents are actively updated by a background task at the
# interval set by credentials_update_interval_in_ms. If false (default), cache entries
# become eligible for refresh after their update interval. Upon next access,
# an async reload is scheduled and the old value returned until it completes.
# credentials_cache_active_update: false

# The partitioner is responsible for distributing groups of rows (by
# partition key) across nodes in the cluster. The partitioner can NOT be
# changed without reloading all data.  If you are adding nodes or upgrading,
# you should set this to the same partitioner that you are currently using.
#
# The default partitioner is the Murmur3Partitioner. Older partitioners
# such as the RandomPartitioner, ByteOrderedPartitioner, and
# OrderPreservingPartitioner have been included for backward compatibility only.
# For new clusters, you should NOT change this value.
#
partitioner: org.apache.cassandra.dht.Murmur3Partitioner

# Directories where Cassandra should store data on disk. If multiple
# directories are specified, Cassandra will spread data evenly across 
# them by partitioning the token ranges.
# If not set, the default directory is $CASSANDRA_HOME/data/data.
# data_file_directories:
#     - /var/lib/cassandra/data

# Directory were Cassandra should store the data of the local system keyspaces.
# By default Cassandra will store the data of the local system keyspaces in the first of the data directories specified
# by data_file_directories.
# This approach ensures that if one of the other disks is lost Cassandra can continue to operate. For extra security
# this setting allows to store those data on a different directory that provides redundancy.
# local_system_data_file_directory:

# commit log.  when running on magnetic HDD, this should be a
# separate spindle than the data directories.
# If not set, the default directory is $CASSANDRA_HOME/data/commitlog.
# commitlog_directory: /var/lib/cassandra/commitlog

# Enable / disable CDC functionality on a per-node basis. This modifies the logic used
# for write path allocation rejection (standard: never reject. cdc: reject Mutation
# containing a CDC-enabled table if at space limit in cdc_raw_directory).
cdc_enabled: false

# CommitLogSegments are moved to this directory on flush if cdc_enabled: true and the
# segment contains mutations for a CDC-enabled table. This should be placed on a
# separate spindle than the data directories. If not set, the default directory is
# $CASSANDRA_HOME/data/cdc_raw.
# cdc_raw_directory: /var/lib/cassandra/cdc_raw

# Policy for data disk failures:
#
# die
#   shut down gossip and client transports and kill the JVM for any fs errors or
#   single-sstable errors, so the node can be replaced.
#
# stop_paranoid
#   shut down gossip and client transports even for single-sstable errors,
#   kill the JVM for errors during startup.
#
# stop
#   shut down gossip and client transports, leaving the node effectively dead, but
#   can still be inspected via JMX, kill the JVM for errors during startup.
#
# best_effort
#    stop using the failed disk and respond to requests based on
#    remaining available sstables.  This means you WILL see obsolete
#    data at CL.ONE!
#
# ignore
#    ignore fatal errors and let requests fail, as in pre-1.2 Cassandra
disk_failure_policy: stop

# Policy for commit disk failures:
#
# die
#   shut down the node and kill the JVM, so the node can be replaced.
#
# stop
#   shut down the node, leaving the node effectively dead, but
#   can still be inspected via JMX.
#
# stop_commit
#   shutdown the commit log, letting writes collect but
#   continuing to service reads, as in pre-2.0.5 Cassandra
#
# ignore
#   ignore fatal errors and let the batches fail
commit_failure_policy: stop

# Maximum size of the native protocol prepared statement cache
#
# Valid values are either "auto" (omitting the value) or a value greater 0.
#
# Note that specifying a too large value will result in long running GCs and possbily
# out-of-memory errors. Keep the value at a small fraction of the heap.
#
# If you constantly see "prepared statements discarded in the last minute because
# cache limit reached" messages, the first step is to investigate the root cause
# of these messages and check whether prepared statements are used correctly -
# i.e. use bind markers for variable parts.
#
# Do only change the default value, if you really have more prepared statements than
# fit in the cache. In most cases it is not neccessary to change this value.
# Constantly re-preparing statements is a performance penalty.
#
# Default value ("auto") is 1/256th of the heap or 10MB, whichever is greater
prepared_statements_cache_size_mb:

# Maximum size of the key cache in memory.
#
# Each key cache hit saves 1 seek and each row cache hit saves 2 seeks at the
# minimum, sometimes more. The key cache is fairly tiny for the amount of
# time it saves, so it's worthwhile to use it at large numbers.
# The row cache saves even more time, but must contain the entire row,
# so it is extremely space-intensive. It's best to only use the
# row cache if you have hot rows or static rows.
#
# NOTE: if you reduce the size, you may not get you hottest keys loaded on startup.
#
# Default value is empty to make it "auto" (min(5% of Heap (in MB), 100MB)). Set to 0 to disable key cache.
key_cache_size_in_mb: 100

# Duration in seconds after which Cassandra should
# save the key cache. Caches are saved to saved_caches_directory as
# specified in this configuration file.
#
# Saved caches greatly improve cold-start speeds, and is relatively cheap in
# terms of I/O for the key cache. Row cache saving is much more expensive and
# has limited use.
#
# Default is 14400 or 4 hours.
key_cache_save_period: 14400

# Number of keys from the key cache to save
# Disabled by default, meaning all keys are going to be saved
# key_cache_keys_to_save: 100

# Row cache implementation class name. Available implementations:
#
# org.apache.cassandra.cache.OHCProvider
#   Fully off-heap row cache implementation (default).
#
# org.apache.cassandra.cache.SerializingCacheProvider
#   This is the row cache implementation availabile
#   in previous releases of Cassandra.
# row_cache_class_name: org.apache.cassandra.cache.OHCProvider

# Maximum size of the row cache in memory.
# Please note that OHC cache implementation requires some additional off-heap memory to manage
# the map structures and some in-flight memory during operations before/after cache entries can be
# accounted against the cache capacity. This overhead is usually small compared to the whole capacity.
# Do not specify more memory that the system can afford in the worst usual situation and leave some
# headroom for OS block level cache. Do never allow your system to swap.
#
# Default value is 0, to disable row caching.
row_cache_size_in_mb: 0

# Duration in seconds after which Cassandra should save the row cache.
# Caches are saved to saved_caches_directory as specified in this configuration file.
#
# Saved caches greatly improve cold-start speeds, and is relatively cheap in
# terms of I/O for the key cache. Row cache saving is much more expensive and
# has limited use.
#
# Default is 0 to disable saving the row cache.
row_cache_save_period: 0

# Number of keys from the row cache to save.
# Specify 0 (which is the default), meaning all keys are going to be saved
# row_cache_keys_to_save: 100

# Maximum size of the counter cache in memory.
#
# Counter cache helps to reduce counter locks' contention for hot counter cells.
# In case of RF = 1 a counter cache hit will cause Cassandra to skip the read before
# write entirely. With RF > 1 a counter cache hit will still help to reduce the duration
# of the lock hold, helping with hot counter cell updates, but will not allow skipping
# the read entirely. Only the local (clock, count) tuple of a counter cell is kept
# in memory, not the whole counter, so it's relatively cheap.
#
# NOTE: if you reduce the size, you may not get you hottest keys loaded on startup.
#
# Default value is empty to make it "auto" (min(2.5% of Heap (in MB), 50MB)). Set to 0 to disable counter cache.
# NOTE: if you perform counter deletes and rely on low gcgs, you should disable the counter cache.
counter_cache_size_in_mb:

# Duration in seconds after which Cassandra should
# save the counter cache (keys only). Caches are saved to saved_caches_directory as
# specified in this configuration file.
#
# Default is 7200 or 2 hours.
counter_cache_save_period: 7200

# Number of keys from the counter cache to save
# Disabled by default, meaning all keys are going to be saved
counter_cache_keys_to_save: 100

# saved caches
# If not set, the default directory is $CASSANDRA_HOME/data/saved_caches.
# saved_caches_directory: /var/lib/cassandra/saved_caches

# Number of seconds the server will wait for each cache (row, key, etc ...) to load while starting
# the Cassandra process. Setting this to a negative value is equivalent to disabling all cache loading on startup
# while still having the cache during runtime.
# cache_load_timeout_seconds: 30

# commitlog_sync may be either "periodic", "group", or "batch." 
# 
# When in batch mode, Cassandra won't ack writes until the commit log
# has been flushed to disk.  Each incoming write will trigger the flush task.
# commitlog_sync_batch_window_in_ms is a deprecated value. Previously it had
# almost no value, and is being removed.
#
# commitlog_sync_batch_window_in_ms: 2
#
# group mode is similar to batch mode, where Cassandra will not ack writes
# until the commit log has been flushed to disk. The difference is group
# mode will wait up to commitlog_sync_group_window_in_ms between flushes.
#
# commitlog_sync_group_window_in_ms: 1000
#
# the default option is "periodic" where writes may be acked immediately
# and the CommitLog is simply synced every commitlog_sync_period_in_ms
# milliseconds.
commitlog_sync: periodic
commitlog_sync_period_in_ms: 1000

# When in periodic commitlog mode, the number of milliseconds to block writes
# while waiting for a slow disk flush to complete.
# periodic_commitlog_sync_lag_block_in_ms: 

# The size of the individual commitlog file segments.  A commitlog
# segment may be archived, deleted, or recycled once all the data
# in it (potentially from each columnfamily in the system) has been
# flushed to sstables.
#
# The default size is 32, which is almost always fine, but if you are
# archiving commitlog segments (see commitlog_archiving.properties),
# then you probably want a finer granularity of archiving; 8 or 16 MB
# is reasonable.
# Max mutation size is also configurable via max_mutation_size_in_kb setting in
# cassandra.yaml. The default is half the size commitlog_segment_size_in_mb * 1024.
# This should be positive and less than 2048.
#
# NOTE: If max_mutation_size_in_kb is set explicitly then commitlog_segment_size_in_mb must
# be set to at least twice the size of max_mutation_size_in_kb / 1024
#
commitlog_segment_size_in_mb: 32

# Compression to apply to the commit log. If omitted, the commit log
# will be written uncompressed.  LZ4, Snappy, and Deflate compressors
# are supported.
# commitlog_compression:
#   - class_name: LZ4Compressor
#     parameters:
#         -

# Compression to apply to SSTables as they flush for compressed tables.
# Note that tables without compression enabled do not respect this flag.
#
# As high ratio compressors like LZ4HC, Zstd, and Deflate can potentially
# block flushes for too long, the default is to flush with a known fast
# compressor in those cases. Options are:
#
# none : Flush without compressing blocks but while still doing checksums.
# fast : Flush with a fast compressor. If the table is already using a
#        fast compressor that compressor is used.
# table: Always flush with the same compressor that the table uses. This
#        was the pre 4.0 behavior.
#
# flush_compression: fast

# any class that implements the SeedProvider interface and has a
# constructor that takes a Map<String, String> of parameters will do.
seed_provider:
    # Addresses of hosts that are deemed contact points. 
    # Cassandra nodes use this list of hosts to find each other and learn
    # the topology of the ring.  You must change this if you are running
    # multiple nodes!
    - class_name: org.apache.cassandra.locator.SimpleSeedProvider
      parameters:
          # seeds is actually a comma-delimited list of addresses.
          # Ex: "<ip1>,<ip2>,<ip3>"
          - seeds: "127.0.0.1:7000"

# For workloads with more data than can fit in memory, Cassandra's
# bottleneck will be reads that need to fetch data from
# disk. "concurrent_reads" should be set to (16 * number_of_drives) in
# order to allow the operations to enqueue low enough in the stack
# that the OS and drives can reorder them. Same applies to
# "concurrent_counter_writes", since counter writes read the current
# values before incrementing and writing them back.
#
# On the other hand, since writes are almost never IO bound, the ideal
# number of "concurrent_writes" is dependent on the number of cores in
# your system; (8 * number_of_cores) is a good rule of thumb.
concurrent_reads: 128
concurrent_writes: 128
concurrent_counter_writes: 128

# For materialized view writes, as there is a read involved, so this should
# be limited by the less of concurrent reads or concurrent writes.
concurrent_materialized_view_writes: 32

# Maximum memory to use for inter-node and client-server networking buffers.
#
# Defaults to the smaller of 1/16 of heap or 128MB. This pool is allocated off-heap,
# so is in addition to the memory allocated for heap. The cache also has on-heap
# overhead which is roughly 128 bytes per chunk (i.e. 0.2% of the reserved size
# if the default 64k chunk size is used).
# Memory is only allocated when needed.
# networking_cache_size_in_mb: 128

# Enable the sstable chunk cache.  The chunk cache will store recently accessed
# sections of the sstable in-memory as uncompressed buffers.
# file_cache_enabled: false

# Maximum memory to use for sstable chunk cache and buffer pooling.
# 32MB of this are reserved for pooling buffers, the rest is used for chunk cache
# that holds uncompressed sstable chunks.
# Defaults to the smaller of 1/4 of heap or 512MB. This pool is allocated off-heap,
# so is in addition to the memory allocated for heap. The cache also has on-heap
# overhead which is roughly 128 bytes per chunk (i.e. 0.2% of the reserved size
# if the default 64k chunk size is used).
# Memory is only allocated when needed.
# file_cache_size_in_mb: 512

# Flag indicating whether to allocate on or off heap when the sstable buffer
# pool is exhausted, that is when it has exceeded the maximum memory
# file_cache_size_in_mb, beyond which it will not cache buffers but allocate on request.

# buffer_pool_use_heap_if_exhausted: true

# The strategy for optimizing disk read
# Possible values are:
# ssd (for solid state disks, the default)
# spinning (for spinning disks)
# disk_optimization_strategy: ssd

# Total permitted memory to use for memtables. Cassandra will stop
# accepting writes when the limit is exceeded until a flush completes,
# and will trigger a flush based on memtable_cleanup_threshold
# If omitted, Cassandra will set both to 1/4 the size of the heap.
# memtable_heap_space_in_mb: 2048
# memtable_offheap_space_in_mb: 2048

# memtable_cleanup_threshold is deprecated. The default calculation
# is the only reasonable choice. See the comments on  memtable_flush_writers
# for more information.
#
# Ratio of occupied non-flushing memtable size to total permitted size
# that will trigger a flush of the largest memtable. Larger mct will
# mean larger flushes and hence less compaction, but also less concurrent
# flush activity which can make it difficult to keep your disks fed
# under heavy write load.
#
# memtable_cleanup_threshold defaults to 1 / (memtable_flush_writers + 1)
# memtable_cleanup_threshold: 0.11

# Specify the way Cassandra allocates and manages memtable memory.
# Options are:
#
# heap_buffers
#   on heap nio buffers
#
# offheap_buffers
#   off heap (direct) nio buffers
#
# offheap_objects
#    off heap objects
memtable_allocation_type: heap_buffers

# Limit memory usage for Merkle tree calculations during repairs. The default
# is 1/16th of the available heap. The main tradeoff is that smaller trees
# have less resolution, which can lead to over-streaming data. If you see heap
# pressure during repairs, consider lowering this, but you cannot go below
# one megabyte. If you see lots of over-streaming, consider raising
# this or using subrange repair.
#
# For more details see https://issues.apache.org/jira/browse/CASSANDRA-14096.
#
# repair_session_space_in_mb:

# Total space to use for commit logs on disk.
#
# If space gets above this value, Cassandra will flush every dirty CF
# in the oldest segment and remove it.  So a small total commitlog space
# will tend to cause more flush activity on less-active columnfamilies.
#
# The default value is the smaller of 8192, and 1/4 of the total space
# of the commitlog volume.
#
# commitlog_total_space_in_mb: 8192

# This sets the number of memtable flush writer threads per disk
# as well as the total number of memtables that can be flushed concurrently.
# These are generally a combination of compute and IO bound.
#
# Memtable flushing is more CPU efficient than memtable ingest and a single thread
# can keep up with the ingest rate of a whole server on a single fast disk
# until it temporarily becomes IO bound under contention typically with compaction.
# At that point you need multiple flush threads. At some point in the future
# it may become CPU bound all the time.
#
# You can tell if flushing is falling behind using the MemtablePool.BlockedOnAllocation
# metric which should be 0, but will be non-zero if threads are blocked waiting on flushing
# to free memory.
#
# memtable_flush_writers defaults to two for a single data directory.
# This means that two  memtables can be flushed concurrently to the single data directory.
# If you have multiple data directories the default is one memtable flushing at a time
# but the flush will use a thread per data directory so you will get two or more writers.
#
# Two is generally enough to flush on a fast disk [array] mounted as a single data directory.
# Adding more flush writers will result in smaller more frequent flushes that introduce more
# compaction overhead.
#
# There is a direct tradeoff between number of memtables that can be flushed concurrently
# and flush size and frequency. More is not better you just need enough flush writers
# to never stall waiting for flushing to free memory.
#
#memtable_flush_writers: 2

# Total space to use for change-data-capture logs on disk.
#
# If space gets above this value, Cassandra will throw WriteTimeoutException
# on Mutations including tables with CDC enabled. A CDCCompactor is responsible
# for parsing the raw CDC logs and deleting them when parsing is completed.
#
# The default value is the min of 4096 mb and 1/8th of the total space
# of the drive where cdc_raw_directory resides.
# cdc_total_space_in_mb: 4096

# When we hit our cdc_raw limit and the CDCCompactor is either running behind
# or experiencing backpressure, we check at the following interval to see if any
# new space for cdc-tracked tables has been made available. Default to 250ms
# cdc_free_space_check_interval_ms: 250

# A fixed memory pool size in MB for for SSTable index summaries. If left
# empty, this will default to 5% of the heap size. If the memory usage of
# all index summaries exceeds this limit, SSTables with low read rates will
# shrink their index summaries in order to meet this limit.  However, this
# is a best-effort process. In extreme conditions Cassandra may need to use
# more than this amount of memory.
index_summary_capacity_in_mb:

# How frequently index summaries should be resampled.  This is done
# periodically to redistribute memory from the fixed-size pool to sstables
# proportional their recent read rates.  Setting to -1 will disable this
# process, leaving existing index summaries at their current sampling level.
index_summary_resize_interval_in_minutes: 60

# Whether to, when doing sequential writing, fsync() at intervals in
# order to force the operating system to flush the dirty
# buffers. Enable this to avoid sudden dirty buffer flushing from
# impacting read latencies. Almost always a good idea on SSDs; not
# necessarily on platters.
trickle_fsync: true
trickle_fsync_interval_in_kb: 10240

# TCP port, for commands and data
# For security reasons, you should not expose this port to the internet.  Firewall it if needed.
storage_port: 7000

# SSL port, for legacy encrypted communication. This property is unused unless enabled in
# server_encryption_options (see below). As of cassandra 4.0, this property is deprecated
# as a single port can be used for either/both secure and insecure connections.
# For security reasons, you should not expose this port to the internet. Firewall it if needed.
ssl_storage_port: 7001

# Address or interface to bind to and tell other Cassandra nodes to connect to.
# You _must_ change this if you want multiple nodes to be able to communicate!
#
# Set listen_address OR listen_interface, not both.
#
# Leaving it blank leaves it up to InetAddress.getLocalHost(). This
# will always do the Right Thing _if_ the node is properly configured
# (hostname, name resolution, etc), and the Right Thing is to use the
# address associated with the hostname (it might not be). If unresolvable
# it will fall back to InetAddress.getLoopbackAddress(), which is wrong for production systems.
#
# Setting listen_address to 0.0.0.0 is always wrong.
#
listen_address: localhost

# Set listen_address OR listen_interface, not both. Interfaces must correspond
# to a single address, IP aliasing is not supported.
# listen_interface: eth0

# If you choose to specify the interface by name and the interface has an ipv4 and an ipv6 address
# you can specify which should be chosen using listen_interface_prefer_ipv6. If false the first ipv4
# address will be used. If true the first ipv6 address will be used. Defaults to false preferring
# ipv4. If there is only one address it will be selected regardless of ipv4/ipv6.
# listen_interface_prefer_ipv6: false

# Address to broadcast to other Cassandra nodes
# Leaving this blank will set it to the same value as listen_address
# broadcast_address: 1.2.3.4

# When using multiple physical network interfaces, set this
# to true to listen on broadcast_address in addition to
# the listen_address, allowing nodes to communicate in both
# interfaces.
# Ignore this property if the network configuration automatically
# routes  between the public and private networks such as EC2.
# listen_on_broadcast_address: false

# Internode authentication backend, implementing IInternodeAuthenticator;
# used to allow/disallow connections from peer nodes.
# internode_authenticator: org.apache.cassandra.auth.AllowAllInternodeAuthenticator

# Whether to start the native transport server.
# The address on which the native transport is bound is defined by rpc_address.
start_native_transport: true
# port for the CQL native transport to listen for clients on
# For security reasons, you should not expose this port to the internet.  Firewall it if needed.
native_transport_port: 9042
# Enabling native transport encryption in client_encryption_options allows you to either use
# encryption for the standard port or to use a dedicated, additional port along with the unencrypted
# standard native_transport_port.
# Enabling client encryption and keeping native_transport_port_ssl disabled will use encryption
# for native_transport_port. Setting native_transport_port_ssl to a different value
# from native_transport_port will use encryption for native_transport_port_ssl while
# keeping native_transport_port unencrypted.
# native_transport_port_ssl: 9142
# The maximum threads for handling requests (note that idle threads are stopped
# after 30 seconds so there is not corresponding minimum setting).
# native_transport_max_threads: 128
#
# The maximum size of allowed frame. Frame (requests) larger than this will
# be rejected as invalid. The default is 16MB. If you're changing this parameter,
# you may want to adjust max_value_size_in_mb accordingly. This should be positive and less than 2048.
# native_transport_max_frame_size_in_mb: 16

# The maximum number of concurrent client connections.
# The default is -1, which means unlimited.
# native_transport_max_concurrent_connections: -1

# The maximum number of concurrent client connections per source ip.
# The default is -1, which means unlimited.
# native_transport_max_concurrent_connections_per_ip: -1

# Controls whether Cassandra honors older, yet currently supported, protocol versions.
# The default is true, which means all supported protocols will be honored.
native_transport_allow_older_protocols: true

# Controls when idle client connections are closed. Idle connections are ones that had neither reads
# nor writes for a time period.
#
# Clients may implement heartbeats by sending OPTIONS native protocol message after a timeout, which
# will reset idle timeout timer on the server side. To close idle client connections, corresponding
# values for heartbeat intervals have to be set on the client side.
#
# Idle connection timeouts are disabled by default.
# native_transport_idle_timeout_in_ms: 60000

# The address or interface to bind the native transport server to.
#
# Set rpc_address OR rpc_interface, not both.
#
# Leaving rpc_address blank has the same effect as on listen_address
# (i.e. it will be based on the configured hostname of the node).
#
# Note that unlike listen_address, you can specify 0.0.0.0, but you must also
# set broadcast_rpc_address to a value other than 0.0.0.0.
#
# For security reasons, you should not expose this port to the internet.  Firewall it if needed.
rpc_address: localhost

# Set rpc_address OR rpc_interface, not both. Interfaces must correspond
# to a single address, IP aliasing is not supported.
# rpc_interface: eth1

# If you choose to specify the interface by name and the interface has an ipv4 and an ipv6 address
# you can specify which should be chosen using rpc_interface_prefer_ipv6. If false the first ipv4
# address will be used. If true the first ipv6 address will be used. Defaults to false preferring
# ipv4. If there is only one address it will be selected regardless of ipv4/ipv6.
# rpc_interface_prefer_ipv6: false

# RPC address to broadcast to drivers and other Cassandra nodes. This cannot
# be set to 0.0.0.0. If left blank, this will be set to the value of
# rpc_address. If rpc_address is set to 0.0.0.0, broadcast_rpc_address must
# be set.
# broadcast_rpc_address: 1.2.3.4

# enable or disable keepalive on rpc/native connections
rpc_keepalive: true

# Uncomment to set socket buffer size for internode communication
# Note that when setting this, the buffer size is limited by net.core.wmem_max
# and when not setting it it is defined by net.ipv4.tcp_wmem
# See also:
# /proc/sys/net/core/wmem_max
# /proc/sys/net/core/rmem_max
# /proc/sys/net/ipv4/tcp_wmem
# /proc/sys/net/ipv4/tcp_wmem
# and 'man tcp'
# internode_socket_send_buffer_size_in_bytes:

# Uncomment to set socket buffer size for internode communication
# Note that when setting this, the buffer size is limited by net.core.wmem_max
# and when not setting it it is defined by net.ipv4.tcp_wmem
# internode_socket_receive_buffer_size_in_bytes:

# Set to true to have Cassandra create a hard link to each sstable
# flushed or streamed locally in a backups/ subdirectory of the
# keyspace data.  Removing these links is the operator's
# responsibility.
incremental_backups: false

# Whether or not to take a snapshot before each compaction.  Be
# careful using this option, since Cassandra won't clean up the
# snapshots for you.  Mostly useful if you're paranoid when there
# is a data format change.
snapshot_before_compaction: false

# Whether or not a snapshot is taken of the data before keyspace truncation
# or dropping of column families. The STRONGLY advised default of true 
# should be used to provide data safety. If you set this flag to false, you will
# lose data on truncation or drop.
auto_snapshot: true

# The act of creating or clearing a snapshot involves creating or removing
# potentially tens of thousands of links, which can cause significant performance
# impact, especially on consumer grade SSDs. A non-zero value here can
# be used to throttle these links to avoid negative performance impact of
# taking and clearing snapshots
snapshot_links_per_second: 0

# Granularity of the collation index of rows within a partition.
# Increase if your rows are large, or if you have a very large
# number of rows per partition.  The competing goals are these:
#
# - a smaller granularity means more index entries are generated
#   and looking up rows withing the partition by collation column
#   is faster
# - but, Cassandra will keep the collation index in memory for hot
#   rows (as part of the key cache), so a larger granularity means
#   you can cache more hot rows
column_index_size_in_kb: 64

# Per sstable indexed key cache entries (the collation index in memory
# mentioned above) exceeding this size will not be held on heap.
# This means that only partition information is held on heap and the
# index entries are read from disk.
#
# Note that this size refers to the size of the
# serialized index information and not the size of the partition.
column_index_cache_size_in_kb: 2

# Number of simultaneous compactions to allow, NOT including
# validation "compactions" for anti-entropy repair.  Simultaneous
# compactions can help preserve read performance in a mixed read/write
# workload, by mitigating the tendency of small sstables to accumulate
# during a single long running compactions. The default is usually
# fine and if you experience problems with compaction running too
# slowly or too fast, you should look at
# compaction_throughput_mb_per_sec first.
#
# concurrent_compactors defaults to the smaller of (number of disks,
# number of cores), with a minimum of 2 and a maximum of 8.
# 
# If your data directories are backed by SSD, you should increase this
# to the number of cores.
#concurrent_compactors: 1

# Number of simultaneous repair validations to allow. If not set or set to
# a value less than 1, it defaults to the value of concurrent_compactors.
# To set a value greeater than concurrent_compactors at startup, the system
# property cassandra.allow_unlimited_concurrent_validations must be set to
# true. To dynamically resize to a value > concurrent_compactors on a running
# node, first call the bypassConcurrentValidatorsLimit method on the
# org.apache.cassandra.db:type=StorageService mbean
# concurrent_validations: 0

# Number of simultaneous materialized view builder tasks to allow.
concurrent_materialized_view_builders: 1

# Throttles compaction to the given total throughput across the entire
# system. The faster you insert data, the faster you need to compact in
# order to keep the sstable count down, but in general, setting this to
# 16 to 32 times the rate you are inserting data is more than sufficient.
# Setting this to 0 disables throttling. Note that this accounts for all types
# of compaction, including validation compaction (building Merkle trees
# for repairs).
compaction_throughput_mb_per_sec: 128

# When compacting, the replacement sstable(s) can be opened before they
# are completely written, and used in place of the prior sstables for
# any range that has been written. This helps to smoothly transfer reads 
# between the sstables, reducing page cache churn and keeping hot rows hot
sstable_preemptive_open_interval_in_mb: 50

# When enabled, permits Cassandra to zero-copy stream entire eligible
# SSTables between nodes, including every component.
# This speeds up the network transfer significantly subject to
# throttling specified by entire_sstable_stream_throughput_outbound_megabits_per_sec,
# and entire_sstable_inter_dc_stream_throughput_outbound_megabits_per_sec
# for inter-DC transfers.
# Enabling this will reduce the GC pressure on sending and receiving node.
# When unset, the default is enabled. While this feature tries to keep the
# disks balanced, it cannot guarantee it. This feature will be automatically
# disabled if internode encryption is enabled.
# stream_entire_sstables: true

# Throttles entire SSTable outbound streaming file transfers on
# this node to the given total throughput in Mbps.
# Setting this value to 0 it disables throttling.
# When unset, the default is 200 Mbps or 25 MB/s.
# entire_sstable_stream_throughput_outbound_megabits_per_sec: 200

# Throttles entire SSTable file streaming between datacenters.
# Setting this value to 0 disables throttling for entire SSTable inter-DC file streaming.
# When unset, the default is 200 Mbps or 25 MB/s.
# entire_sstable_inter_dc_stream_throughput_outbound_megabits_per_sec: 200

# Throttles all outbound streaming file transfers on this node to the
# given total throughput in Mbps. This is necessary because Cassandra does
# mostly sequential IO when streaming data during bootstrap or repair, which
# can lead to saturating the network connection and degrading rpc performance.
# When unset, the default is 200 Mbps or 25 MB/s.
# stream_throughput_outbound_megabits_per_sec: 200

# Throttles all streaming file transfer between the datacenters,
# this setting allows users to throttle inter dc stream throughput in addition
# to throttling all network stream traffic as configured with
# stream_throughput_outbound_megabits_per_sec
# When unset, the default is 200 Mbps or 25 MB/s.
# inter_dc_stream_throughput_outbound_megabits_per_sec: 200

# Server side timeouts for requests. The server will return a timeout exception
# to the client if it can't complete an operation within the corresponding
# timeout. Those settings are a protection against:
#   1) having client wait on an operation that might never terminate due to some
#      failures.
#   2) operations that use too much CPU/read too much data (leading to memory build
#      up) by putting a limit to how long an operation will execute.
# For this reason, you should avoid putting these settings too high. In other words,
# if you are timing out requests because of underlying resource constraints then
# increasing the timeout will just cause more problems. Of course putting them too
# low is equally ill-advised since clients could get timeouts even for successful
# operations just because the timeout setting is too tight.

# How long the coordinator should wait for read operations to complete.
# Lowest acceptable value is 10 ms.
read_request_timeout_in_ms: 5000
# How long the coordinator should wait for seq or index scans to complete.
# Lowest acceptable value is 10 ms.
range_request_timeout_in_ms: 10000
# How long the coordinator should wait for writes to complete.
# Lowest acceptable value is 10 ms.
write_request_timeout_in_ms: 2000
# How long the coordinator should wait for counter writes to complete.
# Lowest acceptable value is 10 ms.
counter_write_request_timeout_in_ms: 5000
# How long a coordinator should continue to retry a CAS operation
# that contends with other proposals for the same row.
# Lowest acceptable value is 10 ms.
cas_contention_timeout_in_ms: 1000
# How long the coordinator should wait for truncates to complete
# (This can be much longer, because unless auto_snapshot is disabled
# we need to flush first so we can snapshot before removing the data.)
# Lowest acceptable value is 10 ms.
truncate_request_timeout_in_ms: 60000
# The default timeout for other, miscellaneous operations.
# Lowest acceptable value is 10 ms.
request_timeout_in_ms: 10000

# Defensive settings for protecting Cassandra from true network partitions.
# See (CASSANDRA-14358) for details.
#
# The amount of time to wait for internode tcp connections to establish.
# internode_tcp_connect_timeout_in_ms: 2000
#
# The amount of time unacknowledged data is allowed on a connection before we throw out the connection
# Note this is only supported on Linux + epoll, and it appears to behave oddly above a setting of 30000
# (it takes much longer than 30s) as of Linux 4.12. If you want something that high set this to 0
# which picks up the OS default and configure the net.ipv4.tcp_retries2 sysctl to be ~8.
# internode_tcp_user_timeout_in_ms: 30000

# The amount of time unacknowledged data is allowed on a streaming connection.
# The default is 5 minutes. Increase it or set it to 0 in order to increase the timeout.
# internode_streaming_tcp_user_timeout_in_ms: 300000

# Global, per-endpoint and per-connection limits imposed on messages queued for delivery to other nodes
# and waiting to be processed on arrival from other nodes in the cluster.  These limits are applied to the on-wire
# size of the message being sent or received.
#
# The basic per-link limit is consumed in isolation before any endpoint or global limit is imposed.
# Each node-pair has three links: urgent, small and large.  So any given node may have a maximum of
# N*3*(internode_application_send_queue_capacity_in_bytes+internode_application_receive_queue_capacity_in_bytes)
# messages queued without any coordination between them although in practice, with token-aware routing, only RF*tokens
# nodes should need to communicate with significant bandwidth.
#
# The per-endpoint limit is imposed on all messages exceeding the per-link limit, simultaneously with the global limit,
# on all links to or from a single node in the cluster.
# The global limit is imposed on all messages exceeding the per-link limit, simultaneously with the per-endpoint limit,
# on all links to or from any node in the cluster.
#
# internode_application_send_queue_capacity_in_bytes: 4194304                       #4MiB
# internode_application_send_queue_reserve_endpoint_capacity_in_bytes: 134217728    #128MiB
# internode_application_send_queue_reserve_global_capacity_in_bytes: 536870912      #512MiB
# internode_application_receive_queue_capacity_in_bytes: 4194304                    #4MiB
# internode_application_receive_queue_reserve_endpoint_capacity_in_bytes: 134217728 #128MiB
# internode_application_receive_queue_reserve_global_capacity_in_bytes: 536870912   #512MiB


# How long before a node logs slow queries. Select queries that take longer than
# this timeout to execute, will generate an aggregated log message, so that slow queries
# can be identified. Set this value to zero to disable slow query logging.
slow_query_log_timeout_in_ms: 500

# Enable operation timeout information exchange between nodes to accurately
# measure request timeouts.  If disabled, replicas will assume that requests
# were forwarded to them instantly by the coordinator, which means that
# under overload conditions we will waste that much extra time processing 
# already-timed-out requests.
#
# Warning: It is generally assumed that users have setup NTP on their clusters, and that clocks are modestly in sync, 
# since this is a requirement for general correctness of last write wins.
#cross_node_timeout: true

# Set keep-alive period for streaming
# This node will send a keep-alive message periodically with this period.
# If the node does not receive a keep-alive message from the peer for
# 2 keep-alive cycles the stream session times out and fail
# Default value is 300s (5 minutes), which means stalled stream
# times out in 10 minutes by default
# streaming_keep_alive_period_in_secs: 300

# Limit number of connections per host for streaming
# Increase this when you notice that joins are CPU-bound rather that network
# bound (for example a few nodes with big files).
# streaming_connections_per_host: 1

# Allows denying configurable access (rw/rr) to operations on configured ks, table, and partitions, intended for use by
# operators to manage cluster health vs application access. See CASSANDRA-12106 and CEP-13 for more details.
# enable_partition_denylist: false

# enable_denylist_writes: true
# enable_denylist_reads: true
# enable_denylist_range_reads: true

# The interval at which keys in the cache for denylisting will "expire" and async refresh from the backing DB.
# Note: this serves only as a fail-safe, as the usage pattern is expected to be "mutate state, refresh cache" on any
# changes to the underlying denylist entries. See documentation for details.
# denylist_refresh_seconds: 600

# In the event of errors on attempting to load the denylist cache, retry on this interval.
# denylist_initial_load_retry_seconds: 5

# We cap the number of denylisted keys allowed per table to keep things from growing unbounded. Nodes will warn above
# this limit while allowing new denylisted keys to be inserted. Denied keys are loaded in natural query / clustering
# ordering by partition key in case of overflow.
# denylist_max_keys_per_table: 1000

# We cap the total number of denylisted keys allowed in the cluster to keep things from growing unbounded.
# Nodes will warn on initial cache load that there are too many keys and be direct the operator to trim down excess
# entries to within the configured limits.
# denylist_max_keys_total: 10000

# Since the denylist in many ways serves to protect the health of the cluster from partitions operators have identified
# as being in a bad state, we usually want more robustness than just CL.ONE on operations to/from these tables to
# ensure that these safeguards are in place. That said, we allow users to configure this if they're so inclined.
# denylist_consistency_level: QUORUM

# phi value that must be reached for a host to be marked down.
# most users should never need to adjust this.
# phi_convict_threshold: 8

# endpoint_snitch -- Set this to a class that implements
# IEndpointSnitch.  The snitch has two functions:
#
# - it teaches Cassandra enough about your network topology to route
#   requests efficiently
# - it allows Cassandra to spread replicas around your cluster to avoid
#   correlated failures. It does this by grouping machines into
#   "datacenters" and "racks."  Cassandra will do its best not to have
#   more than one replica on the same "rack" (which may not actually
#   be a physical location)
#
# CASSANDRA WILL NOT ALLOW YOU TO SWITCH TO AN INCOMPATIBLE SNITCH
# ONCE DATA IS INSERTED INTO THE CLUSTER.  This would cause data loss.
# This means that if you start with the default SimpleSnitch, which
# locates every node on "rack1" in "datacenter1", your only options
# if you need to add another datacenter are GossipingPropertyFileSnitch
# (and the older PFS).  From there, if you want to migrate to an
# incompatible snitch like Ec2Snitch you can do it by adding new nodes
# under Ec2Snitch (which will locate them in a new "datacenter") and
# decommissioning the old ones.
#
# Out of the box, Cassandra provides:
#
# SimpleSnitch:
#    Treats Strategy order as proximity. This can improve cache
#    locality when disabling read repair.  Only appropriate for
#    single-datacenter deployments.
#
# GossipingPropertyFileSnitch
#    This should be your go-to snitch for production use.  The rack
#    and datacenter for the local node are defined in
#    cassandra-rackdc.properties and propagated to other nodes via
#    gossip.  If cassandra-topology.properties exists, it is used as a
#    fallback, allowing migration from the PropertyFileSnitch.
#
# PropertyFileSnitch:
#    Proximity is determined by rack and data center, which are
#    explicitly configured in cassandra-topology.properties.
#
# Ec2Snitch:
#    Appropriate for EC2 deployments in a single Region. Loads Region
#    and Availability Zone information from the EC2 API. The Region is
#    treated as the datacenter, and the Availability Zone as the rack.
#    Only private IPs are used, so this will not work across multiple
#    Regions.
#
# Ec2MultiRegionSnitch:
#    Uses public IPs as broadcast_address to allow cross-region
#    connectivity.  (Thus, you should set seed addresses to the public
#    IP as well.) You will need to open the storage_port or
#    ssl_storage_port on the public IP firewall.  (For intra-Region
#    traffic, Cassandra will switch to the private IP after
#    establishing a connection.)
#
# RackInferringSnitch:
#    Proximity is determined by rack and data center, which are
#    assumed to correspond to the 3rd and 2nd octet of each node's IP
#    address, respectively.  Unless this happens to match your
#    deployment conventions, this is best used as an example of
#    writing a custom Snitch class and is provided in that spirit.
#
# You can use a custom Snitch by setting this to the full class name
# of the snitch, which will be assumed to be on your classpath.
endpoint_snitch: SimpleSnitch

# controls how often to perform the more expensive part of host score
# calculation
dynamic_snitch_update_interval_in_ms: 100 
# controls how often to reset all host scores, allowing a bad host to
# possibly recover
dynamic_snitch_reset_interval_in_ms: 600000
# if set greater than zero, this will allow
# 'pinning' of replicas to hosts in order to increase cache capacity.
# The badness threshold will control how much worse the pinned host has to be
# before the dynamic snitch will prefer other replicas over it.  This is
# expressed as a double which represents a percentage.  Thus, a value of
# 0.2 means Cassandra would continue to prefer the static snitch values
# until the pinned host was 20% worse than the fastest.
dynamic_snitch_badness_threshold: 1.0

# Configure server-to-server internode encryption
#
# JVM and netty defaults for supported SSL socket protocols and cipher suites can
# be replaced using custom encryption options. This is not recommended
# unless you have policies in place that dictate certain settings, or
# need to disable vulnerable ciphers or protocols in case the JVM cannot
# be updated.
#
# FIPS compliant settings can be configured at JVM level and should not
# involve changing encryption settings here:
# https://docs.oracle.com/javase/8/docs/technotes/guides/security/jsse/FIPS.html
#
# **NOTE** this default configuration is an insecure configuration. If you need to
# enable server-to-server encryption generate server keystores (and truststores for mutual
# authentication) per:
# http://download.oracle.com/javase/8/docs/technotes/guides/security/jsse/JSSERefGuide.html#CreateKeystore
# Then perform the following configuration changes:
#
# Step 1: Set internode_encryption=<dc|rack|all> and explicitly set optional=true. Restart all nodes
#
# Step 2: Set optional=false (or remove it) and if you generated truststores and want to use mutual
# auth set require_client_auth=true. Restart all nodes
server_encryption_options:
    # On outbound connections, determine which type of peers to securely connect to.
    #   The available options are :
    #     none : Do not encrypt outgoing connections
    #     dc   : Encrypt connections to peers in other datacenters but not within datacenters
    #     rack : Encrypt connections to peers in other racks but not within racks
    #     all  : Always use encrypted connections
    internode_encryption: none
    # When set to true, encrypted and unencrypted connections are allowed on the storage_port
    # This should _only be true_ while in unencrypted or transitional operation
    # optional defaults to true if internode_encryption is none
    # optional: true
    # If enabled, will open up an encrypted listening socket on ssl_storage_port. Should only be used
    # during upgrade to 4.0; otherwise, set to false.
    enable_legacy_ssl_storage_port: false
    # Set to a valid keystore if internode_encryption is dc, rack or all
    keystore: conf/.keystore
    keystore_password: cassandra
    # Verify peer server certificates
    require_client_auth: false
    # Set to a valid trustore if require_client_auth is true
    truststore: conf/.truststore
    truststore_password: cassandra
    # Verify that the host name in the certificate matches the connected host
    require_endpoint_verification: false
    # More advanced defaults:
    # protocol: TLS
    # store_type: JKS
    # cipher_suites: [
    #   TLS_ECDHE_ECDSA_WITH_AES_256_GCM_SHA384, TLS_ECDHE_ECDSA_WITH_AES_128_GCM_SHA256,
    #   TLS_ECDHE_RSA_WITH_AES_128_GCM_SHA256, TLS_ECDHE_RSA_WITH_AES_128_CBC_SHA,
    #   TLS_ECDHE_RSA_WITH_AES_256_CBC_SHA, TLS_RSA_WITH_AES_128_GCM_SHA256, TLS_RSA_WITH_AES_128_CBC_SHA,
    #   TLS_RSA_WITH_AES_256_CBC_SHA
    # ]

# Configure client-to-server encryption.
#
# **NOTE** this default configuration is an insecure configuration. If you need to
# enable client-to-server encryption generate server keystores (and truststores for mutual
# authentication) per:
# http://download.oracle.com/javase/8/docs/technotes/guides/security/jsse/JSSERefGuide.html#CreateKeystore
# Then perform the following configuration changes:
#
# Step 1: Set enabled=true and explicitly set optional=true. Restart all nodes
#
# Step 2: Set optional=false (or remove it) and if you generated truststores and want to use mutual
# auth set require_client_auth=true. Restart all nodes
client_encryption_options:
    # Enable client-to-server encryption
    enabled: false
    # When set to true, encrypted and unencrypted connections are allowed on the native_transport_port
    # This should _only be true_ while in unencrypted or transitional operation
    # optional defaults to true when enabled is false, and false when enabled is true.
    # optional: true
    # Set keystore and keystore_password to valid keystores if enabled is true
    keystore: conf/.keystore
    keystore_password: cassandra
    # Verify client certificates
    require_client_auth: false
    # Set trustore and truststore_password if require_client_auth is true
    # truststore: conf/.truststore
    # truststore_password: cassandra
    # More advanced defaults:
    # protocol: TLS
    # store_type: JKS
    # cipher_suites: [
    #   TLS_ECDHE_ECDSA_WITH_AES_256_GCM_SHA384, TLS_ECDHE_ECDSA_WITH_AES_128_GCM_SHA256,
    #   TLS_ECDHE_RSA_WITH_AES_128_GCM_SHA256, TLS_ECDHE_RSA_WITH_AES_128_CBC_SHA,
    #   TLS_ECDHE_RSA_WITH_AES_256_CBC_SHA, TLS_RSA_WITH_AES_128_GCM_SHA256, TLS_RSA_WITH_AES_128_CBC_SHA,
    #   TLS_RSA_WITH_AES_256_CBC_SHA
    # ]

# internode_compression controls whether traffic between nodes is
# compressed.
# Can be:
#
# all
#   all traffic is compressed
#
# dc
#   traffic between different datacenters is compressed
#
# none
#   nothing is compressed.
internode_compression: dc

# Enable or disable tcp_nodelay for inter-dc communication.
# Disabling it will result in larger (but fewer) network packets being sent,
# reducing overhead from the TCP protocol itself, at the cost of increasing
# latency if you block for cross-datacenter responses.
inter_dc_tcp_nodelay: true

# TTL for different trace types used during logging of the repair process.
tracetype_query_ttl: 86400
tracetype_repair_ttl: 604800

# If unset, all GC Pauses greater than gc_log_threshold_in_ms will log at
# INFO level
# UDFs (user defined functions) are disabled by default.
# As of Cassandra 3.0 there is a sandbox in place that should prevent execution of evil code.
enable_user_defined_functions: false

# Enables scripted UDFs (JavaScript UDFs).
# Java UDFs are always enabled, if enable_user_defined_functions is true.
# Enable this option to be able to use UDFs with "language javascript" or any custom JSR-223 provider.
# This option has no effect, if enable_user_defined_functions is false.
enable_scripted_user_defined_functions: false

# The default Windows kernel timer and scheduling resolution is 15.6ms for power conservation.
# Lowering this value on Windows can provide much tighter latency and better throughput, however
# some virtualized environments may see a negative performance impact from changing this setting
# below their system default. The sysinternals 'clockres' tool can confirm your system's default
# setting.
windows_timer_interval: 1


# Enables encrypting data at-rest (on disk). Different key providers can be plugged in, but the default reads from
# a JCE-style keystore. A single keystore can hold multiple keys, but the one referenced by
# the "key_alias" is the only key that will be used for encrypt opertaions; previously used keys
# can still (and should!) be in the keystore and will be used on decrypt operations
# (to handle the case of key rotation).
#
# It is strongly recommended to download and install Java Cryptography Extension (JCE)
# Unlimited Strength Jurisdiction Policy Files for your version of the JDK.
# (current link: http://www.oracle.com/technetwork/java/javase/downloads/jce8-download-2133166.html)
#
# Currently, only the following file types are supported for transparent data encryption, although
# more are coming in future cassandra releases: commitlog, hints
transparent_data_encryption_options:
    enabled: false
    chunk_length_kb: 64
    cipher: AES/CBC/PKCS5Padding
    key_alias: testing:1
    # CBC IV length for AES needs to be 16 bytes (which is also the default size)
    # iv_length: 16
    key_provider:
      - class_name: org.apache.cassandra.security.JKSKeyProvider
        parameters:
          - keystore: conf/.keystore
            keystore_password: cassandra
            store_type: JCEKS
            key_password: cassandra


#####################
# SAFETY THRESHOLDS #
#####################

# When executing a scan, within or across a partition, we need to keep the
# tombstones seen in memory so we can return them to the coordinator, which
# will use them to make sure other replicas also know about the deleted rows.
# With workloads that generate a lot of tombstones, this can cause performance
# problems and even exaust the server heap.
# (http://www.datastax.com/dev/blog/cassandra-anti-patterns-queues-and-queue-like-datasets)
# Adjust the thresholds here if you understand the dangers and want to
# scan more tombstones anyway.  These thresholds may also be adjusted at runtime
# using the StorageService mbean.
tombstone_warn_threshold: 1000
tombstone_failure_threshold: 100000

# Filtering and secondary index queries at read consistency levels above ONE/LOCAL_ONE use a
# mechanism called replica filtering protection to ensure that results from stale replicas do
# not violate consistency. (See CASSANDRA-8272 and CASSANDRA-15907 for more details.) This
# mechanism materializes replica results by partition on-heap at the coordinator. The more possibly
# stale results returned by the replicas, the more rows materialized during the query.
replica_filtering_protection:
    # These thresholds exist to limit the damage severely out-of-date replicas can cause during these
    # queries. They limit the number of rows from all replicas individual index and filtering queries
    # can materialize on-heap to return correct results at the desired read consistency level.
    #
    # "cached_replica_rows_warn_threshold" is the per-query threshold at which a warning will be logged.
    # "cached_replica_rows_fail_threshold" is the per-query threshold at which the query will fail.
    #
    # These thresholds may also be adjusted at runtime using the StorageService mbean.
    #
    # If the failure threshold is breached, it is likely that either the current page/fetch size
    # is too large or one or more replicas is severely out-of-sync and in need of repair.
    cached_rows_warn_threshold: 2000
    cached_rows_fail_threshold: 32000

# Log WARN on any batch size exceeding this value. 5kb per batch by default.
# Caution should be taken on increasing the size of this threshold as it can lead to node instability.
batch_size_warn_threshold_in_kb: 50

# Fail any batch exceeding this value. 50kb (10x warn threshold) by default.
# <rdar://problem/30196656> - set very high to disable
batch_size_fail_threshold_in_kb: 1048576

# Log WARN on any batches not of type LOGGED than span across more partitions than this limit
unlogged_batch_across_partitions_warn_threshold: 10

# Log a warning when compacting partitions larger than this value
compaction_large_partition_warning_threshold_mb: 250

# Log a warning when writing more tombstones than this value to a partition
compaction_tombstone_warning_threshold: 100000

# GC Pauses greater than 200 ms will be logged at INFO level
# This threshold can be adjusted to minimize logging if necessary
# gc_log_threshold_in_ms: 200

# GC Pauses greater than gc_warn_threshold_in_ms will be logged at WARN level
# Adjust the threshold based on your application throughput requirement. Setting to 0
# will deactivate the feature.
# gc_warn_threshold_in_ms: 1000

# Maximum size of any value in SSTables. Safety measure to detect SSTable corruption
# early. Any value size larger than this threshold will result into marking an SSTable
# as corrupted. This should be positive and less than 2048.
# max_value_size_in_mb: 256

# ** Impact on keyspace creation **
# If replication factor is not mentioned as part of keyspace creation, default_keyspace_rf would apply.
# Changing this configuration would only take effect for keyspaces created after the change, but does not impact
# existing keyspaces created prior to the change.
# ** Impact on keyspace alter **
# When altering a keyspace from NetworkTopologyStrategy to SimpleStrategy, default_keyspace_rf is applied if rf is not
# explicitly mentioned.
# ** Impact on system keyspaces **
# This would also apply for any system keyspaces that need replication factor.
# A further note about system keyspaces - system_traces and system_distributed keyspaces take RF of 2 or default,
# whichever is higher, and system_auth keyspace takes RF of 1 or default, whichever is higher.
# Suggested value for use in production: 3
# default_keyspace_rf: 1

# The minimum allowable replication factor. Creating a keyspace with a replication factor less than this value will be rejected.
# This would also apply to system keyspaces.
# Suggested value for use in production: 2 or higher
# minimum_keyspace_rf: 0

# Track a metric per keyspace indicating whether replication achieved the ideal consistency
# level for writes without timing out. This is different from the consistency level requested by
# each write which may be lower in order to facilitate availability.
# ideal_consistency_level: EACH_QUORUM

# Automatically upgrade sstables after upgrade - if there is no ordinary compaction to do, the
# oldest non-upgraded sstable will get upgraded to the latest version
# automatic_sstable_upgrade: false
# Limit the number of concurrent sstable upgrades
# max_concurrent_automatic_sstable_upgrades: 1

# Audit logging - Logs every incoming CQL command request, authentication to a node. See the docs
# on audit_logging for full details about the various configuration options.
audit_logging_options:
    enabled: false
    logger:
      - class_name: BinAuditLogger
    # audit_logs_dir:
    # included_keyspaces:
    # excluded_keyspaces: system, system_schema, system_virtual_schema
    # included_categories:
    # excluded_categories:
    # included_users:
    # excluded_users:
    # roll_cycle: HOURLY
    # block: true
    # max_queue_weight: 268435456 # 256 MiB
    # max_log_size: 17179869184 # 16 GiB
    ## archive command is "/path/to/script.sh %path" where %path is replaced with the file being rolled:
    # archive_command:
    # max_archive_retries: 10


# default options for full query logging - these can be overridden from command line when executing
# nodetool enablefullquerylog
#full_query_logging_options:
    # log_dir:
    # roll_cycle: HOURLY
    # block: true
    # max_queue_weight: 268435456 # 256 MiB
    # max_log_size: 17179869184 # 16 GiB
    ## archive command is "/path/to/script.sh %path" where %path is replaced with the file being rolled:
    # archive_command:
    # max_archive_retries: 10

# validate tombstones on reads and compaction
# can be either "disabled", "warn" or "exception"
# corrupted_tombstone_strategy: disabled

# Diagnostic Events #
# If enabled, diagnostic events can be helpful for troubleshooting operational issues. Emitted events contain details
# on internal state and temporal relationships across events, accessible by clients via JMX.
diagnostic_events_enabled: false

# Use native transport TCP message coalescing. If on upgrade to 4.0 you found your throughput decreasing, and in
# particular you run an old kernel or have very fewer client connections, this option might be worth evaluating.
#native_transport_flush_in_batches_legacy: false

# Enable tracking of repaired state of data during reads and comparison between replicas
# Mismatches between the repaired sets of replicas can be characterized as either confirmed
# or unconfirmed. In this context, unconfirmed indicates that the presence of pending repair
# sessions, unrepaired partition tombstones, or some other condition means that the disparity
# cannot be considered conclusive. Confirmed mismatches should be a trigger for investigation
# as they may be indicative of corruption or data loss.
# There are separate flags for range vs partition reads as single partition reads are only tracked
# when CL > 1 and a digest mismatch occurs. Currently, range queries don't use digests so if
# enabled for range reads, all range reads will include repaired data tracking. As this adds
# some overhead, operators may wish to disable it whilst still enabling it for partition reads
repaired_data_tracking_for_range_reads_enabled: false
repaired_data_tracking_for_partition_reads_enabled: false
# If false, only confirmed mismatches will be reported. If true, a separate metric for unconfirmed
# mismatches will also be recorded. This is to avoid potential signal:noise issues are unconfirmed
# mismatches are less actionable than confirmed ones.
report_unconfirmed_repaired_data_mismatches: false

# Having many tables and/or keyspaces negatively affects performance of many operations in the
# cluster. When the number of tables/keyspaces in the cluster exceeds the following thresholds
# a client warning will be sent back to the user when creating a table or keyspace.
# As of cassandra 4.1, these properties are deprecated in favor of guardrails.keyspaces and guardrails.tables
# table_count_warn_threshold: 150
# keyspace_count_warn_threshold: 40

# configure the read and write consistency levels for modifications to auth tables
# auth_read_consistency_level: LOCAL_QUORUM
# auth_write_consistency_level: EACH_QUORUM

# Delays on auth resolution can lead to a thundering herd problem on reconnects; this option will enable
# warming of auth caches prior to node completing startup. See CASSANDRA-16958
# auth_cache_warming_enabled: false

#########################
# EXPERIMENTAL FEATURES #
#########################

# Enables materialized view creation on this node.
# Materialized views are considered experimental and are not recommended for production use.
enable_materialized_views: false

# Enables SASI index creation on this node.
# SASI indexes are considered experimental and are not recommended for production use.
enable_sasi_indexes: false

# Enables creation of transiently replicated keyspaces on this node.
# Transient replication is experimental and is not recommended for production use.
enable_transient_replication: false

# Enables the used of 'ALTER ... DROP COMPACT STORAGE' statements on this node.
# 'ALTER ... DROP COMPACT STORAGE' is considered experimental and is not recommended for production use.
enable_drop_compact_storage: false

# When the client triggers a protocol exception or unknown issue (Cassandra bug) we increment
# a client metric showing this; this logic will exclude specific subnets from updating these
# metrics
#client_error_reporting_exclusions:
#  subnets:
#    - 127.0.0.1
#    - 127.0.0.0/31

# Enables tracking warnings/aborts across all replicas for reporting back to client.
# See: CASSANDRA-16850
# track_warnings:
# Scheduled to enable in 4.2
#     enabled: true
# When track_warnings.enabled: true, this tracks the materialized size of a query on the
# coordinator. If coordinator_large_read.warn_threshold_kb is greater than 0, this will emit a warning
# to clients with details on what query triggered this as well as the size of the result set; if
# coordinator_large_read.abort_threshold_kb is greater than 0, this will abort the query after it
# has exceeded this threshold, returning a read error to the user.
#     coordinator_read_size:
#         warn_threshold_kb: 0
#         abort_threshold_kb: 0
# When track_warnings.enabled: true, this tracks the size of the local read (as defined by
# heap size), and will warn/abort based off these thresholds; 0 disables these checks.
#     local_read_size:
#         warn_threshold_kb: 0
#         abort_threshold_kb: 0
# When track_warnings.enabled: true, this tracks the expected memory size of the RowIndexEntry
# and will warn/abort based off these thresholds; 0 disables these checks.
#     row_index_size:
#         warn_threshold_kb: 0
#         abort_threshold_kb: 0

# Guardrails settings.
# guardrails:
# Whether guardrails are enabled or not. Guardrails are disabled by default.
# enabled: false
# Guardrail to warn or abort when creating more user keyspaces than threshold.
# The two thresholds default to -1 to disable.
#     keyspaces:
#         warn_threshold: -1
#         abort_threshold: -1
# Guardrail to warn or abort when creating more user tables than threshold.
# The two thresholds default to -1 to disable.
#     tables:
#         warn_threshold: -1
#         abort_threshold: -1
# Guardrail to warn or abort when creating/altering a table with more columns per table than threshold.
# The two thresholds default to -1 to disable.
#     columns_per_table:
#         warn_threshold: -1
#         abort_threshold: -1
# Guardrail to warn or abort when creating more secondary indexes per table than threshold.
# The two thresholds default to -1 to disable.
#     secondary_indexes_per_table:
#         warn_threshold: -1
#         abort_threshold: -1
# Guardrail to warn or abort when creating more materialized views per table than threshold.
# The two thresholds default to -1 to disable.
#     materialized_views_per_table:
#         warn_threshold: -1
#         abort_threshold: -1
# Guardrail to ignore or reject properties when creating tables. By default all properties are allowed.
#     table_properties:
#         ignored: []
#         disallowed: []
# Guardrail to allow/disallow user-provided timestamps. Defaults to true.
#     user_timestamps_enabled: true
# Guardrail to warn or abort when using a page size greater than threshold.
# The two thresholds default to -1 to disable.
#     page_size:
#       warn_threshold: -1
#       abort_threshold: -1
# Guardrail to allow/disallow list operations that require read before write, i.e. setting list element by index and
# removing list elements by either index or value. Defaults to true.
#     read_before_write_list_operations_enabled: true<|MERGE_RESOLUTION|>--- conflicted
+++ resolved
@@ -170,13 +170,9 @@
 # after the period specified here, become eligible for (async) reload.
 # Defaults to 2000, set to 0 to disable caching entirely.
 # Will be disabled automatically for AllowAllAuthenticator.
-<<<<<<< HEAD
 # For a long-running cache using roles_cache_active_update, consider
 # setting to something longer such as a daily validation: 86400000
-roles_validity_in_ms: 2000
-=======
 roles_validity_in_ms: 86400000
->>>>>>> 31981c58
 
 # Refresh interval for roles cache (if enabled).
 # After this interval, cache entries become eligible for refresh. Upon next
@@ -199,13 +195,9 @@
 # expensive operation depending on the authorizer, CassandraAuthorizer is
 # one example). Defaults to 2000, set to 0 to disable.
 # Will be disabled automatically for AllowAllAuthorizer.
-<<<<<<< HEAD
 # For a long-running cache using permissions_cache_active_update, consider
 # setting to something longer such as a daily validation: 86400000
-permissions_validity_in_ms: 2000
-=======
 permissions_validity_in_ms: 86400000
->>>>>>> 31981c58
 
 # Refresh interval for permissions cache (if enabled).
 # After this interval, cache entries become eligible for refresh. Upon next
