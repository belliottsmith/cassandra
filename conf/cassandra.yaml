--- conflicted
+++ resolved
@@ -1443,7 +1443,6 @@
 # Transient replication is experimental and is not recommended for production use.
 enable_transient_replication: false
 
-<<<<<<< HEAD
 # Enables the used of 'ALTER ... DROP COMPACT STORAGE' statements on this node.
 # 'ALTER ... DROP COMPACT STORAGE' is considered experimental and is not recommended for production use.
 enable_drop_compact_storage: false
@@ -1469,11 +1468,10 @@
 # has exceeded this threshold, returning a read error to the user.
 #client_large_read_warn_threshold_kb: 0
 #client_large_read_abort_threshold_kb: 0
-=======
+
 # configure the read and write consistency levels for modifications to auth tables
 # auth_read_consistency_level: LOCAL_QUORUM
 # auth_write_consistency_level: EACH_QUORUM
->>>>>>> 10a73c16
 
 # Enable to run scheduled compactions - this generates a lot of compaction on the node, so enable with care:
 # enable_scheduled_compactions: false
