--- conflicted
+++ resolved
@@ -1634,7 +1634,6 @@
 # page_size_fail_threshold: -1
 # Guardrail to allow/disallow list operations that require read before write, i.e. setting list element by index and
 # removing list elements by either index or value. Defaults to true.
-<<<<<<< HEAD
 # read_before_write_list_operations_enabled: true
 # Guardrail to warn or fail when querying with an IN restriction selecting more partition keys than threshold.
 # The two thresholds default to -1 to disable.
@@ -1685,10 +1684,7 @@
 #    enabled: true # (overriden by cassandra.ignore_dc system property)
 #  rack:
 #    enabled: true # (overriden by cassandra.ignore_rack system property)
-=======
-#     read_before_write_list_operations_enabled: true
 
 # Enable or disable the ability to create secondary indexes.  This configuration will not have any
 # affect on tables which already have secondary indexes, but will reject new ones from being created.
-#enable_secondary_index: false
->>>>>>> 9f432ef5
+#secondary_index_enabled: false