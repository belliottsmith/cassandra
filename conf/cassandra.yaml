
# Cassandra storage config YAML

# NOTE:
#   See https://cassandra.apache.org/doc/latest/configuration/ for
#   full explanations of configuration directives
# /NOTE

# The name of the cluster. This is mainly used to prevent machines in
# one logical cluster from joining another.
cluster_name: 'Test Cluster'

# This defines the number of tokens randomly assigned to this node on the ring
# The more tokens, relative to other nodes, the larger the proportion of data
# that this node will store. You probably want all nodes to have the same number
# of tokens assuming they have equal hardware capability.
#
# If you leave this unspecified, Cassandra will use the default of 1 token for legacy compatibility,
# and will use the initial_token as described below.
#
# Specifying initial_token will override this setting on the node's initial start,
# on subsequent starts, this setting will apply even if initial token is set.
#
# See https://cassandra.apache.org/doc/latest/getting_started/production.html#tokens for
# best practice information about num_tokens.
#
#num_tokens: 16

# Triggers automatic allocation of num_tokens tokens for this node. The allocation
# algorithm attempts to choose tokens in a way that optimizes replicated load over
# the nodes in the datacenter for the replica factor.
#
# The load assigned to each node will be close to proportional to its number of
# vnodes.
#
# Only supported with the Murmur3Partitioner.

# Replica factor is determined via the replication strategy used by the specified
# keyspace.
# allocate_tokens_for_keyspace: KEYSPACE

# Replica factor is explicitly set, regardless of keyspace or datacenter.
# This is the replica factor within the datacenter, like NTS.
# allocate_tokens_for_local_replication_factor: 3

# initial_token allows you to specify tokens manually.  While you can use it with
# vnodes (num_tokens > 1, above) -- in which case you should provide a 
# comma-separated list -- it's primarily used when adding nodes to legacy clusters 
# that do not have vnodes enabled.
initial_token:

# May either be "true" or "false" to enable globally
hinted_handoff_enabled: true

# When hinted_handoff_enabled is true, a black list of data centers that will not
# perform hinted handoff
# hinted_handoff_disabled_datacenters:
#    - DC1
#    - DC2

# this defines the maximum amount of time a dead host will have hints
# generated.  After it has been dead this long, new hints for it will not be
# created until it has been seen alive and gone down again.
# Min unit: ms
max_hint_window: 3h

# Maximum throttle in KBs per second, per delivery thread.  This will be
# reduced proportionally to the number of nodes in the cluster.  (If there
# are two nodes in the cluster, each delivery thread will use the maximum
# rate; if there are three, each will throttle to half of the maximum,
# since we expect two nodes to be delivering hints simultaneously.)
# Min unit: KiB
hinted_handoff_throttle: 1024KiB

# Number of threads with which to deliver hints;
# Consider increasing this number when you have multi-dc deployments, since
# cross-dc handoff tends to be slower
max_hints_delivery_threads: 2

# Directory where Cassandra should store hints.
# If not set, the default directory is $CASSANDRA_HOME/data/hints.
# hints_directory: /var/lib/cassandra/hints

# How often hints should be flushed from the internal buffers to disk.
# Will *not* trigger fsync.
# Min unit: ms
hints_flush_period: 10000ms

# Maximum size for a single hints file, in megabytes.
# Min unit: MiB
max_hints_file_size: 128MiB

# The file size limit to store hints for an unreachable host, in mebibytes.
# Once the local hints files have reached the limit, no more new hints will be created.
# Set a non-positive value will disable the size limit.
# max_hints_size_per_host: 0MiB

# Enable / disable automatic cleanup for the expired and orphaned hints file.
# Disable the option in order to preserve those hints on the disk.
auto_hints_cleanup_enabled: false

# Compression to apply to the hint files. If omitted, hints files
# will be written uncompressed. LZ4, Snappy, and Deflate compressors
# are supported.
#hints_compression:
#   - class_name: LZ4Compressor
#     parameters:
#         -

# Enable / disable persistent hint windows.
#
# If set to false, a hint will be stored only in case a respective node
# that hint is for is down less than or equal to max_hint_window.
#
# If set to true, a hint will be stored in case there is not any
# hint which was stored earlier than max_hint_window. This is for cases
# when a node keeps to restart and hints are not delivered yet, we would be saving
# hints for that node indefinitely.
#
# Defaults to true.
#
# hint_window_persistent_enabled: true

# Maximum throttle in KBs per second, total. This will be
# reduced proportionally to the number of nodes in the cluster.
# Min unit: KiB
batchlog_replay_throttle: 1024KiB

# Authentication backend, implementing IAuthenticator; used to identify users
# Out of the box, Cassandra provides org.apache.cassandra.auth.{AllowAllAuthenticator,
# PasswordAuthenticator}.
#
# - AllowAllAuthenticator performs no checks - set it to disable authentication.
# - PasswordAuthenticator relies on username/password pairs to authenticate
#   users. It keeps usernames and hashed passwords in system_auth.roles table.
#   Please increase system_auth keyspace replication factor if you use this authenticator.
#   If using PasswordAuthenticator, CassandraRoleManager must also be used (see below)
authenticator: AllowAllAuthenticator

# Authorization backend, implementing IAuthorizer; used to limit access/provide permissions
# Out of the box, Cassandra provides org.apache.cassandra.auth.{AllowAllAuthorizer,
# CassandraAuthorizer}.
#
# - AllowAllAuthorizer allows any action to any user - set it to disable authorization.
# - CassandraAuthorizer stores permissions in system_auth.role_permissions table. Please
#   increase system_auth keyspace replication factor if you use this authorizer.
authorizer: AllowAllAuthorizer

# Part of the Authentication & Authorization backend, implementing IRoleManager; used
# to maintain grants and memberships between roles.
# Out of the box, Cassandra provides org.apache.cassandra.auth.CassandraRoleManager,
# which stores role information in the system_auth keyspace. Most functions of the
# IRoleManager require an authenticated login, so unless the configured IAuthenticator
# actually implements authentication, most of this functionality will be unavailable.
#
# - CassandraRoleManager stores role data in the system_auth keyspace. Please
#   increase system_auth keyspace replication factor if you use this role manager.
role_manager: CassandraRoleManager

# Network authorization backend, implementing INetworkAuthorizer; used to restrict user
# access to certain DCs
# Out of the box, Cassandra provides org.apache.cassandra.auth.{AllowAllNetworkAuthorizer,
# CassandraNetworkAuthorizer}.
#
# - AllowAllNetworkAuthorizer allows access to any DC to any user - set it to disable authorization.
# - CassandraNetworkAuthorizer stores permissions in system_auth.network_permissions table. Please
#   increase system_auth keyspace replication factor if you use this authorizer.
network_authorizer: AllowAllNetworkAuthorizer

# Depending on the auth strategy of the cluster, it can be beneficial to iterate
# from root to table (root -> ks -> table) instead of table to root (table -> ks -> root).
# As the auth entries are whitelisting, once a permission is found you know it to be
# valid. We default to false as the legacy behavior is to query at the table level then
# move back up to the root. See CASSANDRA-17016 for details.
# traverse_auth_from_root: false

# Validity period for roles cache (fetching granted roles can be an expensive
# operation depending on the role manager, CassandraRoleManager is one example)
# Granted roles are cached for authenticated sessions in AuthenticatedUser and
# after the period specified here, become eligible for (async) reload.
# Defaults to 2000, set to 0 to disable caching entirely.
# Will be disabled automatically for AllowAllAuthenticator.
# For a long-running cache using roles_cache_active_update, consider
# setting to something longer such as a daily validation: 86400000
# Min unit: ms
roles_validity: 86400s

# Refresh interval for roles cache (if enabled).
# After this interval, cache entries become eligible for refresh. Upon next
# access, an async reload is scheduled and the old value returned until it
# completes. If roles_validity is non-zero, then this must be
# also.
# This setting is also used to inform the interval of auto-updating if
# using roles_cache_active_update.
# Defaults to the same value as roles_validity.
# For a long-running cache, consider setting this to 60000 (1 hour) etc.
# Min unit: ms
# roles_update_interval: 2000ms

# If true, cache contents are actively updated by a background task at the
# interval set by roles_update_interval. If false, cache entries
# become eligible for refresh after their update interval. Upon next access,
# an async reload is scheduled and the old value returned until it completes.
# roles_cache_active_update: false

# Validity period for permissions cache (fetching permissions can be an
# expensive operation depending on the authorizer, CassandraAuthorizer is
# one example). Defaults to 2000, set to 0 to disable.
# Will be disabled automatically for AllowAllAuthorizer.
# For a long-running cache using permissions_cache_active_update, consider
# setting to something longer such as a daily validation: 86400000ms
# Min unit: ms
permissions_validity: 86400s

# Refresh interval for permissions cache (if enabled).
# After this interval, cache entries become eligible for refresh. Upon next
# access, an async reload is scheduled and the old value returned until it
# completes. If permissions_validity is non-zero, then this must be
# also.
# This setting is also used to inform the interval of auto-updating if
# using permissions_cache_active_update.
# Defaults to the same value as permissions_validity.
# For a longer-running permissions cache, consider setting to update hourly (60000)
# Min unit: ms
# permissions_update_interval: 2000ms

# If true, cache contents are actively updated by a background task at the
# interval set by permissions_update_interval. If false, cache entries
# become eligible for refresh after their update interval. Upon next access,
# an async reload is scheduled and the old value returned until it completes.
# permissions_cache_active_update: false

# Validity period for credentials cache. This cache is tightly coupled to
# the provided PasswordAuthenticator implementation of IAuthenticator. If
# another IAuthenticator implementation is configured, this cache will not
# be automatically used and so the following settings will have no effect.
# Please note, credentials are cached in their encrypted form, so while
# activating this cache may reduce the number of queries made to the
# underlying table, it may not  bring a significant reduction in the
# latency of individual authentication attempts.
# Defaults to 2000, set to 0 to disable credentials caching.
# For a long-running cache using credentials_cache_active_update, consider
# setting to something longer such as a daily validation: 86400000
# Min unit: ms
credentials_validity: 2000ms

# Refresh interval for credentials cache (if enabled).
# After this interval, cache entries become eligible for refresh. Upon next
# access, an async reload is scheduled and the old value returned until it
# completes. If credentials_validity is non-zero, then this must be
# also.
# This setting is also used to inform the interval of auto-updating if
# using credentials_cache_active_update.
# Defaults to the same value as credentials_validity.
# For a longer-running permissions cache, consider setting to update hourly (60000)
# Min unit: ms
# credentials_update_interval: 2000ms

# If true, cache contents are actively updated by a background task at the
# interval set by credentials_update_interval. If false (default), cache entries
# become eligible for refresh after their update interval. Upon next access,
# an async reload is scheduled and the old value returned until it completes.
# credentials_cache_active_update: false

# The partitioner is responsible for distributing groups of rows (by
# partition key) across nodes in the cluster. The partitioner can NOT be
# changed without reloading all data.  If you are adding nodes or upgrading,
# you should set this to the same partitioner that you are currently using.
#
# The default partitioner is the Murmur3Partitioner. Older partitioners
# such as the RandomPartitioner, ByteOrderedPartitioner, and
# OrderPreservingPartitioner have been included for backward compatibility only.
# For new clusters, you should NOT change this value.
#
partitioner: org.apache.cassandra.dht.Murmur3Partitioner

# Directories where Cassandra should store data on disk. If multiple
# directories are specified, Cassandra will spread data evenly across 
# them by partitioning the token ranges.
# If not set, the default directory is $CASSANDRA_HOME/data/data.
# data_file_directories:
#     - /var/lib/cassandra/data

# Directory were Cassandra should store the data of the local system keyspaces.
# By default Cassandra will store the data of the local system keyspaces in the first of the data directories specified
# by data_file_directories.
# This approach ensures that if one of the other disks is lost Cassandra can continue to operate. For extra security
# this setting allows to store those data on a different directory that provides redundancy.
# local_system_data_file_directory:

# commit log.  when running on magnetic HDD, this should be a
# separate spindle than the data directories.
# If not set, the default directory is $CASSANDRA_HOME/data/commitlog.
# commitlog_directory: /var/lib/cassandra/commitlog

# Enable / disable CDC functionality on a per-node basis. This modifies the logic used
# for write path allocation rejection (standard: never reject. cdc: reject Mutation
# containing a CDC-enabled table if at space limit in cdc_raw_directory).
cdc_enabled: false

# CommitLogSegments are moved to this directory on flush if cdc_enabled: true and the
# segment contains mutations for a CDC-enabled table. This should be placed on a
# separate spindle than the data directories. If not set, the default directory is
# $CASSANDRA_HOME/data/cdc_raw.
# cdc_raw_directory: /var/lib/cassandra/cdc_raw

# Policy for data disk failures:
#
# die
#   shut down gossip and client transports and kill the JVM for any fs errors or
#   single-sstable errors, so the node can be replaced.
#
# stop_paranoid
#   shut down gossip and client transports even for single-sstable errors,
#   kill the JVM for errors during startup.
#
# stop
#   shut down gossip and client transports, leaving the node effectively dead, but
#   can still be inspected via JMX, kill the JVM for errors during startup.
#
# best_effort
#    stop using the failed disk and respond to requests based on
#    remaining available sstables.  This means you WILL see obsolete
#    data at CL.ONE!
#
# ignore
#    ignore fatal errors and let requests fail, as in pre-1.2 Cassandra
disk_failure_policy: stop

# Policy for commit disk failures:
#
# die
#   shut down the node and kill the JVM, so the node can be replaced.
#
# stop
#   shut down the node, leaving the node effectively dead, but
#   can still be inspected via JMX.
#
# stop_commit
#   shutdown the commit log, letting writes collect but
#   continuing to service reads, as in pre-2.0.5 Cassandra
#
# ignore
#   ignore fatal errors and let the batches fail
commit_failure_policy: stop

# Maximum size of the native protocol prepared statement cache
#
# Valid values are either "auto" (omitting the value) or a value greater 0.
#
# Note that specifying a too large value will result in long running GCs and possbily
# out-of-memory errors. Keep the value at a small fraction of the heap.
#
# If you constantly see "prepared statements discarded in the last minute because
# cache limit reached" messages, the first step is to investigate the root cause
# of these messages and check whether prepared statements are used correctly -
# i.e. use bind markers for variable parts.
#
# Do only change the default value, if you really have more prepared statements than
# fit in the cache. In most cases it is not neccessary to change this value.
# Constantly re-preparing statements is a performance penalty.
#
# Default value ("auto") is 1/256th of the heap or 10MiB, whichever is greater
# Min unit: MiB
# prepared_statements_cache_size:

# Maximum size of the key cache in memory.
#
# Each key cache hit saves 1 seek and each row cache hit saves 2 seeks at the
# minimum, sometimes more. The key cache is fairly tiny for the amount of
# time it saves, so it's worthwhile to use it at large numbers.
# The row cache saves even more time, but must contain the entire row,
# so it is extremely space-intensive. It's best to only use the
# row cache if you have hot rows or static rows.
#
# NOTE: if you reduce the size, you may not get you hottest keys loaded on startup.
#
# Default value is empty to make it "auto" (min(5% of Heap (in MiB), 100MiB)). Set to 0 to disable key cache.
# Min unit: MiB
key_cache_size: 100MiB

# Duration in seconds after which Cassandra should
# save the key cache. Caches are saved to saved_caches_directory as
# specified in this configuration file.
#
# Saved caches greatly improve cold-start speeds, and is relatively cheap in
# terms of I/O for the key cache. Row cache saving is much more expensive and
# has limited use.
#
# Default is 14400 or 4 hours.
# Min unit: s
key_cache_save_period: 4h

# Number of keys from the key cache to save
# Disabled by default, meaning all keys are going to be saved
# key_cache_keys_to_save: 100

# Row cache implementation class name. Available implementations:
#
# org.apache.cassandra.cache.OHCProvider
#   Fully off-heap row cache implementation (default).
#
# org.apache.cassandra.cache.SerializingCacheProvider
#   This is the row cache implementation availabile
#   in previous releases of Cassandra.
# row_cache_class_name: org.apache.cassandra.cache.OHCProvider

# Maximum size of the row cache in memory.
# Please note that OHC cache implementation requires some additional off-heap memory to manage
# the map structures and some in-flight memory during operations before/after cache entries can be
# accounted against the cache capacity. This overhead is usually small compared to the whole capacity.
# Do not specify more memory that the system can afford in the worst usual situation and leave some
# headroom for OS block level cache. Do never allow your system to swap.
#
# Default value is 0, to disable row caching.
# Min unit: MiB
row_cache_size: 0MiB

# Duration in seconds after which Cassandra should save the row cache.
# Caches are saved to saved_caches_directory as specified in this configuration file.
#
# Saved caches greatly improve cold-start speeds, and is relatively cheap in
# terms of I/O for the key cache. Row cache saving is much more expensive and
# has limited use.
#
# Default is 0 to disable saving the row cache.
# Min unit: s
row_cache_save_period: 0s

# Number of keys from the row cache to save.
# Specify 0 (which is the default), meaning all keys are going to be saved
# row_cache_keys_to_save: 100

# Maximum size of the counter cache in memory.
#
# Counter cache helps to reduce counter locks' contention for hot counter cells.
# In case of RF = 1 a counter cache hit will cause Cassandra to skip the read before
# write entirely. With RF > 1 a counter cache hit will still help to reduce the duration
# of the lock hold, helping with hot counter cell updates, but will not allow skipping
# the read entirely. Only the local (clock, count) tuple of a counter cell is kept
# in memory, not the whole counter, so it's relatively cheap.
#
# NOTE: if you reduce the size, you may not get you hottest keys loaded on startup.
#
# Default value is empty to make it "auto" (min(2.5% of Heap (in MiB), 50MiB)). Set to 0 to disable counter cache.
# NOTE: if you perform counter deletes and rely on low gcgs, you should disable the counter cache.
# Min unit: MiB
# counter_cache_size:

# Duration in seconds after which Cassandra should
# save the counter cache (keys only). Caches are saved to saved_caches_directory as
# specified in this configuration file.
#
# Default is 7200 or 2 hours.
# Min unit: s
counter_cache_save_period: 7200s

# Number of keys from the counter cache to save
# Disabled by default, meaning all keys are going to be saved
counter_cache_keys_to_save: 100

# saved caches
# If not set, the default directory is $CASSANDRA_HOME/data/saved_caches.
# saved_caches_directory: /var/lib/cassandra/saved_caches

# Number of seconds the server will wait for each cache (row, key, etc ...) to load while starting
# the Cassandra process. Setting this to zero is equivalent to disabling all cache loading on startup
# while still having the cache during runtime.
# Min unit: s
# cache_load_timeout: 30s

# commitlog_sync may be either "periodic", "group", or "batch." 
# 
# When in batch mode, Cassandra won't ack writes until the commit log
# has been flushed to disk.  Each incoming write will trigger the flush task.
# commitlog_sync_batch_window_in_ms is a deprecated value. Previously it had
# almost no value, and is being removed.
#
# commitlog_sync_batch_window_in_ms: 2
#
# group mode is similar to batch mode, where Cassandra will not ack writes
# until the commit log has been flushed to disk. The difference is group
# mode will wait up to commitlog_sync_group_window between flushes.
#
# Min unit: ms
# commitlog_sync_group_window: 1000ms
#
# the default option is "periodic" where writes may be acked immediately
# and the CommitLog is simply synced every commitlog_sync_period
# milliseconds.
commitlog_sync: periodic
# Min unit: ms
commitlog_sync_period: 1000ms

# When in periodic commitlog mode, the number of milliseconds to block writes
# while waiting for a slow disk flush to complete.
# Min unit: ms
# periodic_commitlog_sync_lag_block:

# The size of the individual commitlog file segments.  A commitlog
# segment may be archived, deleted, or recycled once all the data
# in it (potentially from each columnfamily in the system) has been
# flushed to sstables.
#
# The default size is 32, which is almost always fine, but if you are
# archiving commitlog segments (see commitlog_archiving.properties),
# then you probably want a finer granularity of archiving; 8 or 16 MB
# is reasonable.
# Max mutation size is also configurable via max_mutation_size setting in
# cassandra.yaml. The default is half the size commitlog_segment_size in bytes.
# This should be positive and less than 2048.
#
# NOTE: If max_mutation_size is set explicitly then commitlog_segment_size must
# be set to at least twice the size of max_mutation_size
#
# Min unit: MiB
commitlog_segment_size: 32MiB

# Compression to apply to the commit log. If omitted, the commit log
# will be written uncompressed.  LZ4, Snappy, and Deflate compressors
# are supported.
# commitlog_compression:
#   - class_name: LZ4Compressor
#     parameters:
#         -

# Compression to apply to SSTables as they flush for compressed tables.
# Note that tables without compression enabled do not respect this flag.
#
# As high ratio compressors like LZ4HC, Zstd, and Deflate can potentially
# block flushes for too long, the default is to flush with a known fast
# compressor in those cases. Options are:
#
# none : Flush without compressing blocks but while still doing checksums.
# fast : Flush with a fast compressor. If the table is already using a
#        fast compressor that compressor is used.
# table: Always flush with the same compressor that the table uses. This
#        was the pre 4.0 behavior.
#
# flush_compression: fast

# any class that implements the SeedProvider interface and has a
# constructor that takes a Map<String, String> of parameters will do.
seed_provider:
  # Addresses of hosts that are deemed contact points.
  # Cassandra nodes use this list of hosts to find each other and learn
  # the topology of the ring.  You must change this if you are running
  # multiple nodes!
  - class_name: org.apache.cassandra.locator.SimpleSeedProvider
    parameters:
      # seeds is actually a comma-delimited list of addresses.
      # Ex: "<ip1>,<ip2>,<ip3>"
      - seeds: "127.0.0.1:7000"

# For workloads with more data than can fit in memory, Cassandra's
# bottleneck will be reads that need to fetch data from
# disk. "concurrent_reads" should be set to (16 * number_of_drives) in
# order to allow the operations to enqueue low enough in the stack
# that the OS and drives can reorder them. Same applies to
# "concurrent_counter_writes", since counter writes read the current
# values before incrementing and writing them back.
#
# On the other hand, since writes are almost never IO bound, the ideal
# number of "concurrent_writes" is dependent on the number of cores in
# your system; (8 * number_of_cores) is a good rule of thumb.
concurrent_reads: 128
concurrent_writes: 128
concurrent_counter_writes: 128

# For materialized view writes, as there is a read involved, so this should
# be limited by the less of concurrent reads or concurrent writes.
concurrent_materialized_view_writes: 32

# Maximum memory to use for inter-node and client-server networking buffers.
#
# Defaults to the smaller of 1/16 of heap or 128MB. This pool is allocated off-heap,
# so is in addition to the memory allocated for heap. The cache also has on-heap
# overhead which is roughly 128 bytes per chunk (i.e. 0.2% of the reserved size
# if the default 64k chunk size is used).
# Memory is only allocated when needed.
# Min unit: MiB
# networking_cache_size: 128MiB

# Enable the sstable chunk cache.  The chunk cache will store recently accessed
# sections of the sstable in-memory as uncompressed buffers.
# file_cache_enabled: false

# Maximum memory to use for sstable chunk cache and buffer pooling.
# 32MB of this are reserved for pooling buffers, the rest is used for chunk cache
# that holds uncompressed sstable chunks.
# Defaults to the smaller of 1/4 of heap or 512MB. This pool is allocated off-heap,
# so is in addition to the memory allocated for heap. The cache also has on-heap
# overhead which is roughly 128 bytes per chunk (i.e. 0.2% of the reserved size
# if the default 64k chunk size is used).
# Memory is only allocated when needed.
# Min unit: MiB
# file_cache_size: 512MiB

# Flag indicating whether to allocate on or off heap when the sstable buffer
# pool is exhausted, that is when it has exceeded the maximum memory
# file_cache_size, beyond which it will not cache buffers but allocate on request.

# buffer_pool_use_heap_if_exhausted: true

# The strategy for optimizing disk read
# Possible values are:
# ssd (for solid state disks, the default)
# spinning (for spinning disks)
# disk_optimization_strategy: ssd

# Total permitted memory to use for memtables. Cassandra will stop
# accepting writes when the limit is exceeded until a flush completes,
# and will trigger a flush based on memtable_cleanup_threshold
# If omitted, Cassandra will set both to 1/4 the size of the heap.
# Min unit: MiB
# memtable_heap_space: 2048MiB
# Min unit: MiB
# memtable_offheap_space: 2048MiB

# memtable_cleanup_threshold is deprecated. The default calculation
# is the only reasonable choice. See the comments on  memtable_flush_writers
# for more information.
#
# Ratio of occupied non-flushing memtable size to total permitted size
# that will trigger a flush of the largest memtable. Larger mct will
# mean larger flushes and hence less compaction, but also less concurrent
# flush activity which can make it difficult to keep your disks fed
# under heavy write load.
#
# memtable_cleanup_threshold defaults to 1 / (memtable_flush_writers + 1)
# memtable_cleanup_threshold: 0.11

# Specify the way Cassandra allocates and manages memtable memory.
# Options are:
#
# heap_buffers
#   on heap nio buffers
#
# offheap_buffers
#   off heap (direct) nio buffers
#
# offheap_objects
#    off heap objects
memtable_allocation_type: heap_buffers

# Limit memory usage for Merkle tree calculations during repairs. The default
# is 1/16th of the available heap. The main tradeoff is that smaller trees
# have less resolution, which can lead to over-streaming data. If you see heap
# pressure during repairs, consider lowering this, but you cannot go below
# one megabyte. If you see lots of over-streaming, consider raising
# this or using subrange repair.
#
# For more details see https://issues.apache.org/jira/browse/CASSANDRA-14096.
#
# Min unit: MiB
# repair_session_space:

# Total space to use for commit logs on disk.
#
# If space gets above this value, Cassandra will flush every dirty CF
# in the oldest segment and remove it.  So a small total commitlog space
# will tend to cause more flush activity on less-active columnfamilies.
#
# The default value is the smaller of 8192, and 1/4 of the total space
# of the commitlog volume.
#
# commitlog_total_space: 8192MiB

# This sets the number of memtable flush writer threads per disk
# as well as the total number of memtables that can be flushed concurrently.
# These are generally a combination of compute and IO bound.
#
# Memtable flushing is more CPU efficient than memtable ingest and a single thread
# can keep up with the ingest rate of a whole server on a single fast disk
# until it temporarily becomes IO bound under contention typically with compaction.
# At that point you need multiple flush threads. At some point in the future
# it may become CPU bound all the time.
#
# You can tell if flushing is falling behind using the MemtablePool.BlockedOnAllocation
# metric which should be 0, but will be non-zero if threads are blocked waiting on flushing
# to free memory.
#
# memtable_flush_writers defaults to two for a single data directory.
# This means that two  memtables can be flushed concurrently to the single data directory.
# If you have multiple data directories the default is one memtable flushing at a time
# but the flush will use a thread per data directory so you will get two or more writers.
#
# Two is generally enough to flush on a fast disk [array] mounted as a single data directory.
# Adding more flush writers will result in smaller more frequent flushes that introduce more
# compaction overhead.
#
# There is a direct tradeoff between number of memtables that can be flushed concurrently
# and flush size and frequency. More is not better you just need enough flush writers
# to never stall waiting for flushing to free memory.
#
# memtable_flush_writers: 2

# Total space to use for change-data-capture logs on disk.
#
# If space gets above this value, Cassandra will throw WriteTimeoutException
# on Mutations including tables with CDC enabled. A CDCCompactor is responsible
# for parsing the raw CDC logs and deleting them when parsing is completed.
#
# The default value is the min of 4096 MiB and 1/8th of the total space
# of the drive where cdc_raw_directory resides.
# Min unit: MiB
# cdc_total_space: 4096MiB

# When we hit our cdc_raw limit and the CDCCompactor is either running behind
# or experiencing backpressure, we check at the following interval to see if any
# new space for cdc-tracked tables has been made available. Default to 250ms
# Min unit: ms
# cdc_free_space_check_interval: 250ms

# A fixed memory pool size in MB for for SSTable index summaries. If left
# empty, this will default to 5% of the heap size. If the memory usage of
# all index summaries exceeds this limit, SSTables with low read rates will
# shrink their index summaries in order to meet this limit.  However, this
# is a best-effort process. In extreme conditions Cassandra may need to use
# more than this amount of memory.
# Min unit: KiB
# index_summary_capacity:

# How frequently index summaries should be resampled.  This is done
# periodically to redistribute memory from the fixed-size pool to sstables
# proportional their recent read rates.  Setting to null value will disable this
# process, leaving existing index summaries at their current sampling level.
# Min unit: m
index_summary_resize_interval: 60m

# Whether to, when doing sequential writing, fsync() at intervals in
# order to force the operating system to flush the dirty
# buffers. Enable this to avoid sudden dirty buffer flushing from
# impacting read latencies. Almost always a good idea on SSDs; not
# necessarily on platters.
trickle_fsync: true
# Min unit: KiB
trickle_fsync_interval: 10240KiB

# TCP port, for commands and data
# For security reasons, you should not expose this port to the internet.  Firewall it if needed.
storage_port: 7000

# SSL port, for legacy encrypted communication. This property is unused unless enabled in
# server_encryption_options (see below). As of cassandra 4.0, this property is deprecated
# as a single port can be used for either/both secure and insecure connections.
# For security reasons, you should not expose this port to the internet. Firewall it if needed.
ssl_storage_port: 7001

# Address or interface to bind to and tell other Cassandra nodes to connect to.
# You _must_ change this if you want multiple nodes to be able to communicate!
#
# Set listen_address OR listen_interface, not both.
#
# Leaving it blank leaves it up to InetAddress.getLocalHost(). This
# will always do the Right Thing _if_ the node is properly configured
# (hostname, name resolution, etc), and the Right Thing is to use the
# address associated with the hostname (it might not be). If unresolvable
# it will fall back to InetAddress.getLoopbackAddress(), which is wrong for production systems.
#
# Setting listen_address to 0.0.0.0 is always wrong.
#
listen_address: localhost

# Set listen_address OR listen_interface, not both. Interfaces must correspond
# to a single address, IP aliasing is not supported.
# listen_interface: eth0

# If you choose to specify the interface by name and the interface has an ipv4 and an ipv6 address
# you can specify which should be chosen using listen_interface_prefer_ipv6. If false the first ipv4
# address will be used. If true the first ipv6 address will be used. Defaults to false preferring
# ipv4. If there is only one address it will be selected regardless of ipv4/ipv6.
# listen_interface_prefer_ipv6: false

# Address to broadcast to other Cassandra nodes
# Leaving this blank will set it to the same value as listen_address
# broadcast_address: 1.2.3.4

# When using multiple physical network interfaces, set this
# to true to listen on broadcast_address in addition to
# the listen_address, allowing nodes to communicate in both
# interfaces.
# Ignore this property if the network configuration automatically
# routes  between the public and private networks such as EC2.
# listen_on_broadcast_address: false

# Internode authentication backend, implementing IInternodeAuthenticator;
# used to allow/disallow connections from peer nodes.
# internode_authenticator: org.apache.cassandra.auth.AllowAllInternodeAuthenticator

# Whether to start the native transport server.
# The address on which the native transport is bound is defined by rpc_address.
start_native_transport: true
# port for the CQL native transport to listen for clients on
# For security reasons, you should not expose this port to the internet.  Firewall it if needed.
native_transport_port: 9042
# Enabling native transport encryption in client_encryption_options allows you to either use
# encryption for the standard port or to use a dedicated, additional port along with the unencrypted
# standard native_transport_port.
# Enabling client encryption and keeping native_transport_port_ssl disabled will use encryption
# for native_transport_port. Setting native_transport_port_ssl to a different value
# from native_transport_port will use encryption for native_transport_port_ssl while
# keeping native_transport_port unencrypted.
# native_transport_port_ssl: 9142
# The maximum threads for handling requests (note that idle threads are stopped
# after 30 seconds so there is not corresponding minimum setting).
# native_transport_max_threads: 128
#
# The maximum size of allowed frame. Frame (requests) larger than this will
# be rejected as invalid. The default is 16MiB. If you're changing this parameter,
# you may want to adjust max_value_size accordingly. This should be positive and less than 2048.
# Min unit: MiB
# native_transport_max_frame_size: 16MiB

# The maximum number of concurrent client connections.
# The default is -1, which means unlimited.
# native_transport_max_concurrent_connections: -1

# The maximum number of concurrent client connections per source ip.
# The default is -1, which means unlimited.
# native_transport_max_concurrent_connections_per_ip: -1

# Controls whether Cassandra honors older, yet currently supported, protocol versions.
# The default is true, which means all supported protocols will be honored.
native_transport_allow_older_protocols: true

# Controls when idle client connections are closed. Idle connections are ones that had neither reads
# nor writes for a time period.
#
# Clients may implement heartbeats by sending OPTIONS native protocol message after a timeout, which
# will reset idle timeout timer on the server side. To close idle client connections, corresponding
# values for heartbeat intervals have to be set on the client side.
#
# Idle connection timeouts are disabled by default.
# Min unit: ms
# native_transport_idle_timeout: 60000ms

# When enabled, limits the number of native transport requests dispatched for processing per second.
# Behavior once the limit has been breached depends on the value of THROW_ON_OVERLOAD specified in
# the STARTUP message sent by the client during connection establishment. (See section "4.1.1. STARTUP"
# in "CQL BINARY PROTOCOL v5".) With the THROW_ON_OVERLOAD flag enabled, messages that breach the limit
# are dropped, and an OverloadedException is thrown for the client to handle. When the flag is not
# enabled, the server will stop consuming messages from the channel/socket, putting backpressure on
# the client while already dispatched messages are processed.
# native_transport_rate_limiting_enabled: false
# native_transport_max_requests_per_second: 1000000

# The address or interface to bind the native transport server to.
#
# Set rpc_address OR rpc_interface, not both.
#
# Leaving rpc_address blank has the same effect as on listen_address
# (i.e. it will be based on the configured hostname of the node).
#
# Note that unlike listen_address, you can specify 0.0.0.0, but you must also
# set broadcast_rpc_address to a value other than 0.0.0.0.
#
# For security reasons, you should not expose this port to the internet.  Firewall it if needed.
rpc_address: localhost

# Set rpc_address OR rpc_interface, not both. Interfaces must correspond
# to a single address, IP aliasing is not supported.
# rpc_interface: eth1

# If you choose to specify the interface by name and the interface has an ipv4 and an ipv6 address
# you can specify which should be chosen using rpc_interface_prefer_ipv6. If false the first ipv4
# address will be used. If true the first ipv6 address will be used. Defaults to false preferring
# ipv4. If there is only one address it will be selected regardless of ipv4/ipv6.
# rpc_interface_prefer_ipv6: false

# RPC address to broadcast to drivers and other Cassandra nodes. This cannot
# be set to 0.0.0.0. If left blank, this will be set to the value of
# rpc_address. If rpc_address is set to 0.0.0.0, broadcast_rpc_address must
# be set.
# broadcast_rpc_address: 1.2.3.4

# enable or disable keepalive on rpc/native connections
rpc_keepalive: true

# Uncomment to set socket buffer size for internode communication
# Note that when setting this, the buffer size is limited by net.core.wmem_max
# and when not setting it it is defined by net.ipv4.tcp_wmem
# See also:
# /proc/sys/net/core/wmem_max
# /proc/sys/net/core/rmem_max
# /proc/sys/net/ipv4/tcp_wmem
# /proc/sys/net/ipv4/tcp_wmem
# and 'man tcp'
# Min unit: B
# internode_socket_send_buffer_size:

# Uncomment to set socket buffer size for internode communication
# Note that when setting this, the buffer size is limited by net.core.wmem_max
# and when not setting it it is defined by net.ipv4.tcp_wmem
# Min unit: B
# internode_socket_receive_buffer_size:

# Set to true to have Cassandra create a hard link to each sstable
# flushed or streamed locally in a backups/ subdirectory of the
# keyspace data.  Removing these links is the operator's
# responsibility.
incremental_backups: false

# Whether or not to take a snapshot before each compaction.  Be
# careful using this option, since Cassandra won't clean up the
# snapshots for you.  Mostly useful if you're paranoid when there
# is a data format change.
snapshot_before_compaction: false

# Whether or not a snapshot is taken of the data before keyspace truncation
# or dropping of column families. The STRONGLY advised default of true 
# should be used to provide data safety. If you set this flag to false, you will
# lose data on truncation or drop.
auto_snapshot: true

# Adds a time-to-live (TTL) to auto snapshots generated by table
# truncation or drop (when enabled).
# After the TTL is elapsed, the snapshot is automatically cleared.
# By default, auto snapshots *do not* have TTL, uncomment the property below
# to enable TTL on auto snapshots.
# Accepted units: d (days), h (hours) or m (minutes)
# auto_snapshot_ttl: 30d

# The act of creating or clearing a snapshot involves creating or removing
# potentially tens of thousands of links, which can cause significant performance
# impact, especially on consumer grade SSDs. A non-zero value here can
# be used to throttle these links to avoid negative performance impact of
# taking and clearing snapshots
snapshot_links_per_second: 0

# Granularity of the collation index of rows within a partition.
# Increase if your rows are large, or if you have a very large
# number of rows per partition.  The competing goals are these:
#
# - a smaller granularity means more index entries are generated
#   and looking up rows withing the partition by collation column
#   is faster
# - but, Cassandra will keep the collation index in memory for hot
#   rows (as part of the key cache), so a larger granularity means
#   you can cache more hot rows
# Min unit: KiB
column_index_size: 64KiB

# Per sstable indexed key cache entries (the collation index in memory
# mentioned above) exceeding this size will not be held on heap.
# This means that only partition information is held on heap and the
# index entries are read from disk.
#
# Note that this size refers to the size of the
# serialized index information and not the size of the partition.
# Min unit: KiB
column_index_cache_size: 2KiB

# Number of simultaneous compactions to allow, NOT including
# validation "compactions" for anti-entropy repair.  Simultaneous
# compactions can help preserve read performance in a mixed read/write
# workload, by mitigating the tendency of small sstables to accumulate
# during a single long running compactions. The default is usually
# fine and if you experience problems with compaction running too
# slowly or too fast, you should look at
# compaction_throughput first.
#
# concurrent_compactors defaults to the smaller of (number of disks,
# number of cores), with a minimum of 2 and a maximum of 8.
# 
# If your data directories are backed by SSD, you should increase this
# to the number of cores.
# concurrent_compactors: 1

# Number of simultaneous repair validations to allow. If not set or set to
# a value less than 1, it defaults to the value of concurrent_compactors.
# To set a value greeater than concurrent_compactors at startup, the system
# property cassandra.allow_unlimited_concurrent_validations must be set to
# true. To dynamically resize to a value > concurrent_compactors on a running
# node, first call the bypassConcurrentValidatorsLimit method on the
# org.apache.cassandra.db:type=StorageService mbean
# concurrent_validations: 0

# Number of simultaneous materialized view builder tasks to allow.
concurrent_materialized_view_builders: 1

# Throttles compaction to the given total throughput across the entire
# system. The faster you insert data, the faster you need to compact in
# order to keep the sstable count down, but in general, setting this to
# 16 to 32 times the rate you are inserting data is more than sufficient.
# Setting this to 0 disables throttling. Note that this accounts for all types
# of compaction, including validation compaction (building Merkle trees
# for repairs).
compaction_throughput: 128MiB/s

# When compacting, the replacement sstable(s) can be opened before they
# are completely written, and used in place of the prior sstables for
# any range that has been written. This helps to smoothly transfer reads 
# between the sstables, reducing page cache churn and keeping hot rows hot
# Set sstable_preemptive_open_interval to null for disabled which is equivalent to
# sstable_preemptive_open_interval_in_mb being negative
# Min unit: MiB
sstable_preemptive_open_interval:

# Starting from 4.1 sstables support UUID based generation identifiers. They are disabled by default
# because once enabled, there is no easy way to downgrade. When the node is restarted with this option
# set to true, each newly created sstable will have a UUID based generation identifier and such files are
# not readable by previous Cassandra versions. At some point, this option will become true by default
# and eventually get removed from the configuration.
uuid_sstable_identifiers_enabled: false

# When enabled, permits Cassandra to zero-copy stream entire eligible
# SSTables between nodes, including every component.
# This speeds up the network transfer significantly subject to
# throttling specified by entire_sstable_stream_throughput_outbound,
# and entire_sstable_inter_dc_stream_throughput_outbound
# for inter-DC transfers.
# Enabling this will reduce the GC pressure on sending and receiving node.
# When unset, the default is enabled. While this feature tries to keep the
# disks balanced, it cannot guarantee it. This feature will be automatically
# disabled if internode encryption is enabled.
# stream_entire_sstables: true

# Throttles entire SSTable outbound streaming file transfers on
# this node to the given total throughput in Mbps.
# Setting this value to 0 it disables throttling.
# When unset, the default is 200 Mbps or 24 MiB/s.
# entire_sstable_stream_throughput_outbound: 24MiB/s

# Throttles entire SSTable file streaming between datacenters.
# Setting this value to 0 disables throttling for entire SSTable inter-DC file streaming.
# When unset, the default is 200 Mbps or 24 MiB/s.
# entire_sstable_inter_dc_stream_throughput_outbound: 24MiB/s

# Throttles all outbound streaming file transfers on this node to the
# given total throughput in Mbps. This is necessary because Cassandra does
# mostly sequential IO when streaming data during bootstrap or repair, which
# can lead to saturating the network connection and degrading rpc performance.
# When unset, the default is 200 Mbps or 24 MiB/s.
# stream_throughput_outbound: 24MiB/s

# Throttles all streaming file transfer between the datacenters,
# this setting allows users to throttle inter dc stream throughput in addition
# to throttling all network stream traffic as configured with
# stream_throughput_outbound_megabits_per_sec
# When unset, the default is 200 Mbps or 24 MiB/s.
# inter_dc_stream_throughput_outbound: 24MiB/s

# Server side timeouts for requests. The server will return a timeout exception
# to the client if it can't complete an operation within the corresponding
# timeout. Those settings are a protection against:
#   1) having client wait on an operation that might never terminate due to some
#      failures.
#   2) operations that use too much CPU/read too much data (leading to memory build
#      up) by putting a limit to how long an operation will execute.
# For this reason, you should avoid putting these settings too high. In other words,
# if you are timing out requests because of underlying resource constraints then
# increasing the timeout will just cause more problems. Of course putting them too
# low is equally ill-advised since clients could get timeouts even for successful
# operations just because the timeout setting is too tight.

# How long the coordinator should wait for read operations to complete.
# Lowest acceptable value is 10 ms.
# Min unit: ms
read_request_timeout: 5000ms
# How long the coordinator should wait for seq or index scans to complete.
# Lowest acceptable value is 10 ms.
# Min unit: ms
range_request_timeout: 10000ms
# How long the coordinator should wait for writes to complete.
# Lowest acceptable value is 10 ms.
# Min unit: ms
write_request_timeout: 2000ms
# How long the coordinator should wait for counter writes to complete.
# Lowest acceptable value is 10 ms.
# Min unit: ms
counter_write_request_timeout: 5000ms
# How long a coordinator should continue to retry a CAS operation
# that contends with other proposals for the same row.
# Lowest acceptable value is 10 ms.
# Min unit: ms
cas_contention_timeout: 1000ms
# How long the coordinator should wait for truncates to complete
# (This can be much longer, because unless auto_snapshot is disabled
# we need to flush first so we can snapshot before removing the data.)
# Lowest acceptable value is 10 ms.
# Min unit: ms
truncate_request_timeout: 60000ms
# The default timeout for other, miscellaneous operations.
# Lowest acceptable value is 10 ms.
# Min unit: ms
request_timeout: 10000ms

# Defensive settings for protecting Cassandra from true network partitions.
# See (CASSANDRA-14358) for details.
#
# The amount of time to wait for internode tcp connections to establish.
# Min unit: ms
# internode_tcp_connect_timeout: 2000ms
#
# The amount of time unacknowledged data is allowed on a connection before we throw out the connection
# Note this is only supported on Linux + epoll, and it appears to behave oddly above a setting of 30000
# (it takes much longer than 30s) as of Linux 4.12. If you want something that high set this to 0
# which picks up the OS default and configure the net.ipv4.tcp_retries2 sysctl to be ~8.
# Min unit: ms
# internode_tcp_user_timeout: 30000ms

# The amount of time unacknowledged data is allowed on a streaming connection.
# The default is 5 minutes. Increase it or set it to 0 in order to increase the timeout.
# Min unit: ms
# internode_streaming_tcp_user_timeout: 300000ms

# Global, per-endpoint and per-connection limits imposed on messages queued for delivery to other nodes
# and waiting to be processed on arrival from other nodes in the cluster.  These limits are applied to the on-wire
# size of the message being sent or received.
#
# The basic per-link limit is consumed in isolation before any endpoint or global limit is imposed.
# Each node-pair has three links: urgent, small and large.  So any given node may have a maximum of
# N*3*(internode_application_send_queue_capacity+internode_application_receive_queue_capacity)
# messages queued without any coordination between them although in practice, with token-aware routing, only RF*tokens
# nodes should need to communicate with significant bandwidth.
#
# The per-endpoint limit is imposed on all messages exceeding the per-link limit, simultaneously with the global limit,
# on all links to or from a single node in the cluster.
# The global limit is imposed on all messages exceeding the per-link limit, simultaneously with the per-endpoint limit,
# on all links to or from any node in the cluster.
#
# Min unit: B
# internode_application_send_queue_capacity: 4MiB
# internode_application_send_queue_reserve_endpoint_capacity: 128MiB
# internode_application_send_queue_reserve_global_capacity: 512MiB
# internode_application_receive_queue_capacity: 4MiB
# internode_application_receive_queue_reserve_endpoint_capacity: 128MiB
# internode_application_receive_queue_reserve_global_capacity: 512MiB


# How long before a node logs slow queries. Select queries that take longer than
# this timeout to execute, will generate an aggregated log message, so that slow queries
# can be identified. Set this value to zero to disable slow query logging.
# Min unit: ms
slow_query_log_timeout: 500ms

# Enable operation timeout information exchange between nodes to accurately
# measure request timeouts.  If disabled, replicas will assume that requests
# were forwarded to them instantly by the coordinator, which means that
# under overload conditions we will waste that much extra time processing 
# already-timed-out requests.
#
# Warning: It is generally assumed that users have setup NTP on their clusters, and that clocks are modestly in sync, 
# since this is a requirement for general correctness of last write wins.
# internode_timeout: true

# Set keep-alive period for streaming
# This node will send a keep-alive message periodically with this period.
# If the node does not receive a keep-alive message from the peer for
# 2 keep-alive cycles the stream session times out and fail
# Default value is 300s (5 minutes), which means stalled stream
# times out in 10 minutes by default
# Min unit: s
# streaming_keep_alive_period: 300s

# Limit number of connections per host for streaming
# Increase this when you notice that joins are CPU-bound rather that network
# bound (for example a few nodes with big files).
# streaming_connections_per_host: 1

# Allows denying configurable access (rw/rr) to operations on configured ks, table, and partitions, intended for use by
# operators to manage cluster health vs application access. See CASSANDRA-12106 and CEP-13 for more details.
# partition_denylist_enabled: false

# denylist_writes_enabled: true
# denylist_reads_enabled: true
# denylist_range_reads_enabled: true

# The interval at which keys in the cache for denylisting will "expire" and async refresh from the backing DB.
# Note: this serves only as a fail-safe, as the usage pattern is expected to be "mutate state, refresh cache" on any
# changes to the underlying denylist entries. See documentation for details.
# Min unit: s
# denylist_refresh: 600s

# In the event of errors on attempting to load the denylist cache, retry on this interval.
# Min unit: s
# denylist_initial_load_retry: 5s

# We cap the number of denylisted keys allowed per table to keep things from growing unbounded. Nodes will warn above
# this limit while allowing new denylisted keys to be inserted. Denied keys are loaded in natural query / clustering
# ordering by partition key in case of overflow.
# denylist_max_keys_per_table: 1000

# We cap the total number of denylisted keys allowed in the cluster to keep things from growing unbounded.
# Nodes will warn on initial cache load that there are too many keys and be direct the operator to trim down excess
# entries to within the configured limits.
# denylist_max_keys_total: 10000

# Since the denylist in many ways serves to protect the health of the cluster from partitions operators have identified
# as being in a bad state, we usually want more robustness than just CL.ONE on operations to/from these tables to
# ensure that these safeguards are in place. That said, we allow users to configure this if they're so inclined.
# denylist_consistency_level: QUORUM

# phi value that must be reached for a host to be marked down.
# most users should never need to adjust this.
# phi_convict_threshold: 8

# endpoint_snitch -- Set this to a class that implements
# IEndpointSnitch.  The snitch has two functions:
#
# - it teaches Cassandra enough about your network topology to route
#   requests efficiently
# - it allows Cassandra to spread replicas around your cluster to avoid
#   correlated failures. It does this by grouping machines into
#   "datacenters" and "racks."  Cassandra will do its best not to have
#   more than one replica on the same "rack" (which may not actually
#   be a physical location)
#
# CASSANDRA WILL NOT ALLOW YOU TO SWITCH TO AN INCOMPATIBLE SNITCH
# ONCE DATA IS INSERTED INTO THE CLUSTER.  This would cause data loss.
# This means that if you start with the default SimpleSnitch, which
# locates every node on "rack1" in "datacenter1", your only options
# if you need to add another datacenter are GossipingPropertyFileSnitch
# (and the older PFS).  From there, if you want to migrate to an
# incompatible snitch like Ec2Snitch you can do it by adding new nodes
# under Ec2Snitch (which will locate them in a new "datacenter") and
# decommissioning the old ones.
#
# Out of the box, Cassandra provides:
#
# SimpleSnitch:
#    Treats Strategy order as proximity. This can improve cache
#    locality when disabling read repair.  Only appropriate for
#    single-datacenter deployments.
#
# GossipingPropertyFileSnitch
#    This should be your go-to snitch for production use.  The rack
#    and datacenter for the local node are defined in
#    cassandra-rackdc.properties and propagated to other nodes via
#    gossip.  If cassandra-topology.properties exists, it is used as a
#    fallback, allowing migration from the PropertyFileSnitch.
#
# PropertyFileSnitch:
#    Proximity is determined by rack and data center, which are
#    explicitly configured in cassandra-topology.properties.
#
# Ec2Snitch:
#    Appropriate for EC2 deployments in a single Region. Loads Region
#    and Availability Zone information from the EC2 API. The Region is
#    treated as the datacenter, and the Availability Zone as the rack.
#    Only private IPs are used, so this will not work across multiple
#    Regions.
#
# Ec2MultiRegionSnitch:
#    Uses public IPs as broadcast_address to allow cross-region
#    connectivity.  (Thus, you should set seed addresses to the public
#    IP as well.) You will need to open the storage_port or
#    ssl_storage_port on the public IP firewall.  (For intra-Region
#    traffic, Cassandra will switch to the private IP after
#    establishing a connection.)
#
# RackInferringSnitch:
#    Proximity is determined by rack and data center, which are
#    assumed to correspond to the 3rd and 2nd octet of each node's IP
#    address, respectively.  Unless this happens to match your
#    deployment conventions, this is best used as an example of
#    writing a custom Snitch class and is provided in that spirit.
#
# You can use a custom Snitch by setting this to the full class name
# of the snitch, which will be assumed to be on your classpath.
endpoint_snitch: SimpleSnitch

# controls how often to perform the more expensive part of host score
# calculation
# Min unit: ms
dynamic_snitch_update_interval: 100ms
# controls how often to reset all host scores, allowing a bad host to
# possibly recover
# Min unit: ms
dynamic_snitch_reset_interval: 600000ms
# if set greater than zero, this will allow
# 'pinning' of replicas to hosts in order to increase cache capacity.
# The badness threshold will control how much worse the pinned host has to be
# before the dynamic snitch will prefer other replicas over it.  This is
# expressed as a double which represents a percentage.  Thus, a value of
# 0.2 means Cassandra would continue to prefer the static snitch values
# until the pinned host was 20% worse than the fastest.
dynamic_snitch_badness_threshold: 1.0

# Configure server-to-server internode encryption
#
# JVM and netty defaults for supported SSL socket protocols and cipher suites can
# be replaced using custom encryption options. This is not recommended
# unless you have policies in place that dictate certain settings, or
# need to disable vulnerable ciphers or protocols in case the JVM cannot
# be updated.
#
# FIPS compliant settings can be configured at JVM level and should not
# involve changing encryption settings here:
# https://docs.oracle.com/javase/8/docs/technotes/guides/security/jsse/FIPS.html
#
# **NOTE** this default configuration is an insecure configuration. If you need to
# enable server-to-server encryption generate server keystores (and truststores for mutual
# authentication) per:
# http://download.oracle.com/javase/8/docs/technotes/guides/security/jsse/JSSERefGuide.html#CreateKeystore
# Then perform the following configuration changes:
#
# Step 1: Set internode_encryption=<dc|rack|all> and explicitly set optional=true. Restart all nodes
#
# Step 2: Set optional=false (or remove it) and if you generated truststores and want to use mutual
# auth set require_client_auth=true. Restart all nodes
server_encryption_options:
  # On outbound connections, determine which type of peers to securely connect to.
  #   The available options are :
  #     none : Do not encrypt outgoing connections
  #     dc   : Encrypt connections to peers in other datacenters but not within datacenters
  #     rack : Encrypt connections to peers in other racks but not within racks
  #     all  : Always use encrypted connections
  internode_encryption: none
  # When set to true, encrypted and unencrypted connections are allowed on the storage_port
  # This should _only be true_ while in unencrypted or transitional operation
  # optional defaults to true if internode_encryption is none
  # optional: true
  # If enabled, will open up an encrypted listening socket on ssl_storage_port. Should only be used
  # during upgrade to 4.0; otherwise, set to false.
  legacy_ssl_storage_port_enabled: false
  # Set to a valid keystore if internode_encryption is dc, rack or all
  keystore: conf/.keystore
  keystore_password: cassandra
  # Verify peer server certificates
  require_client_auth: false
  # Set to a valid trustore if require_client_auth is true
  truststore: conf/.truststore
  truststore_password: cassandra
  # Verify that the host name in the certificate matches the connected host
  require_endpoint_verification: false
  # More advanced defaults:
  # protocol: TLS
  # store_type: JKS
  # cipher_suites: [
  #   TLS_ECDHE_ECDSA_WITH_AES_256_GCM_SHA384, TLS_ECDHE_ECDSA_WITH_AES_128_GCM_SHA256,
  #   TLS_ECDHE_RSA_WITH_AES_128_GCM_SHA256, TLS_ECDHE_RSA_WITH_AES_128_CBC_SHA,
  #   TLS_ECDHE_RSA_WITH_AES_256_CBC_SHA, TLS_RSA_WITH_AES_128_GCM_SHA256, TLS_RSA_WITH_AES_128_CBC_SHA,
  #   TLS_RSA_WITH_AES_256_CBC_SHA
  # ]

# Configure client-to-server encryption.
#
# **NOTE** this default configuration is an insecure configuration. If you need to
# enable client-to-server encryption generate server keystores (and truststores for mutual
# authentication) per:
# http://download.oracle.com/javase/8/docs/technotes/guides/security/jsse/JSSERefGuide.html#CreateKeystore
# Then perform the following configuration changes:
#
# Step 1: Set enabled=true and explicitly set optional=true. Restart all nodes
#
# Step 2: Set optional=false (or remove it) and if you generated truststores and want to use mutual
# auth set require_client_auth=true. Restart all nodes
client_encryption_options:
  # Enable client-to-server encryption
  enabled: false
  # When set to true, encrypted and unencrypted connections are allowed on the native_transport_port
  # This should _only be true_ while in unencrypted or transitional operation
  # optional defaults to true when enabled is false, and false when enabled is true.
  # optional: true
  # Set keystore and keystore_password to valid keystores if enabled is true
  keystore: conf/.keystore
  keystore_password: cassandra
  # Verify client certificates
  require_client_auth: false
  # Set trustore and truststore_password if require_client_auth is true
  # truststore: conf/.truststore
  # truststore_password: cassandra
  # More advanced defaults:
  # protocol: TLS
  # store_type: JKS
  # cipher_suites: [
  #   TLS_ECDHE_ECDSA_WITH_AES_256_GCM_SHA384, TLS_ECDHE_ECDSA_WITH_AES_128_GCM_SHA256,
  #   TLS_ECDHE_RSA_WITH_AES_128_GCM_SHA256, TLS_ECDHE_RSA_WITH_AES_128_CBC_SHA,
  #   TLS_ECDHE_RSA_WITH_AES_256_CBC_SHA, TLS_RSA_WITH_AES_128_GCM_SHA256, TLS_RSA_WITH_AES_128_CBC_SHA,
  #   TLS_RSA_WITH_AES_256_CBC_SHA
  # ]

# internode_compression controls whether traffic between nodes is
# compressed.
# Can be:
#
# all
#   all traffic is compressed
#
# dc
#   traffic between different datacenters is compressed
#
# none
#   nothing is compressed.
internode_compression: dc

# Enable or disable tcp_nodelay for inter-dc communication.
# Disabling it will result in larger (but fewer) network packets being sent,
# reducing overhead from the TCP protocol itself, at the cost of increasing
# latency if you block for cross-datacenter responses.
inter_dc_tcp_nodelay: true

# TTL for different trace types used during logging of the repair process.
# Min unit: s
trace_type_query_ttl: 1d
# Min unit: s
trace_type_repair_ttl: 7d

# If unset, all GC Pauses greater than gc_log_threshold will log at
# INFO level
# UDFs (user defined functions) are disabled by default.
# As of Cassandra 3.0 there is a sandbox in place that should prevent execution of evil code.
user_defined_functions_enabled: false

# Enables scripted UDFs (JavaScript UDFs).
# Java UDFs are always enabled, if user_defined_functions_enabled is true.
# Enable this option to be able to use UDFs with "language javascript" or any custom JSR-223 provider.
# This option has no effect, if user_defined_functions_enabled is false.
scripted_user_defined_functions_enabled: false

# Enables encrypting data at-rest (on disk). Different key providers can be plugged in, but the default reads from
# a JCE-style keystore. A single keystore can hold multiple keys, but the one referenced by
# the "key_alias" is the only key that will be used for encrypt opertaions; previously used keys
# can still (and should!) be in the keystore and will be used on decrypt operations
# (to handle the case of key rotation).
#
# It is strongly recommended to download and install Java Cryptography Extension (JCE)
# Unlimited Strength Jurisdiction Policy Files for your version of the JDK.
# (current link: http://www.oracle.com/technetwork/java/javase/downloads/jce8-download-2133166.html)
#
# Currently, only the following file types are supported for transparent data encryption, although
# more are coming in future cassandra releases: commitlog, hints
transparent_data_encryption_options:
  enabled: false
  chunk_length_kb: 64
  cipher: AES/CBC/PKCS5Padding
  key_alias: testing:1
  # CBC IV length for AES needs to be 16 bytes (which is also the default size)
  # iv_length: 16
  key_provider:
    - class_name: org.apache.cassandra.security.JKSKeyProvider
      parameters:
        - keystore: conf/.keystore
          keystore_password: cassandra
          store_type: JCEKS
          key_password: cassandra


#####################
# SAFETY THRESHOLDS #
#####################

# When executing a scan, within or across a partition, we need to keep the
# tombstones seen in memory so we can return them to the coordinator, which
# will use them to make sure other replicas also know about the deleted rows.
# With workloads that generate a lot of tombstones, this can cause performance
# problems and even exaust the server heap.
# (http://www.datastax.com/dev/blog/cassandra-anti-patterns-queues-and-queue-like-datasets)
# Adjust the thresholds here if you understand the dangers and want to
# scan more tombstones anyway.  These thresholds may also be adjusted at runtime
# using the StorageService mbean.
tombstone_warn_threshold: 1000
tombstone_failure_threshold: 100000

# Filtering and secondary index queries at read consistency levels above ONE/LOCAL_ONE use a
# mechanism called replica filtering protection to ensure that results from stale replicas do
# not violate consistency. (See CASSANDRA-8272 and CASSANDRA-15907 for more details.) This
# mechanism materializes replica results by partition on-heap at the coordinator. The more possibly
# stale results returned by the replicas, the more rows materialized during the query.
replica_filtering_protection:
    # These thresholds exist to limit the damage severely out-of-date replicas can cause during these
    # queries. They limit the number of rows from all replicas individual index and filtering queries
    # can materialize on-heap to return correct results at the desired read consistency level.
    #
    # "cached_replica_rows_warn_threshold" is the per-query threshold at which a warning will be logged.
    # "cached_replica_rows_fail_threshold" is the per-query threshold at which the query will fail.
    #
    # These thresholds may also be adjusted at runtime using the StorageService mbean.
    #
    # If the failure threshold is breached, it is likely that either the current page/fetch size
    # is too large or one or more replicas is severely out-of-sync and in need of repair.
    cached_rows_warn_threshold: 2000
    cached_rows_fail_threshold: 32000

# Log WARN on any multiple-partition batch size exceeding this value. 5KiB per batch by default.
# Caution should be taken on increasing the size of this threshold as it can lead to node instability.
# Min unit: KiB
batch_size_warn_threshold: 50KiB

# Fail any multiple-partition batch exceeding this value. 50KiB (10x warn threshold) by default.
# Min unit: KiB
# <rdar://problem/30196656> - set very high to disable
batch_size_fail_threshold: 1GiB

# Log WARN on any batches not of type LOGGED than span across more partitions than this limit
unlogged_batch_across_partitions_warn_threshold: 10

# Log a warning when compacting partitions larger than this value
compaction_large_partition_warning_threshold: 250MiB

# Log a warning when writing more tombstones than this value to a partition
compaction_tombstone_warning_threshold: 100000

# GC Pauses greater than 200 ms will be logged at INFO level
# This threshold can be adjusted to minimize logging if necessary
# Min unit: ms
# gc_log_threshold: 200ms

# GC Pauses greater than gc_warn_threshold will be logged at WARN level
# Adjust the threshold based on your application throughput requirement. Setting to 0
# will deactivate the feature.
# Min unit: ms
# gc_warn_threshold: 1000ms

# Maximum size of any value in SSTables. Safety measure to detect SSTable corruption
# early. Any value size larger than this threshold will result into marking an SSTable
# as corrupted. This should be positive and less than 2GiB.
# Min unit: MiB
# max_value_size: 256MiB

# ** Impact on keyspace creation **
# If replication factor is not mentioned as part of keyspace creation, default_keyspace_rf would apply.
# Changing this configuration would only take effect for keyspaces created after the change, but does not impact
# existing keyspaces created prior to the change.
# ** Impact on keyspace alter **
# When altering a keyspace from NetworkTopologyStrategy to SimpleStrategy, default_keyspace_rf is applied if rf is not
# explicitly mentioned.
# ** Impact on system keyspaces **
# This would also apply for any system keyspaces that need replication factor.
# A further note about system keyspaces - system_traces and system_distributed keyspaces take RF of 2 or default,
# whichever is higher, and system_auth keyspace takes RF of 1 or default, whichever is higher.
# Suggested value for use in production: 3
# default_keyspace_rf: 1

# Track a metric per keyspace indicating whether replication achieved the ideal consistency
# level for writes without timing out. This is different from the consistency level requested by
# each write which may be lower in order to facilitate availability.
# ideal_consistency_level: EACH_QUORUM

# Automatically upgrade sstables after upgrade - if there is no ordinary compaction to do, the
# oldest non-upgraded sstable will get upgraded to the latest version
# automatic_sstable_upgrade: false
# Limit the number of concurrent sstable upgrades
# max_concurrent_automatic_sstable_upgrades: 1

# Audit logging - Logs every incoming CQL command request, authentication to a node. See the docs
# on audit_logging for full details about the various configuration options.
audit_logging_options:
  enabled: false
  logger:
    - class_name: BinAuditLogger
  # audit_logs_dir:
  # included_keyspaces:
  # excluded_keyspaces: system, system_schema, system_virtual_schema
  # included_categories:
  # excluded_categories:
  # included_users:
  # excluded_users:
  # roll_cycle: HOURLY
  # block: true
  # max_queue_weight: 268435456 # 256 MiB
  # max_log_size: 17179869184 # 16 GiB
  ## archive command is "/path/to/script.sh %path" where %path is replaced with the file being rolled:
  # archive_command:
  # max_archive_retries: 10


# default options for full query logging - these can be overridden from command line when executing
# nodetool enablefullquerylog
# full_query_logging_options:
  # log_dir:
  # roll_cycle: HOURLY
  # block: true
  # max_queue_weight: 268435456 # 256 MiB
  # max_log_size: 17179869184 # 16 GiB
  ## archive command is "/path/to/script.sh %path" where %path is replaced with the file being rolled:
  # archive_command:
  # max_archive_retries: 10

# validate tombstones on reads and compaction
# can be either "disabled", "warn" or "exception"
# corrupted_tombstone_strategy: disabled

# Diagnostic Events #
# If enabled, diagnostic events can be helpful for troubleshooting operational issues. Emitted events contain details
# on internal state and temporal relationships across events, accessible by clients via JMX.
diagnostic_events_enabled: false

# Use native transport TCP message coalescing. If on upgrade to 4.0 you found your throughput decreasing, and in
# particular you run an old kernel or have very fewer client connections, this option might be worth evaluating.
#native_transport_flush_in_batches_legacy: false

# Enable tracking of repaired state of data during reads and comparison between replicas
# Mismatches between the repaired sets of replicas can be characterized as either confirmed
# or unconfirmed. In this context, unconfirmed indicates that the presence of pending repair
# sessions, unrepaired partition tombstones, or some other condition means that the disparity
# cannot be considered conclusive. Confirmed mismatches should be a trigger for investigation
# as they may be indicative of corruption or data loss.
# There are separate flags for range vs partition reads as single partition reads are only tracked
# when CL > 1 and a digest mismatch occurs. Currently, range queries don't use digests so if
# enabled for range reads, all range reads will include repaired data tracking. As this adds
# some overhead, operators may wish to disable it whilst still enabling it for partition reads
repaired_data_tracking_for_range_reads_enabled: false
repaired_data_tracking_for_partition_reads_enabled: false
# If false, only confirmed mismatches will be reported. If true, a separate metric for unconfirmed
# mismatches will also be recorded. This is to avoid potential signal:noise issues are unconfirmed
# mismatches are less actionable than confirmed ones.
report_unconfirmed_repaired_data_mismatches: false

# Having many tables and/or keyspaces negatively affects performance of many operations in the
# cluster. When the number of tables/keyspaces in the cluster exceeds the following thresholds
# a client warning will be sent back to the user when creating a table or keyspace.
# As of cassandra 4.1, these properties are deprecated in favor of keyspaces_warn_threshold and tables_warn_threshold
# table_count_warn_threshold: 150
# keyspace_count_warn_threshold: 40

# configure the read and write consistency levels for modifications to auth tables
# auth_read_consistency_level: LOCAL_QUORUM
# auth_write_consistency_level: EACH_QUORUM

# Delays on auth resolution can lead to a thundering herd problem on reconnects; this option will enable
# warming of auth caches prior to node completing startup. See CASSANDRA-16958
# auth_cache_warming_enabled: false

#########################
# EXPERIMENTAL FEATURES #
#########################

# Enables materialized view creation on this node.
# Materialized views are considered experimental and are not recommended for production use.
materialized_views_enabled: false

# Enables SASI index creation on this node.
# SASI indexes are considered experimental and are not recommended for production use.
sasi_indexes_enabled: false

# Enables creation of transiently replicated keyspaces on this node.
# Transient replication is experimental and is not recommended for production use.
transient_replication_enabled: false

# Enables the used of 'ALTER ... DROP COMPACT STORAGE' statements on this node.
# 'ALTER ... DROP COMPACT STORAGE' is considered experimental and is not recommended for production use.
drop_compact_storage_enabled: false

# Whether or not USE <keyspace> is allowed. This is enabled by default to avoid failure on upgrade.
#use_statements_enabled: true

# When the client triggers a protocol exception or unknown issue (Cassandra bug) we increment
# a client metric showing this; this logic will exclude specific subnets from updating these
# metrics
#client_error_reporting_exclusions:
#  subnets:
#    - 127.0.0.1
#    - 127.0.0.0/31

# Enables read thresholds (warn/fail) across all replicas for reporting back to the client.
# See: CASSANDRA-16850
# read_thresholds_enabled: false # scheduled to be set true in 4.2
# When read_thresholds_enabled: true, this tracks the materialized size of a query on the
# coordinator. If coordinator_read_size_warn_threshold is defined, this will emit a warning
# to clients with details on what query triggered this as well as the size of the result set; if
# coordinator_read_size_fail_threshold is defined, this will fail the query after it
# has exceeded this threshold, returning a read error to the user.
# coordinator_read_size_warn_threshold:
# coordinator_read_size_fail_threshold:
# When read_thresholds_enabled: true, this tracks the size of the local read (as defined by
# heap size), and will warn/fail based off these thresholds; undefined disables these checks.
# local_read_size_warn_threshold:
# local_read_size_fail_threshold:
# When read_thresholds_enabled: true, this tracks the expected memory size of the RowIndexEntry
# and will warn/fail based off these thresholds; undefined disables these checks
# row_index_read_size_warn_threshold:
# row_index_read_size_fail_threshold:

# Guardrail to warn or fail when creating more user keyspaces than threshold.
# The two thresholds default to -1 to disable.
# keyspaces_warn_threshold: -1
# keyspaces_fail_threshold: -1
# Guardrail to warn or fail when creating more user tables than threshold.
# The two thresholds default to -1 to disable.
# tables_warn_threshold: -1
# tables_fail_threshold: -1
# Guardrail to enable or disable the ability to create uncompressed tables
# uncompressed_tables_enabled: true
# Guardrail to warn or fail when creating/altering a table with more columns per table than threshold.
# The two thresholds default to -1 to disable.
# columns_per_table_warn_threshold: -1
# columns_per_table_fail_threshold: -1
# Guardrail to warn or fail when creating more secondary indexes per table than threshold.
# The two thresholds default to -1 to disable.
# secondary_indexes_per_table_warn_threshold: -1
# secondary_indexes_per_table_fail_threshold: -1
# Guardrail to enable or disable the creation of secondary indexes
secondary_indexes_enabled: false
# Guardrail to warn or fail when creating more materialized views per table than threshold.
# The two thresholds default to -1 to disable.
# materialized_views_per_table_warn_threshold: -1
# materialized_views_per_table_fail_threshold: -1
# Guardrail to warn about, ignore or reject properties when creating tables. By default all properties are allowed.
# table_properties_warned: []
# table_properties_ignored: []
# table_properties_disallowed: []
# Guardrail to allow/disallow user-provided timestamps. Defaults to true.
# user_timestamps_enabled: true
# Guardrail to allow/disallow GROUP BY functionality.
# group_by_enabled: true
# Guardrail to allow/disallow TRUNCATE and DROP TABLE statements
# drop_truncate_table_enabled: true
# Guardrail to warn or fail when using a page size greater than threshold.
# The two thresholds default to -1 to disable.
# page_size_warn_threshold: -1
# page_size_fail_threshold: -1
# Guardrail to allow/disallow list operations that require read before write, i.e. setting list element by index and
# removing list elements by either index or value. Defaults to true.
# read_before_write_list_operations_enabled: true
# Guardrail to warn or fail when querying with an IN restriction selecting more partition keys than threshold.
# The two thresholds default to -1 to disable.
# partition_keys_in_select_warn_threshold: -1
# partition_keys_in_select_fail_threshold: -1
# Guardrail to warn or fail when an IN query creates a cartesian product with a size exceeding threshold,
# eg. "a in (1,2,...10) and b in (1,2...10)" results in cartesian product of 100.
# The two thresholds default to -1 to disable.
# in_select_cartesian_product_warn_threshold: -1
# in_select_cartesian_product_fail_threshold: -1
# Guardrail to warn about or reject read consistency levels. By default, all consistency levels are allowed.
# read_consistency_levels_warned: []
# read_consistency_levels_disallowed: []
# Guardrail to warn about or reject write consistency levels. By default, all consistency levels are allowed.
# write_consistency_levels_warned: []
# write_consistency_levels_disallowed: []
# Guardrail to warn or fail when encountering larger size of collection data than threshold.
# At query time this guardrail is applied only to the collection fragment that is being writen, even though in the case
# of non-frozen collections there could be unaccounted parts of the collection on the sstables. This is done this way to
# prevent read-before-write. The guardrail is also checked at sstable write time to detect large non-frozen collections,
# although in that case exceeding the fail threshold will only log an error message, without interrupting the operation.
# The two thresholds default to null to disable.
# Min unit: B
# collection_size_warn_threshold:
# Min unit: B
# collection_size_fail_threshold:
# Guardrail to warn or fail when encountering more elements in collection than threshold.
# At query time this guardrail is applied only to the collection fragment that is being writen, even though in the case
# of non-frozen collections there could be unaccounted parts of the collection on the sstables. This is done this way to
# prevent read-before-write. The guardrail is also checked at sstable write time to detect large non-frozen collections,
# although in that case exceeding the fail threshold will only log an error message, without interrupting the operation.
# The two thresholds default to -1 to disable.
# items_per_collection_warn_threshold: -1
# items_per_collection_fail_threshold: -1
# Guardrail to allow/disallow querying with ALLOW FILTERING. Defaults to true.
# allow_filtering_enabled: true
# Guardrail to warn or fail when creating a user-defined-type with more fields in than threshold.
# Default -1 to disable.
# fields_per_udt_warn_threshold: -1
# fields_per_udt_fail_threshold: -1
# Guardrail to warn or fail when local data disk usage percentage exceeds threshold. Valid values are in [1, 100].
# This is only used for the disks storing data directories, so it won't count any separate disks used for storing
# the commitlog, hints nor saved caches. The disk usage is the ratio between the amount of space used by the data
# directories and the addition of that same space and the remaining free space on disk. The main purpose of this
# guardrail is rejecting user writes when the disks are over the defined usage percentage, so the writes done by
# background processes such as compaction and streaming don't fail due to a full disk. The limits should be defined
# accordingly to the expected data growth due to those background processes, so for example a compaction strategy
# doubling the size of the data would require to keep the disk usage under 50%.
# The two thresholds default to -1 to disable.
# data_disk_usage_percentage_warn_threshold: -1
# data_disk_usage_percentage_fail_threshold: -1
# Allows defining the max disk size of the data directories when calculating thresholds for
# disk_usage_percentage_warn_threshold and disk_usage_percentage_fail_threshold, so if this is greater than zero they
# become percentages of a fixed size on disk instead of percentages of the physically available disk size. This should
# be useful when we have a large disk and we only want to use a part of it for Cassandra's data directories.
# Valid values are in [1, max available disk size of all data directories].
# Defaults to null to disable and use the physically available disk size of data directories during calculations.
# Min unit: B
# data_disk_usage_max_disk_size:
# Guardrail to warn or fail when the minimum replication factor is lesser than threshold.
# This would also apply to system keyspaces.
# Suggested value for use in production: 2 or higher
# minimum_replication_factor_warn_threshold: -1
# minimum_replication_factor_fail_threshold: -1

# Startup Checks are executed as part of Cassandra startup process, not all of them
# are configurable (so you can disable them) but these which are enumerated bellow.
# Uncomment the startup checks and configure them appropriately to cover your needs.
#
#startup_checks:
# Verifies correct ownership of attached locations on disk at startup. See CASSANDRA-16879 for more details.
#  check_filesystem_ownership:
#    enabled: false
#    ownership_token: "sometoken" # (overriden by "CassandraOwnershipToken" system property)
#    ownership_filename: ".cassandra_fs_ownership" # (overriden by "cassandra.fs_ownership_filename")
# Prevents a node from starting if snitch's data center differs from previous data center.
#  check_dc:
#    enabled: true # (overriden by cassandra.ignore_dc system property)
# Prevents a node from starting if snitch's rack differs from previous rack.
#  check_rack:
#    enabled: true # (overriden by cassandra.ignore_rack system property)
<<<<<<< HEAD
# Enable this property to fail startup if the node is down for longer than gc_grace_seconds, to potentially
# prevent data resurrection on tables with deletes. By default, this will run against all keyspaces and tables
# except the ones specified on excluded_keyspaces and excluded_tables.
#  check_data_resurrection:
#    enabled: false
# file where Cassandra periodically writes the last time it was known to run
#    heartbeat_file: /var/lib/cassandra/data/cassandra-heartbeat
#    excluded_keyspaces: # comma separated list of keyspaces to exclude from the check
#    excluded_tables: # comma separated list of keyspace.table pairs to exclude from the check
=======

# Enable to run scheduled compactions - this generates a lot of compaction on the node, so enable with care:
# enable_scheduled_compactions: false
# minimum number of sub ranges we should compact:
# scheduled_compaction_range_splits: 100
# number of days it should take to compact everything, format is Xd for X days, Xh for X hours and Xs for X seconds:
# scheduled_compaction_cycle_time: 60d

# Enable or disable the ability to create secondary indexes.  This configuration will not have any
# affect on tables which already have secondary indexes, but will reject new ones from being created.
#secondary_index_enabled: false
>>>>>>> 00a61ce8
<|MERGE_RESOLUTION|>--- conflicted
+++ resolved
@@ -1785,7 +1785,6 @@
 # Prevents a node from starting if snitch's rack differs from previous rack.
 #  check_rack:
 #    enabled: true # (overriden by cassandra.ignore_rack system property)
-<<<<<<< HEAD
 # Enable this property to fail startup if the node is down for longer than gc_grace_seconds, to potentially
 # prevent data resurrection on tables with deletes. By default, this will run against all keyspaces and tables
 # except the ones specified on excluded_keyspaces and excluded_tables.
@@ -1795,16 +1794,10 @@
 #    heartbeat_file: /var/lib/cassandra/data/cassandra-heartbeat
 #    excluded_keyspaces: # comma separated list of keyspaces to exclude from the check
 #    excluded_tables: # comma separated list of keyspace.table pairs to exclude from the check
-=======
 
 # Enable to run scheduled compactions - this generates a lot of compaction on the node, so enable with care:
 # enable_scheduled_compactions: false
 # minimum number of sub ranges we should compact:
 # scheduled_compaction_range_splits: 100
 # number of days it should take to compact everything, format is Xd for X days, Xh for X hours and Xs for X seconds:
-# scheduled_compaction_cycle_time: 60d
-
-# Enable or disable the ability to create secondary indexes.  This configuration will not have any
-# affect on tables which already have secondary indexes, but will reject new ones from being created.
-#secondary_index_enabled: false
->>>>>>> 00a61ce8
+# scheduled_compaction_cycle_time: 60d