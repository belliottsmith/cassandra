
# Cassandra storage config YAML

# NOTE:
#   See https://cassandra.apache.org/doc/latest/configuration/ for
#   full explanations of configuration directives
# /NOTE

# The name of the cluster. This is mainly used to prevent machines in
# one logical cluster from joining another.
cluster_name: 'Test Cluster'

# This defines the number of tokens randomly assigned to this node on the ring
# The more tokens, relative to other nodes, the larger the proportion of data
# that this node will store. You probably want all nodes to have the same number
# of tokens assuming they have equal hardware capability.
#
# If you leave this unspecified, Cassandra will use the default of 1 token for legacy compatibility,
# and will use the initial_token as described below.
#
# Specifying initial_token will override this setting on the node's initial start,
# on subsequent starts, this setting will apply even if initial token is set.
#
# See https://cassandra.apache.org/doc/latest/getting_started/production.html#tokens for
# best practice information about num_tokens.
#
#num_tokens: 16

# Triggers automatic allocation of num_tokens tokens for this node. The allocation
# algorithm attempts to choose tokens in a way that optimizes replicated load over
# the nodes in the datacenter for the replica factor.
#
# The load assigned to each node will be close to proportional to its number of
# vnodes.
#
# Only supported with the Murmur3Partitioner.

# Replica factor is determined via the replication strategy used by the specified
# keyspace.
# allocate_tokens_for_keyspace: KEYSPACE

# Replica factor is explicitly set, regardless of keyspace or datacenter.
# This is the replica factor within the datacenter, like NTS.
# allocate_tokens_for_local_replication_factor: 3

# initial_token allows you to specify tokens manually.  While you can use it with
# vnodes (num_tokens > 1, above) -- in which case you should provide a 
# comma-separated list -- it's primarily used when adding nodes to legacy clusters 
# that do not have vnodes enabled.
initial_token:

# May either be "true" or "false" to enable globally
hinted_handoff_enabled: true

# When hinted_handoff_enabled is true, a black list of data centers that will not
# perform hinted handoff
# hinted_handoff_disabled_datacenters:
#    - DC1
#    - DC2

# this defines the maximum amount of time a dead host will have hints
# generated.  After it has been dead this long, new hints for it will not be
# created until it has been seen alive and gone down again.
# Min unit: ms
max_hint_window: 3h

# Maximum throttle in KBs per second, per delivery thread.  This will be
# reduced proportionally to the number of nodes in the cluster.  (If there
# are two nodes in the cluster, each delivery thread will use the maximum
# rate; if there are three, each will throttle to half of the maximum,
# since we expect two nodes to be delivering hints simultaneously.)
# Min unit: KiB
hinted_handoff_throttle: 1024KiB

# Number of threads with which to deliver hints;
# Consider increasing this number when you have multi-dc deployments, since
# cross-dc handoff tends to be slower
max_hints_delivery_threads: 2

# Directory where Cassandra should store hints.
# If not set, the default directory is $CASSANDRA_HOME/data/hints.
# hints_directory: /var/lib/cassandra/hints

# How often hints should be flushed from the internal buffers to disk.
# Will *not* trigger fsync.
# Min unit: ms
hints_flush_period: 10000ms

# Maximum size for a single hints file, in megabytes.
# Min unit: MiB
max_hints_file_size: 128MiB

# The file size limit to store hints for an unreachable host, in mebibytes.
# Once the local hints files have reached the limit, no more new hints will be created.
# Set a non-positive value will disable the size limit.
# max_hints_size_per_host: 0MiB

# Enable / disable automatic cleanup for the expired and orphaned hints file.
# Disable the option in order to preserve those hints on the disk.
auto_hints_cleanup_enabled: false

# Compression to apply to the hint files. If omitted, hints files
# will be written uncompressed. LZ4, Snappy, and Deflate compressors
# are supported.
#hints_compression:
#   - class_name: LZ4Compressor
#     parameters:
#         -

# Enable / disable persistent hint windows.
#
# If set to false, a hint will be stored only in case a respective node
# that hint is for is down less than or equal to max_hint_window.
#
# If set to true, a hint will be stored in case there is not any
# hint which was stored earlier than max_hint_window. This is for cases
# when a node keeps to restart and hints are not delivered yet, we would be saving
# hints for that node indefinitely.
#
# Defaults to true.
#
# hint_window_persistent_enabled: true

# Maximum throttle in KBs per second, total. This will be
# reduced proportionally to the number of nodes in the cluster.
# Min unit: KiB
batchlog_replay_throttle: 1024KiB

# Authentication backend, implementing IAuthenticator; used to identify users
# Out of the box, Cassandra provides org.apache.cassandra.auth.{AllowAllAuthenticator,
# PasswordAuthenticator}.
#
# - AllowAllAuthenticator performs no checks - set it to disable authentication.
# - PasswordAuthenticator relies on username/password pairs to authenticate
#   users. It keeps usernames and hashed passwords in system_auth.roles table.
#   Please increase system_auth keyspace replication factor if you use this authenticator.
#   If using PasswordAuthenticator, CassandraRoleManager must also be used (see below)
authenticator: AllowAllAuthenticator

# Authorization backend, implementing IAuthorizer; used to limit access/provide permissions
# Out of the box, Cassandra provides org.apache.cassandra.auth.{AllowAllAuthorizer,
# CassandraAuthorizer}.
#
# - AllowAllAuthorizer allows any action to any user - set it to disable authorization.
# - CassandraAuthorizer stores permissions in system_auth.role_permissions table. Please
#   increase system_auth keyspace replication factor if you use this authorizer.
authorizer: AllowAllAuthorizer

# Part of the Authentication & Authorization backend, implementing IRoleManager; used
# to maintain grants and memberships between roles.
# Out of the box, Cassandra provides org.apache.cassandra.auth.CassandraRoleManager,
# which stores role information in the system_auth keyspace. Most functions of the
# IRoleManager require an authenticated login, so unless the configured IAuthenticator
# actually implements authentication, most of this functionality will be unavailable.
#
# - CassandraRoleManager stores role data in the system_auth keyspace. Please
#   increase system_auth keyspace replication factor if you use this role manager.
role_manager: CassandraRoleManager

# Network authorization backend, implementing INetworkAuthorizer; used to restrict user
# access to certain DCs
# Out of the box, Cassandra provides org.apache.cassandra.auth.{AllowAllNetworkAuthorizer,
# CassandraNetworkAuthorizer}.
#
# - AllowAllNetworkAuthorizer allows access to any DC to any user - set it to disable authorization.
# - CassandraNetworkAuthorizer stores permissions in system_auth.network_permissions table. Please
#   increase system_auth keyspace replication factor if you use this authorizer.
network_authorizer: AllowAllNetworkAuthorizer

# Depending on the auth strategy of the cluster, it can be beneficial to iterate
# from root to table (root -> ks -> table) instead of table to root (table -> ks -> root).
# As the auth entries are whitelisting, once a permission is found you know it to be
# valid. We default to false as the legacy behavior is to query at the table level then
# move back up to the root. See CASSANDRA-17016 for details.
# traverse_auth_from_root: false

# Validity period for roles cache (fetching granted roles can be an expensive
# operation depending on the role manager, CassandraRoleManager is one example)
# Granted roles are cached for authenticated sessions in AuthenticatedUser and
# after the period specified here, become eligible for (async) reload.
# Defaults to 2000, set to 0 to disable caching entirely.
# Will be disabled automatically for AllowAllAuthenticator.
# For a long-running cache using roles_cache_active_update, consider
# setting to something longer such as a daily validation: 86400000
<<<<<<< HEAD
# Min unit: ms
roles_validity: 2000ms
=======
roles_validity: 86400s
>>>>>>> 2790b5a1

# Refresh interval for roles cache (if enabled).
# After this interval, cache entries become eligible for refresh. Upon next
# access, an async reload is scheduled and the old value returned until it
# completes. If roles_validity is non-zero, then this must be
# also.
# This setting is also used to inform the interval of auto-updating if
# using roles_cache_active_update.
# Defaults to the same value as roles_validity.
# For a long-running cache, consider setting this to 60000 (1 hour) etc.
# Min unit: ms
# roles_update_interval: 2000ms

# If true, cache contents are actively updated by a background task at the
# interval set by roles_update_interval. If false, cache entries
# become eligible for refresh after their update interval. Upon next access,
# an async reload is scheduled and the old value returned until it completes.
# roles_cache_active_update: false

# Validity period for permissions cache (fetching permissions can be an
# expensive operation depending on the authorizer, CassandraAuthorizer is
# one example). Defaults to 2000, set to 0 to disable.
# Will be disabled automatically for AllowAllAuthorizer.
# For a long-running cache using permissions_cache_active_update, consider
<<<<<<< HEAD
# setting to something longer such as a daily validation: 86400000ms
# Min unit: ms
permissions_validity: 2000ms
=======
# setting to something longer such as a daily validation: 86400000
permissions_validity: 86400s
>>>>>>> 2790b5a1

# Refresh interval for permissions cache (if enabled).
# After this interval, cache entries become eligible for refresh. Upon next
# access, an async reload is scheduled and the old value returned until it
# completes. If permissions_validity is non-zero, then this must be
# also.
# This setting is also used to inform the interval of auto-updating if
# using permissions_cache_active_update.
# Defaults to the same value as permissions_validity.
# For a longer-running permissions cache, consider setting to update hourly (60000)
# Min unit: ms
# permissions_update_interval: 2000ms

# If true, cache contents are actively updated by a background task at the
# interval set by permissions_update_interval. If false, cache entries
# become eligible for refresh after their update interval. Upon next access,
# an async reload is scheduled and the old value returned until it completes.
# permissions_cache_active_update: false

# Validity period for credentials cache. This cache is tightly coupled to
# the provided PasswordAuthenticator implementation of IAuthenticator. If
# another IAuthenticator implementation is configured, this cache will not
# be automatically used and so the following settings will have no effect.
# Please note, credentials are cached in their encrypted form, so while
# activating this cache may reduce the number of queries made to the
# underlying table, it may not  bring a significant reduction in the
# latency of individual authentication attempts.
# Defaults to 2000, set to 0 to disable credentials caching.
# For a long-running cache using credentials_cache_active_update, consider
# setting to something longer such as a daily validation: 86400000
# Min unit: ms
credentials_validity: 2000ms

# Refresh interval for credentials cache (if enabled).
# After this interval, cache entries become eligible for refresh. Upon next
# access, an async reload is scheduled and the old value returned until it
# completes. If credentials_validity is non-zero, then this must be
# also.
# This setting is also used to inform the interval of auto-updating if
# using credentials_cache_active_update.
# Defaults to the same value as credentials_validity.
# For a longer-running permissions cache, consider setting to update hourly (60000)
# Min unit: ms
# credentials_update_interval: 2000ms

# If true, cache contents are actively updated by a background task at the
# interval set by credentials_update_interval. If false (default), cache entries
# become eligible for refresh after their update interval. Upon next access,
# an async reload is scheduled and the old value returned until it completes.
# credentials_cache_active_update: false

# The partitioner is responsible for distributing groups of rows (by
# partition key) across nodes in the cluster. The partitioner can NOT be
# changed without reloading all data.  If you are adding nodes or upgrading,
# you should set this to the same partitioner that you are currently using.
#
# The default partitioner is the Murmur3Partitioner. Older partitioners
# such as the RandomPartitioner, ByteOrderedPartitioner, and
# OrderPreservingPartitioner have been included for backward compatibility only.
# For new clusters, you should NOT change this value.
#
partitioner: org.apache.cassandra.dht.Murmur3Partitioner

# Directories where Cassandra should store data on disk. If multiple
# directories are specified, Cassandra will spread data evenly across 
# them by partitioning the token ranges.
# If not set, the default directory is $CASSANDRA_HOME/data/data.
# data_file_directories:
#     - /var/lib/cassandra/data

# Directory were Cassandra should store the data of the local system keyspaces.
# By default Cassandra will store the data of the local system keyspaces in the first of the data directories specified
# by data_file_directories.
# This approach ensures that if one of the other disks is lost Cassandra can continue to operate. For extra security
# this setting allows to store those data on a different directory that provides redundancy.
# local_system_data_file_directory:

# commit log.  when running on magnetic HDD, this should be a
# separate spindle than the data directories.
# If not set, the default directory is $CASSANDRA_HOME/data/commitlog.
# commitlog_directory: /var/lib/cassandra/commitlog

# Enable / disable CDC functionality on a per-node basis. This modifies the logic used
# for write path allocation rejection (standard: never reject. cdc: reject Mutation
# containing a CDC-enabled table if at space limit in cdc_raw_directory).
cdc_enabled: false

# CommitLogSegments are moved to this directory on flush if cdc_enabled: true and the
# segment contains mutations for a CDC-enabled table. This should be placed on a
# separate spindle than the data directories. If not set, the default directory is
# $CASSANDRA_HOME/data/cdc_raw.
# cdc_raw_directory: /var/lib/cassandra/cdc_raw

# Policy for data disk failures:
#
# die
#   shut down gossip and client transports and kill the JVM for any fs errors or
#   single-sstable errors, so the node can be replaced.
#
# stop_paranoid
#   shut down gossip and client transports even for single-sstable errors,
#   kill the JVM for errors during startup.
#
# stop
#   shut down gossip and client transports, leaving the node effectively dead, but
#   can still be inspected via JMX, kill the JVM for errors during startup.
#
# best_effort
#    stop using the failed disk and respond to requests based on
#    remaining available sstables.  This means you WILL see obsolete
#    data at CL.ONE!
#
# ignore
#    ignore fatal errors and let requests fail, as in pre-1.2 Cassandra
disk_failure_policy: stop

# Policy for commit disk failures:
#
# die
#   shut down the node and kill the JVM, so the node can be replaced.
#
# stop
#   shut down the node, leaving the node effectively dead, but
#   can still be inspected via JMX.
#
# stop_commit
#   shutdown the commit log, letting writes collect but
#   continuing to service reads, as in pre-2.0.5 Cassandra
#
# ignore
#   ignore fatal errors and let the batches fail
commit_failure_policy: stop

# Maximum size of the native protocol prepared statement cache
#
# Valid values are either "auto" (omitting the value) or a value greater 0.
#
# Note that specifying a too large value will result in long running GCs and possbily
# out-of-memory errors. Keep the value at a small fraction of the heap.
#
# If you constantly see "prepared statements discarded in the last minute because
# cache limit reached" messages, the first step is to investigate the root cause
# of these messages and check whether prepared statements are used correctly -
# i.e. use bind markers for variable parts.
#
# Do only change the default value, if you really have more prepared statements than
# fit in the cache. In most cases it is not neccessary to change this value.
# Constantly re-preparing statements is a performance penalty.
#
# Default value ("auto") is 1/256th of the heap or 10MiB, whichever is greater
# Min unit: MiB
# prepared_statements_cache_size:

# Maximum size of the key cache in memory.
#
# Each key cache hit saves 1 seek and each row cache hit saves 2 seeks at the
# minimum, sometimes more. The key cache is fairly tiny for the amount of
# time it saves, so it's worthwhile to use it at large numbers.
# The row cache saves even more time, but must contain the entire row,
# so it is extremely space-intensive. It's best to only use the
# row cache if you have hot rows or static rows.
#
# NOTE: if you reduce the size, you may not get you hottest keys loaded on startup.
#
<<<<<<< HEAD
# Default value is empty to make it "auto" (min(5% of Heap (in MiB), 100MiB)). Set to 0 to disable key cache.
# Min unit: MiB
# key_cache_size:
=======
# Default value is empty to make it "auto" (min(5% of Heap (in MB), 100MB)). Set to 0 to disable key cache.
key_cache_size: 100MiB
>>>>>>> 2790b5a1

# Duration in seconds after which Cassandra should
# save the key cache. Caches are saved to saved_caches_directory as
# specified in this configuration file.
#
# Saved caches greatly improve cold-start speeds, and is relatively cheap in
# terms of I/O for the key cache. Row cache saving is much more expensive and
# has limited use.
#
# Default is 14400 or 4 hours.
# Min unit: s
key_cache_save_period: 4h

# Number of keys from the key cache to save
# Disabled by default, meaning all keys are going to be saved
# key_cache_keys_to_save: 100

# Row cache implementation class name. Available implementations:
#
# org.apache.cassandra.cache.OHCProvider
#   Fully off-heap row cache implementation (default).
#
# org.apache.cassandra.cache.SerializingCacheProvider
#   This is the row cache implementation availabile
#   in previous releases of Cassandra.
# row_cache_class_name: org.apache.cassandra.cache.OHCProvider

# Maximum size of the row cache in memory.
# Please note that OHC cache implementation requires some additional off-heap memory to manage
# the map structures and some in-flight memory during operations before/after cache entries can be
# accounted against the cache capacity. This overhead is usually small compared to the whole capacity.
# Do not specify more memory that the system can afford in the worst usual situation and leave some
# headroom for OS block level cache. Do never allow your system to swap.
#
# Default value is 0, to disable row caching.
# Min unit: MiB
row_cache_size: 0MiB

# Duration in seconds after which Cassandra should save the row cache.
# Caches are saved to saved_caches_directory as specified in this configuration file.
#
# Saved caches greatly improve cold-start speeds, and is relatively cheap in
# terms of I/O for the key cache. Row cache saving is much more expensive and
# has limited use.
#
# Default is 0 to disable saving the row cache.
# Min unit: s
row_cache_save_period: 0s

# Number of keys from the row cache to save.
# Specify 0 (which is the default), meaning all keys are going to be saved
# row_cache_keys_to_save: 100

# Maximum size of the counter cache in memory.
#
# Counter cache helps to reduce counter locks' contention for hot counter cells.
# In case of RF = 1 a counter cache hit will cause Cassandra to skip the read before
# write entirely. With RF > 1 a counter cache hit will still help to reduce the duration
# of the lock hold, helping with hot counter cell updates, but will not allow skipping
# the read entirely. Only the local (clock, count) tuple of a counter cell is kept
# in memory, not the whole counter, so it's relatively cheap.
#
# NOTE: if you reduce the size, you may not get you hottest keys loaded on startup.
#
# Default value is empty to make it "auto" (min(2.5% of Heap (in MiB), 50MiB)). Set to 0 to disable counter cache.
# NOTE: if you perform counter deletes and rely on low gcgs, you should disable the counter cache.
# Min unit: MiB
# counter_cache_size:

# Duration in seconds after which Cassandra should
# save the counter cache (keys only). Caches are saved to saved_caches_directory as
# specified in this configuration file.
#
# Default is 7200 or 2 hours.
# Min unit: s
counter_cache_save_period: 7200s

# Number of keys from the counter cache to save
# Disabled by default, meaning all keys are going to be saved
counter_cache_keys_to_save: 100

# saved caches
# If not set, the default directory is $CASSANDRA_HOME/data/saved_caches.
# saved_caches_directory: /var/lib/cassandra/saved_caches

# Number of seconds the server will wait for each cache (row, key, etc ...) to load while starting
# the Cassandra process. Setting this to zero is equivalent to disabling all cache loading on startup
# while still having the cache during runtime.
# Min unit: s
# cache_load_timeout: 30s

# commitlog_sync may be either "periodic", "group", or "batch." 
# 
# When in batch mode, Cassandra won't ack writes until the commit log
# has been flushed to disk.  Each incoming write will trigger the flush task.
# commitlog_sync_batch_window_in_ms is a deprecated value. Previously it had
# almost no value, and is being removed.
#
# commitlog_sync_batch_window_in_ms: 2
#
# group mode is similar to batch mode, where Cassandra will not ack writes
# until the commit log has been flushed to disk. The difference is group
# mode will wait up to commitlog_sync_group_window between flushes.
#
# Min unit: ms
# commitlog_sync_group_window: 1000ms
#
# the default option is "periodic" where writes may be acked immediately
# and the CommitLog is simply synced every commitlog_sync_period
# milliseconds.
commitlog_sync: periodic
<<<<<<< HEAD
# Min unit: ms
commitlog_sync_period: 10000ms
=======
commitlog_sync_period: 1000ms
>>>>>>> 2790b5a1

# When in periodic commitlog mode, the number of milliseconds to block writes
# while waiting for a slow disk flush to complete.
# Min unit: ms
# periodic_commitlog_sync_lag_block:

# The size of the individual commitlog file segments.  A commitlog
# segment may be archived, deleted, or recycled once all the data
# in it (potentially from each columnfamily in the system) has been
# flushed to sstables.
#
# The default size is 32, which is almost always fine, but if you are
# archiving commitlog segments (see commitlog_archiving.properties),
# then you probably want a finer granularity of archiving; 8 or 16 MB
# is reasonable.
# Max mutation size is also configurable via max_mutation_size setting in
# cassandra.yaml. The default is half the size commitlog_segment_size in bytes.
# This should be positive and less than 2048.
#
# NOTE: If max_mutation_size is set explicitly then commitlog_segment_size must
# be set to at least twice the size of max_mutation_size
#
# Min unit: MiB
commitlog_segment_size: 32MiB

# Compression to apply to the commit log. If omitted, the commit log
# will be written uncompressed.  LZ4, Snappy, and Deflate compressors
# are supported.
# commitlog_compression:
#   - class_name: LZ4Compressor
#     parameters:
#         -

# Compression to apply to SSTables as they flush for compressed tables.
# Note that tables without compression enabled do not respect this flag.
#
# As high ratio compressors like LZ4HC, Zstd, and Deflate can potentially
# block flushes for too long, the default is to flush with a known fast
# compressor in those cases. Options are:
#
# none : Flush without compressing blocks but while still doing checksums.
# fast : Flush with a fast compressor. If the table is already using a
#        fast compressor that compressor is used.
# table: Always flush with the same compressor that the table uses. This
#        was the pre 4.0 behavior.
#
# flush_compression: fast

# any class that implements the SeedProvider interface and has a
# constructor that takes a Map<String, String> of parameters will do.
seed_provider:
  # Addresses of hosts that are deemed contact points.
  # Cassandra nodes use this list of hosts to find each other and learn
  # the topology of the ring.  You must change this if you are running
  # multiple nodes!
  - class_name: org.apache.cassandra.locator.SimpleSeedProvider
    parameters:
      # seeds is actually a comma-delimited list of addresses.
      # Ex: "<ip1>,<ip2>,<ip3>"
      - seeds: "127.0.0.1:7000"

# For workloads with more data than can fit in memory, Cassandra's
# bottleneck will be reads that need to fetch data from
# disk. "concurrent_reads" should be set to (16 * number_of_drives) in
# order to allow the operations to enqueue low enough in the stack
# that the OS and drives can reorder them. Same applies to
# "concurrent_counter_writes", since counter writes read the current
# values before incrementing and writing them back.
#
# On the other hand, since writes are almost never IO bound, the ideal
# number of "concurrent_writes" is dependent on the number of cores in
# your system; (8 * number_of_cores) is a good rule of thumb.
concurrent_reads: 128
concurrent_writes: 128
concurrent_counter_writes: 128

# For materialized view writes, as there is a read involved, so this should
# be limited by the less of concurrent reads or concurrent writes.
concurrent_materialized_view_writes: 32

# Maximum memory to use for inter-node and client-server networking buffers.
#
# Defaults to the smaller of 1/16 of heap or 128MB. This pool is allocated off-heap,
# so is in addition to the memory allocated for heap. The cache also has on-heap
# overhead which is roughly 128 bytes per chunk (i.e. 0.2% of the reserved size
# if the default 64k chunk size is used).
# Memory is only allocated when needed.
# Min unit: MiB
# networking_cache_size: 128MiB

# Enable the sstable chunk cache.  The chunk cache will store recently accessed
# sections of the sstable in-memory as uncompressed buffers.
# file_cache_enabled: false

# Maximum memory to use for sstable chunk cache and buffer pooling.
# 32MB of this are reserved for pooling buffers, the rest is used for chunk cache
# that holds uncompressed sstable chunks.
# Defaults to the smaller of 1/4 of heap or 512MB. This pool is allocated off-heap,
# so is in addition to the memory allocated for heap. The cache also has on-heap
# overhead which is roughly 128 bytes per chunk (i.e. 0.2% of the reserved size
# if the default 64k chunk size is used).
# Memory is only allocated when needed.
# Min unit: MiB
# file_cache_size: 512MiB

# Flag indicating whether to allocate on or off heap when the sstable buffer
# pool is exhausted, that is when it has exceeded the maximum memory
# file_cache_size, beyond which it will not cache buffers but allocate on request.

# buffer_pool_use_heap_if_exhausted: true

# The strategy for optimizing disk read
# Possible values are:
# ssd (for solid state disks, the default)
# spinning (for spinning disks)
# disk_optimization_strategy: ssd

# Total permitted memory to use for memtables. Cassandra will stop
# accepting writes when the limit is exceeded until a flush completes,
# and will trigger a flush based on memtable_cleanup_threshold
# If omitted, Cassandra will set both to 1/4 the size of the heap.
# Min unit: MiB
# memtable_heap_space: 2048MiB
# Min unit: MiB
# memtable_offheap_space: 2048MiB

# memtable_cleanup_threshold is deprecated. The default calculation
# is the only reasonable choice. See the comments on  memtable_flush_writers
# for more information.
#
# Ratio of occupied non-flushing memtable size to total permitted size
# that will trigger a flush of the largest memtable. Larger mct will
# mean larger flushes and hence less compaction, but also less concurrent
# flush activity which can make it difficult to keep your disks fed
# under heavy write load.
#
# memtable_cleanup_threshold defaults to 1 / (memtable_flush_writers + 1)
# memtable_cleanup_threshold: 0.11

# Specify the way Cassandra allocates and manages memtable memory.
# Options are:
#
# heap_buffers
#   on heap nio buffers
#
# offheap_buffers
#   off heap (direct) nio buffers
#
# offheap_objects
#    off heap objects
memtable_allocation_type: heap_buffers

# Limit memory usage for Merkle tree calculations during repairs. The default
# is 1/16th of the available heap. The main tradeoff is that smaller trees
# have less resolution, which can lead to over-streaming data. If you see heap
# pressure during repairs, consider lowering this, but you cannot go below
# one megabyte. If you see lots of over-streaming, consider raising
# this or using subrange repair.
#
# For more details see https://issues.apache.org/jira/browse/CASSANDRA-14096.
#
# Min unit: MiB
# repair_session_space:

# Total space to use for commit logs on disk.
#
# If space gets above this value, Cassandra will flush every dirty CF
# in the oldest segment and remove it.  So a small total commitlog space
# will tend to cause more flush activity on less-active columnfamilies.
#
# The default value is the smaller of 8192, and 1/4 of the total space
# of the commitlog volume.
#
# commitlog_total_space: 8192MiB

# This sets the number of memtable flush writer threads per disk
# as well as the total number of memtables that can be flushed concurrently.
# These are generally a combination of compute and IO bound.
#
# Memtable flushing is more CPU efficient than memtable ingest and a single thread
# can keep up with the ingest rate of a whole server on a single fast disk
# until it temporarily becomes IO bound under contention typically with compaction.
# At that point you need multiple flush threads. At some point in the future
# it may become CPU bound all the time.
#
# You can tell if flushing is falling behind using the MemtablePool.BlockedOnAllocation
# metric which should be 0, but will be non-zero if threads are blocked waiting on flushing
# to free memory.
#
# memtable_flush_writers defaults to two for a single data directory.
# This means that two  memtables can be flushed concurrently to the single data directory.
# If you have multiple data directories the default is one memtable flushing at a time
# but the flush will use a thread per data directory so you will get two or more writers.
#
# Two is generally enough to flush on a fast disk [array] mounted as a single data directory.
# Adding more flush writers will result in smaller more frequent flushes that introduce more
# compaction overhead.
#
# There is a direct tradeoff between number of memtables that can be flushed concurrently
# and flush size and frequency. More is not better you just need enough flush writers
# to never stall waiting for flushing to free memory.
#
# memtable_flush_writers: 2

# Total space to use for change-data-capture logs on disk.
#
# If space gets above this value, Cassandra will throw WriteTimeoutException
# on Mutations including tables with CDC enabled. A CDCCompactor is responsible
# for parsing the raw CDC logs and deleting them when parsing is completed.
#
# The default value is the min of 4096 MiB and 1/8th of the total space
# of the drive where cdc_raw_directory resides.
# Min unit: MiB
# cdc_total_space: 4096MiB

# When we hit our cdc_raw limit and the CDCCompactor is either running behind
# or experiencing backpressure, we check at the following interval to see if any
# new space for cdc-tracked tables has been made available. Default to 250ms
# Min unit: ms
# cdc_free_space_check_interval: 250ms

# A fixed memory pool size in MB for for SSTable index summaries. If left
# empty, this will default to 5% of the heap size. If the memory usage of
# all index summaries exceeds this limit, SSTables with low read rates will
# shrink their index summaries in order to meet this limit.  However, this
# is a best-effort process. In extreme conditions Cassandra may need to use
# more than this amount of memory.
# Min unit: KiB
# index_summary_capacity:

# How frequently index summaries should be resampled.  This is done
# periodically to redistribute memory from the fixed-size pool to sstables
# proportional their recent read rates.  Setting to null value will disable this
# process, leaving existing index summaries at their current sampling level.
# Min unit: m
index_summary_resize_interval: 60m

# Whether to, when doing sequential writing, fsync() at intervals in
# order to force the operating system to flush the dirty
# buffers. Enable this to avoid sudden dirty buffer flushing from
# impacting read latencies. Almost always a good idea on SSDs; not
# necessarily on platters.
<<<<<<< HEAD
trickle_fsync: false
# Min unit: KiB
=======
trickle_fsync: true
>>>>>>> 2790b5a1
trickle_fsync_interval: 10240KiB

# TCP port, for commands and data
# For security reasons, you should not expose this port to the internet.  Firewall it if needed.
storage_port: 7000

# SSL port, for legacy encrypted communication. This property is unused unless enabled in
# server_encryption_options (see below). As of cassandra 4.0, this property is deprecated
# as a single port can be used for either/both secure and insecure connections.
# For security reasons, you should not expose this port to the internet. Firewall it if needed.
ssl_storage_port: 7001

# Address or interface to bind to and tell other Cassandra nodes to connect to.
# You _must_ change this if you want multiple nodes to be able to communicate!
#
# Set listen_address OR listen_interface, not both.
#
# Leaving it blank leaves it up to InetAddress.getLocalHost(). This
# will always do the Right Thing _if_ the node is properly configured
# (hostname, name resolution, etc), and the Right Thing is to use the
# address associated with the hostname (it might not be). If unresolvable
# it will fall back to InetAddress.getLoopbackAddress(), which is wrong for production systems.
#
# Setting listen_address to 0.0.0.0 is always wrong.
#
listen_address: localhost

# Set listen_address OR listen_interface, not both. Interfaces must correspond
# to a single address, IP aliasing is not supported.
# listen_interface: eth0

# If you choose to specify the interface by name and the interface has an ipv4 and an ipv6 address
# you can specify which should be chosen using listen_interface_prefer_ipv6. If false the first ipv4
# address will be used. If true the first ipv6 address will be used. Defaults to false preferring
# ipv4. If there is only one address it will be selected regardless of ipv4/ipv6.
# listen_interface_prefer_ipv6: false

# Address to broadcast to other Cassandra nodes
# Leaving this blank will set it to the same value as listen_address
# broadcast_address: 1.2.3.4

# When using multiple physical network interfaces, set this
# to true to listen on broadcast_address in addition to
# the listen_address, allowing nodes to communicate in both
# interfaces.
# Ignore this property if the network configuration automatically
# routes  between the public and private networks such as EC2.
# listen_on_broadcast_address: false

# Internode authentication backend, implementing IInternodeAuthenticator;
# used to allow/disallow connections from peer nodes.
# internode_authenticator: org.apache.cassandra.auth.AllowAllInternodeAuthenticator

# Whether to start the native transport server.
# The address on which the native transport is bound is defined by rpc_address.
start_native_transport: true
# port for the CQL native transport to listen for clients on
# For security reasons, you should not expose this port to the internet.  Firewall it if needed.
native_transport_port: 9042
# Enabling native transport encryption in client_encryption_options allows you to either use
# encryption for the standard port or to use a dedicated, additional port along with the unencrypted
# standard native_transport_port.
# Enabling client encryption and keeping native_transport_port_ssl disabled will use encryption
# for native_transport_port. Setting native_transport_port_ssl to a different value
# from native_transport_port will use encryption for native_transport_port_ssl while
# keeping native_transport_port unencrypted.
# native_transport_port_ssl: 9142
# The maximum threads for handling requests (note that idle threads are stopped
# after 30 seconds so there is not corresponding minimum setting).
# native_transport_max_threads: 128
#
# The maximum size of allowed frame. Frame (requests) larger than this will
# be rejected as invalid. The default is 16MiB. If you're changing this parameter,
# you may want to adjust max_value_size accordingly. This should be positive and less than 2048.
# Min unit: MiB
# native_transport_max_frame_size: 16MiB

# The maximum number of concurrent client connections.
# The default is -1, which means unlimited.
# native_transport_max_concurrent_connections: -1

# The maximum number of concurrent client connections per source ip.
# The default is -1, which means unlimited.
# native_transport_max_concurrent_connections_per_ip: -1

# Controls whether Cassandra honors older, yet currently supported, protocol versions.
# The default is true, which means all supported protocols will be honored.
native_transport_allow_older_protocols: true

# Controls when idle client connections are closed. Idle connections are ones that had neither reads
# nor writes for a time period.
#
# Clients may implement heartbeats by sending OPTIONS native protocol message after a timeout, which
# will reset idle timeout timer on the server side. To close idle client connections, corresponding
# values for heartbeat intervals have to be set on the client side.
#
# Idle connection timeouts are disabled by default.
# Min unit: ms
# native_transport_idle_timeout: 60000ms

# When enabled, limits the number of native transport requests dispatched for processing per second.
# Behavior once the limit has been breached depends on the value of THROW_ON_OVERLOAD specified in
# the STARTUP message sent by the client during connection establishment. (See section "4.1.1. STARTUP"
# in "CQL BINARY PROTOCOL v5".) With the THROW_ON_OVERLOAD flag enabled, messages that breach the limit
# are dropped, and an OverloadedException is thrown for the client to handle. When the flag is not
# enabled, the server will stop consuming messages from the channel/socket, putting backpressure on
# the client while already dispatched messages are processed.
# native_transport_rate_limiting_enabled: false
# native_transport_max_requests_per_second: 1000000

# The address or interface to bind the native transport server to.
#
# Set rpc_address OR rpc_interface, not both.
#
# Leaving rpc_address blank has the same effect as on listen_address
# (i.e. it will be based on the configured hostname of the node).
#
# Note that unlike listen_address, you can specify 0.0.0.0, but you must also
# set broadcast_rpc_address to a value other than 0.0.0.0.
#
# For security reasons, you should not expose this port to the internet.  Firewall it if needed.
rpc_address: localhost

# Set rpc_address OR rpc_interface, not both. Interfaces must correspond
# to a single address, IP aliasing is not supported.
# rpc_interface: eth1

# If you choose to specify the interface by name and the interface has an ipv4 and an ipv6 address
# you can specify which should be chosen using rpc_interface_prefer_ipv6. If false the first ipv4
# address will be used. If true the first ipv6 address will be used. Defaults to false preferring
# ipv4. If there is only one address it will be selected regardless of ipv4/ipv6.
# rpc_interface_prefer_ipv6: false

# RPC address to broadcast to drivers and other Cassandra nodes. This cannot
# be set to 0.0.0.0. If left blank, this will be set to the value of
# rpc_address. If rpc_address is set to 0.0.0.0, broadcast_rpc_address must
# be set.
# broadcast_rpc_address: 1.2.3.4

# enable or disable keepalive on rpc/native connections
rpc_keepalive: true

# Uncomment to set socket buffer size for internode communication
# Note that when setting this, the buffer size is limited by net.core.wmem_max
# and when not setting it it is defined by net.ipv4.tcp_wmem
# See also:
# /proc/sys/net/core/wmem_max
# /proc/sys/net/core/rmem_max
# /proc/sys/net/ipv4/tcp_wmem
# /proc/sys/net/ipv4/tcp_wmem
# and 'man tcp'
# Min unit: B
# internode_socket_send_buffer_size:

# Uncomment to set socket buffer size for internode communication
# Note that when setting this, the buffer size is limited by net.core.wmem_max
# and when not setting it it is defined by net.ipv4.tcp_wmem
# Min unit: B
# internode_socket_receive_buffer_size:

# Set to true to have Cassandra create a hard link to each sstable
# flushed or streamed locally in a backups/ subdirectory of the
# keyspace data.  Removing these links is the operator's
# responsibility.
incremental_backups: false

# Whether or not to take a snapshot before each compaction.  Be
# careful using this option, since Cassandra won't clean up the
# snapshots for you.  Mostly useful if you're paranoid when there
# is a data format change.
snapshot_before_compaction: false

# Whether or not a snapshot is taken of the data before keyspace truncation
# or dropping of column families. The STRONGLY advised default of true 
# should be used to provide data safety. If you set this flag to false, you will
# lose data on truncation or drop.
auto_snapshot: true

# Adds a time-to-live (TTL) to auto snapshots generated by table
# truncation or drop (when enabled).
# After the TTL is elapsed, the snapshot is automatically cleared.
# By default, auto snapshots *do not* have TTL, uncomment the property below
# to enable TTL on auto snapshots.
# Accepted units: d (days), h (hours) or m (minutes)
# auto_snapshot_ttl: 30d

# The act of creating or clearing a snapshot involves creating or removing
# potentially tens of thousands of links, which can cause significant performance
# impact, especially on consumer grade SSDs. A non-zero value here can
# be used to throttle these links to avoid negative performance impact of
# taking and clearing snapshots
snapshot_links_per_second: 0

# Granularity of the collation index of rows within a partition.
# Increase if your rows are large, or if you have a very large
# number of rows per partition.  The competing goals are these:
#
# - a smaller granularity means more index entries are generated
#   and looking up rows withing the partition by collation column
#   is faster
# - but, Cassandra will keep the collation index in memory for hot
#   rows (as part of the key cache), so a larger granularity means
#   you can cache more hot rows
# Min unit: KiB
column_index_size: 64KiB

# Per sstable indexed key cache entries (the collation index in memory
# mentioned above) exceeding this size will not be held on heap.
# This means that only partition information is held on heap and the
# index entries are read from disk.
#
# Note that this size refers to the size of the
# serialized index information and not the size of the partition.
# Min unit: KiB
column_index_cache_size: 2KiB

# Number of simultaneous compactions to allow, NOT including
# validation "compactions" for anti-entropy repair.  Simultaneous
# compactions can help preserve read performance in a mixed read/write
# workload, by mitigating the tendency of small sstables to accumulate
# during a single long running compactions. The default is usually
# fine and if you experience problems with compaction running too
# slowly or too fast, you should look at
# compaction_throughput first.
#
# concurrent_compactors defaults to the smaller of (number of disks,
# number of cores), with a minimum of 2 and a maximum of 8.
# 
# If your data directories are backed by SSD, you should increase this
# to the number of cores.
# concurrent_compactors: 1

# Number of simultaneous repair validations to allow. If not set or set to
# a value less than 1, it defaults to the value of concurrent_compactors.
# To set a value greeater than concurrent_compactors at startup, the system
# property cassandra.allow_unlimited_concurrent_validations must be set to
# true. To dynamically resize to a value > concurrent_compactors on a running
# node, first call the bypassConcurrentValidatorsLimit method on the
# org.apache.cassandra.db:type=StorageService mbean
# concurrent_validations: 0

# Number of simultaneous materialized view builder tasks to allow.
concurrent_materialized_view_builders: 1

# Throttles compaction to the given total throughput across the entire
# system. The faster you insert data, the faster you need to compact in
# order to keep the sstable count down, but in general, setting this to
# 16 to 32 times the rate you are inserting data is more than sufficient.
# Setting this to 0 disables throttling. Note that this accounts for all types
# of compaction, including validation compaction (building Merkle trees
# for repairs).
compaction_throughput: 128MiB/s

# When compacting, the replacement sstable(s) can be opened before they
# are completely written, and used in place of the prior sstables for
# any range that has been written. This helps to smoothly transfer reads 
# between the sstables, reducing page cache churn and keeping hot rows hot
# Set sstable_preemptive_open_interval to null for disabled which is equivalent to
# sstable_preemptive_open_interval_in_mb being negative
# Min unit: MiB
sstable_preemptive_open_interval: 50MiB

# Starting from 4.1 sstables support UUID based generation identifiers. They are disabled by default
# because once enabled, there is no easy way to downgrade. When the node is restarted with this option
# set to true, each newly created sstable will have a UUID based generation identifier and such files are
# not readable by previous Cassandra versions. At some point, this option will become true by default
# and eventually get removed from the configuration.
uuid_sstable_identifiers_enabled: false

# When enabled, permits Cassandra to zero-copy stream entire eligible
# SSTables between nodes, including every component.
# This speeds up the network transfer significantly subject to
# throttling specified by entire_sstable_stream_throughput_outbound,
# and entire_sstable_inter_dc_stream_throughput_outbound
# for inter-DC transfers.
# Enabling this will reduce the GC pressure on sending and receiving node.
# When unset, the default is enabled. While this feature tries to keep the
# disks balanced, it cannot guarantee it. This feature will be automatically
# disabled if internode encryption is enabled.
# stream_entire_sstables: true

# Throttles entire SSTable outbound streaming file transfers on
# this node to the given total throughput in Mbps.
# Setting this value to 0 it disables throttling.
# When unset, the default is 200 Mbps or 24 MiB/s.
# entire_sstable_stream_throughput_outbound: 24MiB/s

# Throttles entire SSTable file streaming between datacenters.
# Setting this value to 0 disables throttling for entire SSTable inter-DC file streaming.
# When unset, the default is 200 Mbps or 24 MiB/s.
# entire_sstable_inter_dc_stream_throughput_outbound: 24MiB/s

# Throttles all outbound streaming file transfers on this node to the
# given total throughput in Mbps. This is necessary because Cassandra does
# mostly sequential IO when streaming data during bootstrap or repair, which
# can lead to saturating the network connection and degrading rpc performance.
# When unset, the default is 200 Mbps or 24 MiB/s.
# stream_throughput_outbound: 24MiB/s

# Throttles all streaming file transfer between the datacenters,
# this setting allows users to throttle inter dc stream throughput in addition
# to throttling all network stream traffic as configured with
# stream_throughput_outbound_megabits_per_sec
# When unset, the default is 200 Mbps or 24 MiB/s.
# inter_dc_stream_throughput_outbound: 24MiB/s

# Server side timeouts for requests. The server will return a timeout exception
# to the client if it can't complete an operation within the corresponding
# timeout. Those settings are a protection against:
#   1) having client wait on an operation that might never terminate due to some
#      failures.
#   2) operations that use too much CPU/read too much data (leading to memory build
#      up) by putting a limit to how long an operation will execute.
# For this reason, you should avoid putting these settings too high. In other words,
# if you are timing out requests because of underlying resource constraints then
# increasing the timeout will just cause more problems. Of course putting them too
# low is equally ill-advised since clients could get timeouts even for successful
# operations just because the timeout setting is too tight.

# How long the coordinator should wait for read operations to complete.
# Lowest acceptable value is 10 ms.
# Min unit: ms
read_request_timeout: 5000ms
# How long the coordinator should wait for seq or index scans to complete.
# Lowest acceptable value is 10 ms.
# Min unit: ms
range_request_timeout: 10000ms
# How long the coordinator should wait for writes to complete.
# Lowest acceptable value is 10 ms.
# Min unit: ms
write_request_timeout: 2000ms
# How long the coordinator should wait for counter writes to complete.
# Lowest acceptable value is 10 ms.
# Min unit: ms
counter_write_request_timeout: 5000ms
# How long a coordinator should continue to retry a CAS operation
# that contends with other proposals for the same row.
# Lowest acceptable value is 10 ms.
# Min unit: ms
cas_contention_timeout: 1000ms
# How long the coordinator should wait for truncates to complete
# (This can be much longer, because unless auto_snapshot is disabled
# we need to flush first so we can snapshot before removing the data.)
# Lowest acceptable value is 10 ms.
# Min unit: ms
truncate_request_timeout: 60000ms
# The default timeout for other, miscellaneous operations.
# Lowest acceptable value is 10 ms.
# Min unit: ms
request_timeout: 10000ms

# Defensive settings for protecting Cassandra from true network partitions.
# See (CASSANDRA-14358) for details.
#
# The amount of time to wait for internode tcp connections to establish.
# Min unit: ms
# internode_tcp_connect_timeout: 2000ms
#
# The amount of time unacknowledged data is allowed on a connection before we throw out the connection
# Note this is only supported on Linux + epoll, and it appears to behave oddly above a setting of 30000
# (it takes much longer than 30s) as of Linux 4.12. If you want something that high set this to 0
# which picks up the OS default and configure the net.ipv4.tcp_retries2 sysctl to be ~8.
# Min unit: ms
# internode_tcp_user_timeout: 30000ms

# The amount of time unacknowledged data is allowed on a streaming connection.
# The default is 5 minutes. Increase it or set it to 0 in order to increase the timeout.
# Min unit: ms
# internode_streaming_tcp_user_timeout: 300000ms

# Global, per-endpoint and per-connection limits imposed on messages queued for delivery to other nodes
# and waiting to be processed on arrival from other nodes in the cluster.  These limits are applied to the on-wire
# size of the message being sent or received.
#
# The basic per-link limit is consumed in isolation before any endpoint or global limit is imposed.
# Each node-pair has three links: urgent, small and large.  So any given node may have a maximum of
# N*3*(internode_application_send_queue_capacity+internode_application_receive_queue_capacity)
# messages queued without any coordination between them although in practice, with token-aware routing, only RF*tokens
# nodes should need to communicate with significant bandwidth.
#
# The per-endpoint limit is imposed on all messages exceeding the per-link limit, simultaneously with the global limit,
# on all links to or from a single node in the cluster.
# The global limit is imposed on all messages exceeding the per-link limit, simultaneously with the per-endpoint limit,
# on all links to or from any node in the cluster.
#
# Min unit: B
# internode_application_send_queue_capacity: 4MiB
# internode_application_send_queue_reserve_endpoint_capacity: 128MiB
# internode_application_send_queue_reserve_global_capacity: 512MiB
# internode_application_receive_queue_capacity: 4MiB
# internode_application_receive_queue_reserve_endpoint_capacity: 128MiB
# internode_application_receive_queue_reserve_global_capacity: 512MiB


# How long before a node logs slow queries. Select queries that take longer than
# this timeout to execute, will generate an aggregated log message, so that slow queries
# can be identified. Set this value to zero to disable slow query logging.
# Min unit: ms
slow_query_log_timeout: 500ms

# Enable operation timeout information exchange between nodes to accurately
# measure request timeouts.  If disabled, replicas will assume that requests
# were forwarded to them instantly by the coordinator, which means that
# under overload conditions we will waste that much extra time processing 
# already-timed-out requests.
#
# Warning: It is generally assumed that users have setup NTP on their clusters, and that clocks are modestly in sync, 
# since this is a requirement for general correctness of last write wins.
# internode_timeout: true

# Set keep-alive period for streaming
# This node will send a keep-alive message periodically with this period.
# If the node does not receive a keep-alive message from the peer for
# 2 keep-alive cycles the stream session times out and fail
# Default value is 300s (5 minutes), which means stalled stream
# times out in 10 minutes by default
# Min unit: s
# streaming_keep_alive_period: 300s

# Limit number of connections per host for streaming
# Increase this when you notice that joins are CPU-bound rather that network
# bound (for example a few nodes with big files).
# streaming_connections_per_host: 1

# Allows denying configurable access (rw/rr) to operations on configured ks, table, and partitions, intended for use by
# operators to manage cluster health vs application access. See CASSANDRA-12106 and CEP-13 for more details.
# partition_denylist_enabled: false

# denylist_writes_enabled: true
# denylist_reads_enabled: true
# denylist_range_reads_enabled: true

# The interval at which keys in the cache for denylisting will "expire" and async refresh from the backing DB.
# Note: this serves only as a fail-safe, as the usage pattern is expected to be "mutate state, refresh cache" on any
# changes to the underlying denylist entries. See documentation for details.
# Min unit: s
# denylist_refresh: 600s

# In the event of errors on attempting to load the denylist cache, retry on this interval.
# Min unit: s
# denylist_initial_load_retry: 5s

# We cap the number of denylisted keys allowed per table to keep things from growing unbounded. Nodes will warn above
# this limit while allowing new denylisted keys to be inserted. Denied keys are loaded in natural query / clustering
# ordering by partition key in case of overflow.
# denylist_max_keys_per_table: 1000

# We cap the total number of denylisted keys allowed in the cluster to keep things from growing unbounded.
# Nodes will warn on initial cache load that there are too many keys and be direct the operator to trim down excess
# entries to within the configured limits.
# denylist_max_keys_total: 10000

# Since the denylist in many ways serves to protect the health of the cluster from partitions operators have identified
# as being in a bad state, we usually want more robustness than just CL.ONE on operations to/from these tables to
# ensure that these safeguards are in place. That said, we allow users to configure this if they're so inclined.
# denylist_consistency_level: QUORUM

# phi value that must be reached for a host to be marked down.
# most users should never need to adjust this.
# phi_convict_threshold: 8

# endpoint_snitch -- Set this to a class that implements
# IEndpointSnitch.  The snitch has two functions:
#
# - it teaches Cassandra enough about your network topology to route
#   requests efficiently
# - it allows Cassandra to spread replicas around your cluster to avoid
#   correlated failures. It does this by grouping machines into
#   "datacenters" and "racks."  Cassandra will do its best not to have
#   more than one replica on the same "rack" (which may not actually
#   be a physical location)
#
# CASSANDRA WILL NOT ALLOW YOU TO SWITCH TO AN INCOMPATIBLE SNITCH
# ONCE DATA IS INSERTED INTO THE CLUSTER.  This would cause data loss.
# This means that if you start with the default SimpleSnitch, which
# locates every node on "rack1" in "datacenter1", your only options
# if you need to add another datacenter are GossipingPropertyFileSnitch
# (and the older PFS).  From there, if you want to migrate to an
# incompatible snitch like Ec2Snitch you can do it by adding new nodes
# under Ec2Snitch (which will locate them in a new "datacenter") and
# decommissioning the old ones.
#
# Out of the box, Cassandra provides:
#
# SimpleSnitch:
#    Treats Strategy order as proximity. This can improve cache
#    locality when disabling read repair.  Only appropriate for
#    single-datacenter deployments.
#
# GossipingPropertyFileSnitch
#    This should be your go-to snitch for production use.  The rack
#    and datacenter for the local node are defined in
#    cassandra-rackdc.properties and propagated to other nodes via
#    gossip.  If cassandra-topology.properties exists, it is used as a
#    fallback, allowing migration from the PropertyFileSnitch.
#
# PropertyFileSnitch:
#    Proximity is determined by rack and data center, which are
#    explicitly configured in cassandra-topology.properties.
#
# Ec2Snitch:
#    Appropriate for EC2 deployments in a single Region. Loads Region
#    and Availability Zone information from the EC2 API. The Region is
#    treated as the datacenter, and the Availability Zone as the rack.
#    Only private IPs are used, so this will not work across multiple
#    Regions.
#
# Ec2MultiRegionSnitch:
#    Uses public IPs as broadcast_address to allow cross-region
#    connectivity.  (Thus, you should set seed addresses to the public
#    IP as well.) You will need to open the storage_port or
#    ssl_storage_port on the public IP firewall.  (For intra-Region
#    traffic, Cassandra will switch to the private IP after
#    establishing a connection.)
#
# RackInferringSnitch:
#    Proximity is determined by rack and data center, which are
#    assumed to correspond to the 3rd and 2nd octet of each node's IP
#    address, respectively.  Unless this happens to match your
#    deployment conventions, this is best used as an example of
#    writing a custom Snitch class and is provided in that spirit.
#
# You can use a custom Snitch by setting this to the full class name
# of the snitch, which will be assumed to be on your classpath.
endpoint_snitch: SimpleSnitch

# controls how often to perform the more expensive part of host score
# calculation
# Min unit: ms
dynamic_snitch_update_interval: 100ms
# controls how often to reset all host scores, allowing a bad host to
# possibly recover
# Min unit: ms
dynamic_snitch_reset_interval: 600000ms
# if set greater than zero, this will allow
# 'pinning' of replicas to hosts in order to increase cache capacity.
# The badness threshold will control how much worse the pinned host has to be
# before the dynamic snitch will prefer other replicas over it.  This is
# expressed as a double which represents a percentage.  Thus, a value of
# 0.2 means Cassandra would continue to prefer the static snitch values
# until the pinned host was 20% worse than the fastest.
dynamic_snitch_badness_threshold: 1.0

# Configure server-to-server internode encryption
#
# JVM and netty defaults for supported SSL socket protocols and cipher suites can
# be replaced using custom encryption options. This is not recommended
# unless you have policies in place that dictate certain settings, or
# need to disable vulnerable ciphers or protocols in case the JVM cannot
# be updated.
#
# FIPS compliant settings can be configured at JVM level and should not
# involve changing encryption settings here:
# https://docs.oracle.com/javase/8/docs/technotes/guides/security/jsse/FIPS.html
#
# **NOTE** this default configuration is an insecure configuration. If you need to
# enable server-to-server encryption generate server keystores (and truststores for mutual
# authentication) per:
# http://download.oracle.com/javase/8/docs/technotes/guides/security/jsse/JSSERefGuide.html#CreateKeystore
# Then perform the following configuration changes:
#
# Step 1: Set internode_encryption=<dc|rack|all> and explicitly set optional=true. Restart all nodes
#
# Step 2: Set optional=false (or remove it) and if you generated truststores and want to use mutual
# auth set require_client_auth=true. Restart all nodes
server_encryption_options:
  # On outbound connections, determine which type of peers to securely connect to.
  #   The available options are :
  #     none : Do not encrypt outgoing connections
  #     dc   : Encrypt connections to peers in other datacenters but not within datacenters
  #     rack : Encrypt connections to peers in other racks but not within racks
  #     all  : Always use encrypted connections
  internode_encryption: none
  # When set to true, encrypted and unencrypted connections are allowed on the storage_port
  # This should _only be true_ while in unencrypted or transitional operation
  # optional defaults to true if internode_encryption is none
  # optional: true
  # If enabled, will open up an encrypted listening socket on ssl_storage_port. Should only be used
  # during upgrade to 4.0; otherwise, set to false.
  legacy_ssl_storage_port_enabled: false
  # Set to a valid keystore if internode_encryption is dc, rack or all
  keystore: conf/.keystore
  keystore_password: cassandra
  # Verify peer server certificates
  require_client_auth: false
  # Set to a valid trustore if require_client_auth is true
  truststore: conf/.truststore
  truststore_password: cassandra
  # Verify that the host name in the certificate matches the connected host
  require_endpoint_verification: false
  # More advanced defaults:
  # protocol: TLS
  # store_type: JKS
  # cipher_suites: [
  #   TLS_ECDHE_ECDSA_WITH_AES_256_GCM_SHA384, TLS_ECDHE_ECDSA_WITH_AES_128_GCM_SHA256,
  #   TLS_ECDHE_RSA_WITH_AES_128_GCM_SHA256, TLS_ECDHE_RSA_WITH_AES_128_CBC_SHA,
  #   TLS_ECDHE_RSA_WITH_AES_256_CBC_SHA, TLS_RSA_WITH_AES_128_GCM_SHA256, TLS_RSA_WITH_AES_128_CBC_SHA,
  #   TLS_RSA_WITH_AES_256_CBC_SHA
  # ]

# Configure client-to-server encryption.
#
# **NOTE** this default configuration is an insecure configuration. If you need to
# enable client-to-server encryption generate server keystores (and truststores for mutual
# authentication) per:
# http://download.oracle.com/javase/8/docs/technotes/guides/security/jsse/JSSERefGuide.html#CreateKeystore
# Then perform the following configuration changes:
#
# Step 1: Set enabled=true and explicitly set optional=true. Restart all nodes
#
# Step 2: Set optional=false (or remove it) and if you generated truststores and want to use mutual
# auth set require_client_auth=true. Restart all nodes
client_encryption_options:
  # Enable client-to-server encryption
  enabled: false
  # When set to true, encrypted and unencrypted connections are allowed on the native_transport_port
  # This should _only be true_ while in unencrypted or transitional operation
  # optional defaults to true when enabled is false, and false when enabled is true.
  # optional: true
  # Set keystore and keystore_password to valid keystores if enabled is true
  keystore: conf/.keystore
  keystore_password: cassandra
  # Verify client certificates
  require_client_auth: false
  # Set trustore and truststore_password if require_client_auth is true
  # truststore: conf/.truststore
  # truststore_password: cassandra
  # More advanced defaults:
  # protocol: TLS
  # store_type: JKS
  # cipher_suites: [
  #   TLS_ECDHE_ECDSA_WITH_AES_256_GCM_SHA384, TLS_ECDHE_ECDSA_WITH_AES_128_GCM_SHA256,
  #   TLS_ECDHE_RSA_WITH_AES_128_GCM_SHA256, TLS_ECDHE_RSA_WITH_AES_128_CBC_SHA,
  #   TLS_ECDHE_RSA_WITH_AES_256_CBC_SHA, TLS_RSA_WITH_AES_128_GCM_SHA256, TLS_RSA_WITH_AES_128_CBC_SHA,
  #   TLS_RSA_WITH_AES_256_CBC_SHA
  # ]

# internode_compression controls whether traffic between nodes is
# compressed.
# Can be:
#
# all
#   all traffic is compressed
#
# dc
#   traffic between different datacenters is compressed
#
# none
#   nothing is compressed.
internode_compression: dc

# Enable or disable tcp_nodelay for inter-dc communication.
# Disabling it will result in larger (but fewer) network packets being sent,
# reducing overhead from the TCP protocol itself, at the cost of increasing
# latency if you block for cross-datacenter responses.
inter_dc_tcp_nodelay: true

# TTL for different trace types used during logging of the repair process.
# Min unit: s
trace_type_query_ttl: 1d
# Min unit: s
trace_type_repair_ttl: 7d

# If unset, all GC Pauses greater than gc_log_threshold will log at
# INFO level
# UDFs (user defined functions) are disabled by default.
# As of Cassandra 3.0 there is a sandbox in place that should prevent execution of evil code.
user_defined_functions_enabled: false

# Enables scripted UDFs (JavaScript UDFs).
# Java UDFs are always enabled, if user_defined_functions_enabled is true.
# Enable this option to be able to use UDFs with "language javascript" or any custom JSR-223 provider.
# This option has no effect, if user_defined_functions_enabled is false.
scripted_user_defined_functions_enabled: false

# Enables encrypting data at-rest (on disk). Different key providers can be plugged in, but the default reads from
# a JCE-style keystore. A single keystore can hold multiple keys, but the one referenced by
# the "key_alias" is the only key that will be used for encrypt opertaions; previously used keys
# can still (and should!) be in the keystore and will be used on decrypt operations
# (to handle the case of key rotation).
#
# It is strongly recommended to download and install Java Cryptography Extension (JCE)
# Unlimited Strength Jurisdiction Policy Files for your version of the JDK.
# (current link: http://www.oracle.com/technetwork/java/javase/downloads/jce8-download-2133166.html)
#
# Currently, only the following file types are supported for transparent data encryption, although
# more are coming in future cassandra releases: commitlog, hints
transparent_data_encryption_options:
  enabled: false
  chunk_length_kb: 64
  cipher: AES/CBC/PKCS5Padding
  key_alias: testing:1
  # CBC IV length for AES needs to be 16 bytes (which is also the default size)
  # iv_length: 16
  key_provider:
    - class_name: org.apache.cassandra.security.JKSKeyProvider
      parameters:
        - keystore: conf/.keystore
          keystore_password: cassandra
          store_type: JCEKS
          key_password: cassandra


#####################
# SAFETY THRESHOLDS #
#####################

# When executing a scan, within or across a partition, we need to keep the
# tombstones seen in memory so we can return them to the coordinator, which
# will use them to make sure other replicas also know about the deleted rows.
# With workloads that generate a lot of tombstones, this can cause performance
# problems and even exaust the server heap.
# (http://www.datastax.com/dev/blog/cassandra-anti-patterns-queues-and-queue-like-datasets)
# Adjust the thresholds here if you understand the dangers and want to
# scan more tombstones anyway.  These thresholds may also be adjusted at runtime
# using the StorageService mbean.
tombstone_warn_threshold: 1000
tombstone_failure_threshold: 100000

# Filtering and secondary index queries at read consistency levels above ONE/LOCAL_ONE use a
# mechanism called replica filtering protection to ensure that results from stale replicas do
# not violate consistency. (See CASSANDRA-8272 and CASSANDRA-15907 for more details.) This
# mechanism materializes replica results by partition on-heap at the coordinator. The more possibly
# stale results returned by the replicas, the more rows materialized during the query.
replica_filtering_protection:
    # These thresholds exist to limit the damage severely out-of-date replicas can cause during these
    # queries. They limit the number of rows from all replicas individual index and filtering queries
    # can materialize on-heap to return correct results at the desired read consistency level.
    #
    # "cached_replica_rows_warn_threshold" is the per-query threshold at which a warning will be logged.
    # "cached_replica_rows_fail_threshold" is the per-query threshold at which the query will fail.
    #
    # These thresholds may also be adjusted at runtime using the StorageService mbean.
    #
    # If the failure threshold is breached, it is likely that either the current page/fetch size
    # is too large or one or more replicas is severely out-of-sync and in need of repair.
    cached_rows_warn_threshold: 2000
    cached_rows_fail_threshold: 32000

# Log WARN on any multiple-partition batch size exceeding this value. 5KiB per batch by default.
# Caution should be taken on increasing the size of this threshold as it can lead to node instability.
<<<<<<< HEAD
# Min unit: KiB
batch_size_warn_threshold: 5KiB

# Fail any multiple-partition batch exceeding this value. 50KiB (10x warn threshold) by default.
# Min unit: KiB
batch_size_fail_threshold: 50KiB
=======
batch_size_warn_threshold: 50KiB

# Fail any batch exceeding this value. 50kb (10x warn threshold) by default.
# <rdar://problem/30196656> - set very high to disable
batch_size_fail_threshold: 1GiB
>>>>>>> 2790b5a1

# Log WARN on any batches not of type LOGGED than span across more partitions than this limit
unlogged_batch_across_partitions_warn_threshold: 10

# Log a warning when compacting partitions larger than this value
compaction_large_partition_warning_threshold: 250MiB

# Log a warning when writing more tombstones than this value to a partition
compaction_tombstone_warning_threshold: 100000

# GC Pauses greater than 200 ms will be logged at INFO level
# This threshold can be adjusted to minimize logging if necessary
# Min unit: ms
# gc_log_threshold: 200ms

# GC Pauses greater than gc_warn_threshold will be logged at WARN level
# Adjust the threshold based on your application throughput requirement. Setting to 0
# will deactivate the feature.
# Min unit: ms
# gc_warn_threshold: 1000ms

# Maximum size of any value in SSTables. Safety measure to detect SSTable corruption
# early. Any value size larger than this threshold will result into marking an SSTable
# as corrupted. This should be positive and less than 2GiB.
# Min unit: MiB
# max_value_size: 256MiB

# ** Impact on keyspace creation **
# If replication factor is not mentioned as part of keyspace creation, default_keyspace_rf would apply.
# Changing this configuration would only take effect for keyspaces created after the change, but does not impact
# existing keyspaces created prior to the change.
# ** Impact on keyspace alter **
# When altering a keyspace from NetworkTopologyStrategy to SimpleStrategy, default_keyspace_rf is applied if rf is not
# explicitly mentioned.
# ** Impact on system keyspaces **
# This would also apply for any system keyspaces that need replication factor.
# A further note about system keyspaces - system_traces and system_distributed keyspaces take RF of 2 or default,
# whichever is higher, and system_auth keyspace takes RF of 1 or default, whichever is higher.
# Suggested value for use in production: 3
# default_keyspace_rf: 1

# Track a metric per keyspace indicating whether replication achieved the ideal consistency
# level for writes without timing out. This is different from the consistency level requested by
# each write which may be lower in order to facilitate availability.
# ideal_consistency_level: EACH_QUORUM

# Automatically upgrade sstables after upgrade - if there is no ordinary compaction to do, the
# oldest non-upgraded sstable will get upgraded to the latest version
# automatic_sstable_upgrade: false
# Limit the number of concurrent sstable upgrades
# max_concurrent_automatic_sstable_upgrades: 1

# Audit logging - Logs every incoming CQL command request, authentication to a node. See the docs
# on audit_logging for full details about the various configuration options.
audit_logging_options:
  enabled: false
  logger:
    - class_name: BinAuditLogger
  # audit_logs_dir:
  # included_keyspaces:
  # excluded_keyspaces: system, system_schema, system_virtual_schema
  # included_categories:
  # excluded_categories:
  # included_users:
  # excluded_users:
  # roll_cycle: HOURLY
  # block: true
  # max_queue_weight: 268435456 # 256 MiB
  # max_log_size: 17179869184 # 16 GiB
  ## archive command is "/path/to/script.sh %path" where %path is replaced with the file being rolled:
  # archive_command:
  # max_archive_retries: 10


# default options for full query logging - these can be overridden from command line when executing
# nodetool enablefullquerylog
# full_query_logging_options:
  # log_dir:
  # roll_cycle: HOURLY
  # block: true
  # max_queue_weight: 268435456 # 256 MiB
  # max_log_size: 17179869184 # 16 GiB
  ## archive command is "/path/to/script.sh %path" where %path is replaced with the file being rolled:
  # archive_command:
  # max_archive_retries: 10

# validate tombstones on reads and compaction
# can be either "disabled", "warn" or "exception"
# corrupted_tombstone_strategy: disabled

# Diagnostic Events #
# If enabled, diagnostic events can be helpful for troubleshooting operational issues. Emitted events contain details
# on internal state and temporal relationships across events, accessible by clients via JMX.
diagnostic_events_enabled: false

# Use native transport TCP message coalescing. If on upgrade to 4.0 you found your throughput decreasing, and in
# particular you run an old kernel or have very fewer client connections, this option might be worth evaluating.
#native_transport_flush_in_batches_legacy: false

# Enable tracking of repaired state of data during reads and comparison between replicas
# Mismatches between the repaired sets of replicas can be characterized as either confirmed
# or unconfirmed. In this context, unconfirmed indicates that the presence of pending repair
# sessions, unrepaired partition tombstones, or some other condition means that the disparity
# cannot be considered conclusive. Confirmed mismatches should be a trigger for investigation
# as they may be indicative of corruption or data loss.
# There are separate flags for range vs partition reads as single partition reads are only tracked
# when CL > 1 and a digest mismatch occurs. Currently, range queries don't use digests so if
# enabled for range reads, all range reads will include repaired data tracking. As this adds
# some overhead, operators may wish to disable it whilst still enabling it for partition reads
repaired_data_tracking_for_range_reads_enabled: false
repaired_data_tracking_for_partition_reads_enabled: false
# If false, only confirmed mismatches will be reported. If true, a separate metric for unconfirmed
# mismatches will also be recorded. This is to avoid potential signal:noise issues are unconfirmed
# mismatches are less actionable than confirmed ones.
report_unconfirmed_repaired_data_mismatches: false

# Having many tables and/or keyspaces negatively affects performance of many operations in the
# cluster. When the number of tables/keyspaces in the cluster exceeds the following thresholds
# a client warning will be sent back to the user when creating a table or keyspace.
# As of cassandra 4.1, these properties are deprecated in favor of keyspaces_warn_threshold and tables_warn_threshold
# table_count_warn_threshold: 150
# keyspace_count_warn_threshold: 40

# configure the read and write consistency levels for modifications to auth tables
# auth_read_consistency_level: LOCAL_QUORUM
# auth_write_consistency_level: EACH_QUORUM

# Delays on auth resolution can lead to a thundering herd problem on reconnects; this option will enable
# warming of auth caches prior to node completing startup. See CASSANDRA-16958
# auth_cache_warming_enabled: false

#########################
# EXPERIMENTAL FEATURES #
#########################

# Enables materialized view creation on this node.
# Materialized views are considered experimental and are not recommended for production use.
materialized_views_enabled: false

# Enables SASI index creation on this node.
# SASI indexes are considered experimental and are not recommended for production use.
sasi_indexes_enabled: false

# Enables creation of transiently replicated keyspaces on this node.
# Transient replication is experimental and is not recommended for production use.
transient_replication_enabled: false

# Enables the used of 'ALTER ... DROP COMPACT STORAGE' statements on this node.
# 'ALTER ... DROP COMPACT STORAGE' is considered experimental and is not recommended for production use.
drop_compact_storage_enabled: false

# Whether or not USE <keyspace> is allowed. This is enabled by default to avoid failure on upgrade.
#use_statements_enabled: true

# When the client triggers a protocol exception or unknown issue (Cassandra bug) we increment
# a client metric showing this; this logic will exclude specific subnets from updating these
# metrics
#client_error_reporting_exclusions:
#  subnets:
#    - 127.0.0.1
#    - 127.0.0.0/31

# Enables read thresholds (warn/fail) across all replicas for reporting back to the client.
# See: CASSANDRA-16850
# read_thresholds_enabled: false # scheduled to be set true in 4.2
# When read_thresholds_enabled: true, this tracks the materialized size of a query on the
# coordinator. If coordinator_read_size_warn_threshold is defined, this will emit a warning
# to clients with details on what query triggered this as well as the size of the result set; if
# coordinator_read_size_fail_threshold is defined, this will fail the query after it
# has exceeded this threshold, returning a read error to the user.
# coordinator_read_size_warn_threshold:
# coordinator_read_size_fail_threshold:
# When read_thresholds_enabled: true, this tracks the size of the local read (as defined by
# heap size), and will warn/fail based off these thresholds; undefined disables these checks.
# local_read_size_warn_threshold:
# local_read_size_fail_threshold:
# When read_thresholds_enabled: true, this tracks the expected memory size of the RowIndexEntry
# and will warn/fail based off these thresholds; undefined disables these checks
# row_index_read_size_warn_threshold:
# row_index_read_size_fail_threshold:

# Guardrail to warn or fail when creating more user keyspaces than threshold.
# The two thresholds default to -1 to disable.
# keyspaces_warn_threshold: -1
# keyspaces_fail_threshold: -1
# Guardrail to warn or fail when creating more user tables than threshold.
# The two thresholds default to -1 to disable.
# tables_warn_threshold: -1
# tables_fail_threshold: -1
# Guardrail to enable or disable the ability to create uncompressed tables
# uncompressed_tables_enabled: true
# Guardrail to warn or fail when creating/altering a table with more columns per table than threshold.
# The two thresholds default to -1 to disable.
# columns_per_table_warn_threshold: -1
# columns_per_table_fail_threshold: -1
# Guardrail to warn or fail when creating more secondary indexes per table than threshold.
# The two thresholds default to -1 to disable.
# secondary_indexes_per_table_warn_threshold: -1
# secondary_indexes_per_table_fail_threshold: -1
# Guardrail to enable or disable the creation of secondary indexes
# secondary_indexes_enabled: true
# Guardrail to warn or fail when creating more materialized views per table than threshold.
# The two thresholds default to -1 to disable.
# materialized_views_per_table_warn_threshold: -1
# materialized_views_per_table_fail_threshold: -1
# Guardrail to warn about, ignore or reject properties when creating tables. By default all properties are allowed.
# table_properties_warned: []
# table_properties_ignored: []
# table_properties_disallowed: []
# Guardrail to allow/disallow user-provided timestamps. Defaults to true.
# user_timestamps_enabled: true
# Guardrail to allow/disallow GROUP BY functionality.
# group_by_enabled: true
# Guardrail to allow/disallow TRUNCATE and DROP TABLE statements
# drop_truncate_table_enabled: true
# Guardrail to warn or fail when using a page size greater than threshold.
# The two thresholds default to -1 to disable.
# page_size_warn_threshold: -1
# page_size_fail_threshold: -1
# Guardrail to allow/disallow list operations that require read before write, i.e. setting list element by index and
# removing list elements by either index or value. Defaults to true.
# read_before_write_list_operations_enabled: true
# Guardrail to warn or fail when querying with an IN restriction selecting more partition keys than threshold.
# The two thresholds default to -1 to disable.
# partition_keys_in_select_warn_threshold: -1
# partition_keys_in_select_fail_threshold: -1
# Guardrail to warn or fail when an IN query creates a cartesian product with a size exceeding threshold,
# eg. "a in (1,2,...10) and b in (1,2...10)" results in cartesian product of 100.
# The two thresholds default to -1 to disable.
# in_select_cartesian_product_warn_threshold: -1
# in_select_cartesian_product_fail_threshold: -1
# Guardrail to warn about or reject read consistency levels. By default, all consistency levels are allowed.
# read_consistency_levels_warned: []
# read_consistency_levels_disallowed: []
# Guardrail to warn about or reject write consistency levels. By default, all consistency levels are allowed.
# write_consistency_levels_warned: []
# write_consistency_levels_disallowed: []
# Guardrail to warn or fail when encountering larger size of collection data than threshold.
# At query time this guardrail is applied only to the collection fragment that is being writen, even though in the case
# of non-frozen collections there could be unaccounted parts of the collection on the sstables. This is done this way to
# prevent read-before-write. The guardrail is also checked at sstable write time to detect large non-frozen collections,
# although in that case exceeding the fail threshold will only log an error message, without interrupting the operation.
# The two thresholds default to null to disable.
# Min unit: B
# collection_size_warn_threshold:
# Min unit: B
# collection_size_fail_threshold:
# Guardrail to warn or fail when encountering more elements in collection than threshold.
# At query time this guardrail is applied only to the collection fragment that is being writen, even though in the case
# of non-frozen collections there could be unaccounted parts of the collection on the sstables. This is done this way to
# prevent read-before-write. The guardrail is also checked at sstable write time to detect large non-frozen collections,
# although in that case exceeding the fail threshold will only log an error message, without interrupting the operation.
# The two thresholds default to -1 to disable.
# items_per_collection_warn_threshold: -1
# items_per_collection_fail_threshold: -1
# Guardrail to allow/disallow querying with ALLOW FILTERING. Defaults to true.
# allow_filtering_enabled: true
# Guardrail to warn or fail when creating a user-defined-type with more fields in than threshold.
# Default -1 to disable.
# fields_per_udt_warn_threshold: -1
# fields_per_udt_fail_threshold: -1
# Guardrail to warn or fail when local data disk usage percentage exceeds threshold. Valid values are in [1, 100].
# This is only used for the disks storing data directories, so it won't count any separate disks used for storing
# the commitlog, hints nor saved caches. The disk usage is the ratio between the amount of space used by the data
# directories and the addition of that same space and the remaining free space on disk. The main purpose of this
# guardrail is rejecting user writes when the disks are over the defined usage percentage, so the writes done by
# background processes such as compaction and streaming don't fail due to a full disk. The limits should be defined
# accordingly to the expected data growth due to those background processes, so for example a compaction strategy
# doubling the size of the data would require to keep the disk usage under 50%.
# The two thresholds default to -1 to disable.
# data_disk_usage_percentage_warn_threshold: -1
# data_disk_usage_percentage_fail_threshold: -1
# Allows defining the max disk size of the data directories when calculating thresholds for
# disk_usage_percentage_warn_threshold and disk_usage_percentage_fail_threshold, so if this is greater than zero they
# become percentages of a fixed size on disk instead of percentages of the physically available disk size. This should
# be useful when we have a large disk and we only want to use a part of it for Cassandra's data directories.
# Valid values are in [1, max available disk size of all data directories].
# Defaults to null to disable and use the physically available disk size of data directories during calculations.
# Min unit: B
# data_disk_usage_max_disk_size:
# Guardrail to warn or fail when the minimum replication factor is lesser than threshold.
# This would also apply to system keyspaces.
# Suggested value for use in production: 2 or higher
# minimum_replication_factor_warn_threshold: -1
# minimum_replication_factor_fail_threshold: -1

# Startup Checks are executed as part of Cassandra startup process, not all of them
# are configurable (so you can disable them) but these which are enumerated bellow.
# Uncomment the startup checks and configure them appropriately to cover your needs.
#
#startup_checks:
# Verifies correct ownership of attached locations on disk at startup. See CASSANDRA-16879 for more details.
#  check_filesystem_ownership:
#    enabled: false
#    ownership_token: "sometoken" # (overriden by "CassandraOwnershipToken" system property)
#    ownership_filename: ".cassandra_fs_ownership" # (overriden by "cassandra.fs_ownership_filename")
# Prevents a node from starting if snitch's data center differs from previous data center.
#  check_dc:
#    enabled: true # (overriden by cassandra.ignore_dc system property)
# Prevents a node from starting if snitch's rack differs from previous rack.
#  check_rack:
#    enabled: true # (overriden by cassandra.ignore_rack system property)
# Enable this property to fail startup if the node is down for longer than gc_grace_seconds, to potentially
# prevent data resurrection on tables with deletes. By default, this will run against all keyspaces and tables
# except the ones specified on excluded_keyspaces and excluded_tables.
#  check_data_resurrection:
#    enabled: false
# file where Cassandra periodically writes the last time it was known to run
#    heartbeat_file: /var/lib/cassandra/data/cassandra-heartbeat
#    excluded_keyspaces: # comma separated list of keyspaces to exclude from the check
#    excluded_tables: # comma separated list of keyspace.table pairs to exclude from the check<|MERGE_RESOLUTION|>--- conflicted
+++ resolved
@@ -182,12 +182,8 @@
 # Will be disabled automatically for AllowAllAuthenticator.
 # For a long-running cache using roles_cache_active_update, consider
 # setting to something longer such as a daily validation: 86400000
-<<<<<<< HEAD
-# Min unit: ms
-roles_validity: 2000ms
-=======
+# Min unit: ms
 roles_validity: 86400s
->>>>>>> 2790b5a1
 
 # Refresh interval for roles cache (if enabled).
 # After this interval, cache entries become eligible for refresh. Upon next
@@ -212,14 +208,9 @@
 # one example). Defaults to 2000, set to 0 to disable.
 # Will be disabled automatically for AllowAllAuthorizer.
 # For a long-running cache using permissions_cache_active_update, consider
-<<<<<<< HEAD
 # setting to something longer such as a daily validation: 86400000ms
 # Min unit: ms
-permissions_validity: 2000ms
-=======
-# setting to something longer such as a daily validation: 86400000
 permissions_validity: 86400s
->>>>>>> 2790b5a1
 
 # Refresh interval for permissions cache (if enabled).
 # After this interval, cache entries become eligible for refresh. Upon next
@@ -384,14 +375,9 @@
 #
 # NOTE: if you reduce the size, you may not get you hottest keys loaded on startup.
 #
-<<<<<<< HEAD
 # Default value is empty to make it "auto" (min(5% of Heap (in MiB), 100MiB)). Set to 0 to disable key cache.
 # Min unit: MiB
-# key_cache_size:
-=======
-# Default value is empty to make it "auto" (min(5% of Heap (in MB), 100MB)). Set to 0 to disable key cache.
 key_cache_size: 100MiB
->>>>>>> 2790b5a1
 
 # Duration in seconds after which Cassandra should
 # save the key cache. Caches are saved to saved_caches_directory as
@@ -503,12 +489,8 @@
 # and the CommitLog is simply synced every commitlog_sync_period
 # milliseconds.
 commitlog_sync: periodic
-<<<<<<< HEAD
-# Min unit: ms
-commitlog_sync_period: 10000ms
-=======
+# Min unit: ms
 commitlog_sync_period: 1000ms
->>>>>>> 2790b5a1
 
 # When in periodic commitlog mode, the number of milliseconds to block writes
 # while waiting for a slow disk flush to complete.
@@ -751,12 +733,8 @@
 # buffers. Enable this to avoid sudden dirty buffer flushing from
 # impacting read latencies. Almost always a good idea on SSDs; not
 # necessarily on platters.
-<<<<<<< HEAD
-trickle_fsync: false
+trickle_fsync: true
 # Min unit: KiB
-=======
-trickle_fsync: true
->>>>>>> 2790b5a1
 trickle_fsync_interval: 10240KiB
 
 # TCP port, for commands and data
@@ -1017,7 +995,7 @@
 # Set sstable_preemptive_open_interval to null for disabled which is equivalent to
 # sstable_preemptive_open_interval_in_mb being negative
 # Min unit: MiB
-sstable_preemptive_open_interval: 50MiB
+sstable_preemptive_open_interval:
 
 # Starting from 4.1 sstables support UUID based generation identifiers. They are disabled by default
 # because once enabled, there is no easy way to downgrade. When the node is restarted with this option
@@ -1498,20 +1476,13 @@
 
 # Log WARN on any multiple-partition batch size exceeding this value. 5KiB per batch by default.
 # Caution should be taken on increasing the size of this threshold as it can lead to node instability.
-<<<<<<< HEAD
 # Min unit: KiB
-batch_size_warn_threshold: 5KiB
+batch_size_warn_threshold: 50KiB
 
 # Fail any multiple-partition batch exceeding this value. 50KiB (10x warn threshold) by default.
 # Min unit: KiB
-batch_size_fail_threshold: 50KiB
-=======
-batch_size_warn_threshold: 50KiB
-
-# Fail any batch exceeding this value. 50kb (10x warn threshold) by default.
 # <rdar://problem/30196656> - set very high to disable
 batch_size_fail_threshold: 1GiB
->>>>>>> 2790b5a1
 
 # Log WARN on any batches not of type LOGGED than span across more partitions than this limit
 unlogged_batch_across_partitions_warn_threshold: 10
