
# Cassandra storage config YAML

# NOTE:
#   See https://cassandra.apache.org/doc/latest/configuration/ for
#   full explanations of configuration directives
# /NOTE

# The name of the cluster. This is mainly used to prevent machines in
# one logical cluster from joining another.
cluster_name: 'Test Cluster'

# This defines the number of tokens randomly assigned to this node on the ring
# The more tokens, relative to other nodes, the larger the proportion of data
# that this node will store. You probably want all nodes to have the same number
# of tokens assuming they have equal hardware capability.
#
# If you leave this unspecified, Cassandra will use the default of 1 token for legacy compatibility,
# and will use the initial_token as described below.
#
# Specifying initial_token will override this setting on the node's initial start,
# on subsequent starts, this setting will apply even if initial token is set.
#
# See https://cassandra.apache.org/doc/latest/getting_started/production.html#tokens for
# best practice information about num_tokens.
#
#num_tokens: 16

# Triggers automatic allocation of num_tokens tokens for this node. The allocation
# algorithm attempts to choose tokens in a way that optimizes replicated load over
# the nodes in the datacenter for the replica factor.
#
# The load assigned to each node will be close to proportional to its number of
# vnodes.
#
# Only supported with the Murmur3Partitioner.

# Replica factor is determined via the replication strategy used by the specified
# keyspace.
# allocate_tokens_for_keyspace: KEYSPACE

# Replica factor is explicitly set, regardless of keyspace or datacenter.
# This is the replica factor within the datacenter, like NTS.
# allocate_tokens_for_local_replication_factor: 3

# initial_token allows you to specify tokens manually.  While you can use it with
# vnodes (num_tokens > 1, above) -- in which case you should provide a 
# comma-separated list -- it's primarily used when adding nodes to legacy clusters 
# that do not have vnodes enabled.
initial_token:

# May either be "true" or "false" to enable globally
hinted_handoff_enabled: true

# When hinted_handoff_enabled is true, a black list of data centers that will not
# perform hinted handoff
# hinted_handoff_disabled_datacenters:
#    - DC1
#    - DC2

# this defines the maximum amount of time a dead host will have hints
# generated.  After it has been dead this long, new hints for it will not be
# created until it has been seen alive and gone down again.
# Min unit: ms
max_hint_window: 3h

# Maximum throttle in KBs per second, per delivery thread.  This will be
# reduced proportionally to the number of nodes in the cluster.  (If there
# are two nodes in the cluster, each delivery thread will use the maximum
# rate; if there are three, each will throttle to half of the maximum,
# since we expect two nodes to be delivering hints simultaneously.)
# Min unit: KiB
hinted_handoff_throttle: 1024KiB

# Number of threads with which to deliver hints;
# Consider increasing this number when you have multi-dc deployments, since
# cross-dc handoff tends to be slower
max_hints_delivery_threads: 2

# Directory where Cassandra should store hints.
# If not set, the default directory is $CASSANDRA_HOME/data/hints.
# hints_directory: /var/lib/cassandra/hints

# How often hints should be flushed from the internal buffers to disk.
# Will *not* trigger fsync.
# Min unit: ms
hints_flush_period: 10000ms

# Maximum size for a single hints file, in megabytes.
# Min unit: MiB
max_hints_file_size: 128MiB

# The file size limit to store hints for an unreachable host, in mebibytes.
# Once the local hints files have reached the limit, no more new hints will be created.
# Set a non-positive value will disable the size limit.
# max_hints_size_per_host: 0MiB

# Enable / disable automatic cleanup for the expired and orphaned hints file.
# Disable the option in order to preserve those hints on the disk.
auto_hints_cleanup_enabled: false

# Compression to apply to the hint files. If omitted, hints files
# will be written uncompressed. LZ4, Snappy, and Deflate compressors
# are supported.
#hints_compression:
#   - class_name: LZ4Compressor
#     parameters:
#         -

# Enable / disable persistent hint windows.
#
# If set to false, a hint will be stored only in case a respective node
# that hint is for is down less than or equal to max_hint_window.
#
# If set to true, a hint will be stored in case there is not any
# hint which was stored earlier than max_hint_window. This is for cases
# when a node keeps to restart and hints are not delivered yet, we would be saving
# hints for that node indefinitely.
#
# Defaults to true.
#
# hint_window_persistent_enabled: true

# Maximum throttle in KBs per second, total. This will be
# reduced proportionally to the number of nodes in the cluster.
# Min unit: KiB
batchlog_replay_throttle: 1024KiB

# Authentication backend, implementing IAuthenticator; used to identify users
# Out of the box, Cassandra provides org.apache.cassandra.auth.{AllowAllAuthenticator,
# PasswordAuthenticator}.
#
# - AllowAllAuthenticator performs no checks - set it to disable authentication.
# - PasswordAuthenticator relies on username/password pairs to authenticate
#   users. It keeps usernames and hashed passwords in system_auth.roles table.
#   Please increase system_auth keyspace replication factor if you use this authenticator.
#   If using PasswordAuthenticator, CassandraRoleManager must also be used (see below)
authenticator: AllowAllAuthenticator

# Authorization backend, implementing IAuthorizer; used to limit access/provide permissions
# Out of the box, Cassandra provides org.apache.cassandra.auth.{AllowAllAuthorizer,
# CassandraAuthorizer}.
#
# - AllowAllAuthorizer allows any action to any user - set it to disable authorization.
# - CassandraAuthorizer stores permissions in system_auth.role_permissions table. Please
#   increase system_auth keyspace replication factor if you use this authorizer.
authorizer: AllowAllAuthorizer

# Part of the Authentication & Authorization backend, implementing IRoleManager; used
# to maintain grants and memberships between roles.
# Out of the box, Cassandra provides org.apache.cassandra.auth.CassandraRoleManager,
# which stores role information in the system_auth keyspace. Most functions of the
# IRoleManager require an authenticated login, so unless the configured IAuthenticator
# actually implements authentication, most of this functionality will be unavailable.
#
# - CassandraRoleManager stores role data in the system_auth keyspace. Please
#   increase system_auth keyspace replication factor if you use this role manager.
role_manager: CassandraRoleManager

# Network authorization backend, implementing INetworkAuthorizer; used to restrict user
# access to certain DCs
# Out of the box, Cassandra provides org.apache.cassandra.auth.{AllowAllNetworkAuthorizer,
# CassandraNetworkAuthorizer}.
#
# - AllowAllNetworkAuthorizer allows access to any DC to any user - set it to disable authorization.
# - CassandraNetworkAuthorizer stores permissions in system_auth.network_permissions table. Please
#   increase system_auth keyspace replication factor if you use this authorizer.
network_authorizer: AllowAllNetworkAuthorizer

# Depending on the auth strategy of the cluster, it can be beneficial to iterate
# from root to table (root -> ks -> table) instead of table to root (table -> ks -> root).
# As the auth entries are whitelisting, once a permission is found you know it to be
# valid. We default to false as the legacy behavior is to query at the table level then
# move back up to the root. See CASSANDRA-17016 for details.
# traverse_auth_from_root: false

# Validity period for roles cache (fetching granted roles can be an expensive
# operation depending on the role manager, CassandraRoleManager is one example)
# Granted roles are cached for authenticated sessions in AuthenticatedUser and
# after the period specified here, become eligible for (async) reload.
# Defaults to 2000, set to 0 to disable caching entirely.
# Will be disabled automatically for AllowAllAuthenticator.
# For a long-running cache using roles_cache_active_update, consider
# setting to something longer such as a daily validation: 86400000
# Min unit: ms
roles_validity: 86400s

# Refresh interval for roles cache (if enabled).
# After this interval, cache entries become eligible for refresh. Upon next
# access, an async reload is scheduled and the old value returned until it
# completes. If roles_validity is non-zero, then this must be
# also.
# This setting is also used to inform the interval of auto-updating if
# using roles_cache_active_update.
# Defaults to the same value as roles_validity.
# For a long-running cache, consider setting this to 60000 (1 hour) etc.
# Min unit: ms
roles_update_interval: 60s

# If true, cache contents are actively updated by a background task at the
# interval set by roles_update_interval. If false, cache entries
# become eligible for refresh after their update interval. Upon next access,
# an async reload is scheduled and the old value returned until it completes.
roles_cache_active_update: true

# Validity period for permissions cache (fetching permissions can be an
# expensive operation depending on the authorizer, CassandraAuthorizer is
# one example). Defaults to 2000, set to 0 to disable.
# Will be disabled automatically for AllowAllAuthorizer.
# For a long-running cache using permissions_cache_active_update, consider
# setting to something longer such as a daily validation: 86400000ms
# Min unit: ms
permissions_validity: 86400s

# Refresh interval for permissions cache (if enabled).
# After this interval, cache entries become eligible for refresh. Upon next
# access, an async reload is scheduled and the old value returned until it
# completes. If permissions_validity is non-zero, then this must be
# also.
# This setting is also used to inform the interval of auto-updating if
# using permissions_cache_active_update.
# Defaults to the same value as permissions_validity.
# For a longer-running permissions cache, consider setting to update hourly (60000)
# Min unit: ms
permissions_update_interval: 60s

# If true, cache contents are actively updated by a background task at the
# interval set by permissions_update_interval. If false, cache entries
# become eligible for refresh after their update interval. Upon next access,
# an async reload is scheduled and the old value returned until it completes.
permissions_cache_active_update: true

# Validity period for credentials cache. This cache is tightly coupled to
# the provided PasswordAuthenticator implementation of IAuthenticator. If
# another IAuthenticator implementation is configured, this cache will not
# be automatically used and so the following settings will have no effect.
# Please note, credentials are cached in their encrypted form, so while
# activating this cache may reduce the number of queries made to the
# underlying table, it may not  bring a significant reduction in the
# latency of individual authentication attempts.
# Defaults to 2000, set to 0 to disable credentials caching.
# For a long-running cache using credentials_cache_active_update, consider
# setting to something longer such as a daily validation: 86400000
# Min unit: ms
credentials_validity: 86400s

# Refresh interval for credentials cache (if enabled).
# After this interval, cache entries become eligible for refresh. Upon next
# access, an async reload is scheduled and the old value returned until it
# completes. If credentials_validity is non-zero, then this must be
# also.
# This setting is also used to inform the interval of auto-updating if
# using credentials_cache_active_update.
# Defaults to the same value as credentials_validity.
# For a longer-running permissions cache, consider setting to update hourly (60000)
# Min unit: ms
credentials_update_interval: 60s

# If true, cache contents are actively updated by a background task at the
# interval set by credentials_update_interval. If false (default), cache entries
# become eligible for refresh after their update interval. Upon next access,
# an async reload is scheduled and the old value returned until it completes.
credentials_cache_active_update: true

# The partitioner is responsible for distributing groups of rows (by
# partition key) across nodes in the cluster. The partitioner can NOT be
# changed without reloading all data.  If you are adding nodes or upgrading,
# you should set this to the same partitioner that you are currently using.
#
# The default partitioner is the Murmur3Partitioner. Older partitioners
# such as the RandomPartitioner, ByteOrderedPartitioner, and
# OrderPreservingPartitioner have been included for backward compatibility only.
# For new clusters, you should NOT change this value.
#
partitioner: org.apache.cassandra.dht.Murmur3Partitioner

# Directories where Cassandra should store data on disk. If multiple
# directories are specified, Cassandra will spread data evenly across 
# them by partitioning the token ranges.
# If not set, the default directory is $CASSANDRA_HOME/data/data.
# data_file_directories:
#     - /var/lib/cassandra/data

# Directory were Cassandra should store the data of the local system keyspaces.
# By default Cassandra will store the data of the local system keyspaces in the first of the data directories specified
# by data_file_directories.
# This approach ensures that if one of the other disks is lost Cassandra can continue to operate. For extra security
# this setting allows to store those data on a different directory that provides redundancy.
# local_system_data_file_directory:

# commit log.  when running on magnetic HDD, this should be a
# separate spindle than the data directories.
# If not set, the default directory is $CASSANDRA_HOME/data/commitlog.
# commitlog_directory: /var/lib/cassandra/commitlog

# Enable / disable CDC functionality on a per-node basis. This modifies the logic used
# for write path allocation rejection (standard: never reject. cdc: reject Mutation
# containing a CDC-enabled table if at space limit in cdc_raw_directory).
cdc_enabled: false

# CommitLogSegments are moved to this directory on flush if cdc_enabled: true and the
# segment contains mutations for a CDC-enabled table. This should be placed on a
# separate spindle than the data directories. If not set, the default directory is
# $CASSANDRA_HOME/data/cdc_raw.
# cdc_raw_directory: /var/lib/cassandra/cdc_raw

# Policy for data disk failures:
#
# die
#   shut down gossip and client transports and kill the JVM for any fs errors or
#   single-sstable errors, so the node can be replaced.
#
# stop_paranoid
#   shut down gossip and client transports even for single-sstable errors,
#   kill the JVM for errors during startup.
#
# stop
#   shut down gossip and client transports, leaving the node effectively dead, but
#   can still be inspected via JMX, kill the JVM for errors during startup.
#
# best_effort
#    stop using the failed disk and respond to requests based on
#    remaining available sstables.  This means you WILL see obsolete
#    data at CL.ONE!
#
# ignore
#    ignore fatal errors and let requests fail, as in pre-1.2 Cassandra
disk_failure_policy: stop

# Policy for commit disk failures:
#
# die
#   shut down the node and kill the JVM, so the node can be replaced.
#
# stop
#   shut down the node, leaving the node effectively dead, but
#   can still be inspected via JMX.
#
# stop_commit
#   shutdown the commit log, letting writes collect but
#   continuing to service reads, as in pre-2.0.5 Cassandra
#
# ignore
#   ignore fatal errors and let the batches fail
commit_failure_policy: stop

# Maximum size of the native protocol prepared statement cache
#
# Valid values are either "auto" (omitting the value) or a value greater 0.
#
# Note that specifying a too large value will result in long running GCs and possbily
# out-of-memory errors. Keep the value at a small fraction of the heap.
#
# If you constantly see "prepared statements discarded in the last minute because
# cache limit reached" messages, the first step is to investigate the root cause
# of these messages and check whether prepared statements are used correctly -
# i.e. use bind markers for variable parts.
#
# Do only change the default value, if you really have more prepared statements than
# fit in the cache. In most cases it is not neccessary to change this value.
# Constantly re-preparing statements is a performance penalty.
#
# Default value ("auto") is 1/256th of the heap or 10MiB, whichever is greater
# Min unit: MiB
# prepared_statements_cache_size:

# Maximum size of the key cache in memory.
#
# Each key cache hit saves 1 seek and each row cache hit saves 2 seeks at the
# minimum, sometimes more. The key cache is fairly tiny for the amount of
# time it saves, so it's worthwhile to use it at large numbers.
# The row cache saves even more time, but must contain the entire row,
# so it is extremely space-intensive. It's best to only use the
# row cache if you have hot rows or static rows.
#
# NOTE: if you reduce the size, you may not get you hottest keys loaded on startup.
#
# Default value is empty to make it "auto" (min(5% of Heap (in MiB), 100MiB)). Set to 0 to disable key cache.
# Min unit: MiB
key_cache_size: 100MiB

# Duration in seconds after which Cassandra should
# save the key cache. Caches are saved to saved_caches_directory as
# specified in this configuration file.
#
# Saved caches greatly improve cold-start speeds, and is relatively cheap in
# terms of I/O for the key cache. Row cache saving is much more expensive and
# has limited use.
#
# Default is 14400 or 4 hours.
# Min unit: s
key_cache_save_period: 4h

# Number of keys from the key cache to save
# Disabled by default, meaning all keys are going to be saved
# key_cache_keys_to_save: 100

# Row cache implementation class name. Available implementations:
#
# org.apache.cassandra.cache.OHCProvider
#   Fully off-heap row cache implementation (default).
#
# org.apache.cassandra.cache.SerializingCacheProvider
#   This is the row cache implementation availabile
#   in previous releases of Cassandra.
# row_cache_class_name: org.apache.cassandra.cache.OHCProvider

# Maximum size of the row cache in memory.
# Please note that OHC cache implementation requires some additional off-heap memory to manage
# the map structures and some in-flight memory during operations before/after cache entries can be
# accounted against the cache capacity. This overhead is usually small compared to the whole capacity.
# Do not specify more memory that the system can afford in the worst usual situation and leave some
# headroom for OS block level cache. Do never allow your system to swap.
#
# Default value is 0, to disable row caching.
# Min unit: MiB
row_cache_size: 0MiB

# Duration in seconds after which Cassandra should save the row cache.
# Caches are saved to saved_caches_directory as specified in this configuration file.
#
# Saved caches greatly improve cold-start speeds, and is relatively cheap in
# terms of I/O for the key cache. Row cache saving is much more expensive and
# has limited use.
#
# Default is 0 to disable saving the row cache.
# Min unit: s
row_cache_save_period: 0s

# Number of keys from the row cache to save.
# Specify 0 (which is the default), meaning all keys are going to be saved
# row_cache_keys_to_save: 100

# Maximum size of the counter cache in memory.
#
# Counter cache helps to reduce counter locks' contention for hot counter cells.
# In case of RF = 1 a counter cache hit will cause Cassandra to skip the read before
# write entirely. With RF > 1 a counter cache hit will still help to reduce the duration
# of the lock hold, helping with hot counter cell updates, but will not allow skipping
# the read entirely. Only the local (clock, count) tuple of a counter cell is kept
# in memory, not the whole counter, so it's relatively cheap.
#
# NOTE: if you reduce the size, you may not get you hottest keys loaded on startup.
#
# Default value is empty to make it "auto" (min(2.5% of Heap (in MiB), 50MiB)). Set to 0 to disable counter cache.
# NOTE: if you perform counter deletes and rely on low gcgs, you should disable the counter cache.
# Min unit: MiB
# counter_cache_size:

# Duration in seconds after which Cassandra should
# save the counter cache (keys only). Caches are saved to saved_caches_directory as
# specified in this configuration file.
#
# Default is 7200 or 2 hours.
# Min unit: s
counter_cache_save_period: 7200s

# Number of keys from the counter cache to save
# Disabled by default, meaning all keys are going to be saved
counter_cache_keys_to_save: 100

# saved caches
# If not set, the default directory is $CASSANDRA_HOME/data/saved_caches.
# saved_caches_directory: /var/lib/cassandra/saved_caches

# Number of seconds the server will wait for each cache (row, key, etc ...) to load while starting
# the Cassandra process. Setting this to zero is equivalent to disabling all cache loading on startup
# while still having the cache during runtime.
# Min unit: s
# cache_load_timeout: 30s

# commitlog_sync may be either "periodic", "group", or "batch." 
# 
# When in batch mode, Cassandra won't ack writes until the commit log
# has been flushed to disk.  Each incoming write will trigger the flush task.
# commitlog_sync_batch_window_in_ms is a deprecated value. Previously it had
# almost no value, and is being removed.
#
# commitlog_sync_batch_window_in_ms: 2
#
# group mode is similar to batch mode, where Cassandra will not ack writes
# until the commit log has been flushed to disk. The difference is group
# mode will wait up to commitlog_sync_group_window between flushes.
#
# Min unit: ms
# commitlog_sync_group_window: 1000ms
#
# the default option is "periodic" where writes may be acked immediately
# and the CommitLog is simply synced every commitlog_sync_period
# milliseconds.
commitlog_sync: periodic
# Min unit: ms
commitlog_sync_period: 1000ms

# When in periodic commitlog mode, the number of milliseconds to block writes
# while waiting for a slow disk flush to complete.
# Min unit: ms
# periodic_commitlog_sync_lag_block:

# The size of the individual commitlog file segments.  A commitlog
# segment may be archived, deleted, or recycled once all the data
# in it (potentially from each columnfamily in the system) has been
# flushed to sstables.
#
# The default size is 32, which is almost always fine, but if you are
# archiving commitlog segments (see commitlog_archiving.properties),
# then you probably want a finer granularity of archiving; 8 or 16 MB
# is reasonable.
# Max mutation size is also configurable via max_mutation_size setting in
# cassandra.yaml. The default is half the size commitlog_segment_size in bytes.
# This should be positive and less than 2048.
#
# NOTE: If max_mutation_size is set explicitly then commitlog_segment_size must
# be set to at least twice the size of max_mutation_size
#
# Min unit: MiB
commitlog_segment_size: 32MiB

# Compression to apply to the commit log. If omitted, the commit log
# will be written uncompressed.  LZ4, Snappy, and Deflate compressors
# are supported.
# commitlog_compression:
#   - class_name: LZ4Compressor
#     parameters:
#         -

# Compression to apply to SSTables as they flush for compressed tables.
# Note that tables without compression enabled do not respect this flag.
#
# As high ratio compressors like LZ4HC, Zstd, and Deflate can potentially
# block flushes for too long, the default is to flush with a known fast
# compressor in those cases. Options are:
#
# none : Flush without compressing blocks but while still doing checksums.
# fast : Flush with a fast compressor. If the table is already using a
#        fast compressor that compressor is used.
# table: Always flush with the same compressor that the table uses. This
#        was the pre 4.0 behavior.
#
# flush_compression: fast

# any class that implements the SeedProvider interface and has a
# constructor that takes a Map<String, String> of parameters will do.
seed_provider:
  # Addresses of hosts that are deemed contact points.
  # Cassandra nodes use this list of hosts to find each other and learn
  # the topology of the ring.  You must change this if you are running
  # multiple nodes!
  - class_name: org.apache.cassandra.locator.SimpleSeedProvider
    parameters:
      # seeds is actually a comma-delimited list of addresses.
      # Ex: "<ip1>,<ip2>,<ip3>"
      - seeds: "127.0.0.1:7000"

# For workloads with more data than can fit in memory, Cassandra's
# bottleneck will be reads that need to fetch data from
# disk. "concurrent_reads" should be set to (16 * number_of_drives) in
# order to allow the operations to enqueue low enough in the stack
# that the OS and drives can reorder them. Same applies to
# "concurrent_counter_writes", since counter writes read the current
# values before incrementing and writing them back.
#
# On the other hand, since writes are almost never IO bound, the ideal
# number of "concurrent_writes" is dependent on the number of cores in
# your system; (8 * number_of_cores) is a good rule of thumb.
concurrent_reads: 128
concurrent_writes: 128
concurrent_counter_writes: 128

# For materialized view writes, as there is a read involved, so this should
# be limited by the less of concurrent reads or concurrent writes.
concurrent_materialized_view_writes: 32

# Maximum memory to use for inter-node and client-server networking buffers.
#
# Defaults to the smaller of 1/16 of heap or 128MB. This pool is allocated off-heap,
# so is in addition to the memory allocated for heap. The cache also has on-heap
# overhead which is roughly 128 bytes per chunk (i.e. 0.2% of the reserved size
# if the default 64k chunk size is used).
# Memory is only allocated when needed.
# Min unit: MiB
# networking_cache_size: 128MiB

# Enable the sstable chunk cache.  The chunk cache will store recently accessed
# sections of the sstable in-memory as uncompressed buffers.
# file_cache_enabled: false

# Maximum memory to use for sstable chunk cache and buffer pooling.
# 32MB of this are reserved for pooling buffers, the rest is used for chunk cache
# that holds uncompressed sstable chunks.
# Defaults to the smaller of 1/4 of heap or 512MB. This pool is allocated off-heap,
# so is in addition to the memory allocated for heap. The cache also has on-heap
# overhead which is roughly 128 bytes per chunk (i.e. 0.2% of the reserved size
# if the default 64k chunk size is used).
# Memory is only allocated when needed.
# Min unit: MiB
# file_cache_size: 512MiB

# Flag indicating whether to allocate on or off heap when the sstable buffer
# pool is exhausted, that is when it has exceeded the maximum memory
# file_cache_size, beyond which it will not cache buffers but allocate on request.

# buffer_pool_use_heap_if_exhausted: true

# The strategy for optimizing disk read
# Possible values are:
# ssd (for solid state disks, the default)
# spinning (for spinning disks)
# disk_optimization_strategy: ssd

# Total permitted memory to use for memtables. Cassandra will stop
# accepting writes when the limit is exceeded until a flush completes,
# and will trigger a flush based on memtable_cleanup_threshold
# If omitted, Cassandra will set both to 1/4 the size of the heap.
# Min unit: MiB
# memtable_heap_space: 2048MiB
# Min unit: MiB
# memtable_offheap_space: 2048MiB

# memtable_cleanup_threshold is deprecated. The default calculation
# is the only reasonable choice. See the comments on  memtable_flush_writers
# for more information.
#
# Ratio of occupied non-flushing memtable size to total permitted size
# that will trigger a flush of the largest memtable. Larger mct will
# mean larger flushes and hence less compaction, but also less concurrent
# flush activity which can make it difficult to keep your disks fed
# under heavy write load.
#
# memtable_cleanup_threshold defaults to 1 / (memtable_flush_writers + 1)
# memtable_cleanup_threshold: 0.11

# Specify the way Cassandra allocates and manages memtable memory.
# Options are:
#
# heap_buffers
#   on heap nio buffers
#
# offheap_buffers
#   off heap (direct) nio buffers
#
# offheap_objects
#    off heap objects
memtable_allocation_type: heap_buffers

# Limit memory usage for Merkle tree calculations during repairs. The default
# is 1/16th of the available heap. The main tradeoff is that smaller trees
# have less resolution, which can lead to over-streaming data. If you see heap
# pressure during repairs, consider lowering this, but you cannot go below
# one megabyte. If you see lots of over-streaming, consider raising
# this or using subrange repair.
#
# For more details see https://issues.apache.org/jira/browse/CASSANDRA-14096.
#
# Min unit: MiB
# repair_session_space:

# Total space to use for commit logs on disk.
#
# If space gets above this value, Cassandra will flush every dirty CF
# in the oldest segment and remove it.  So a small total commitlog space
# will tend to cause more flush activity on less-active columnfamilies.
#
# The default value is the smaller of 8192, and 1/4 of the total space
# of the commitlog volume.
#
# commitlog_total_space: 8192MiB

# This sets the number of memtable flush writer threads per disk
# as well as the total number of memtables that can be flushed concurrently.
# These are generally a combination of compute and IO bound.
#
# Memtable flushing is more CPU efficient than memtable ingest and a single thread
# can keep up with the ingest rate of a whole server on a single fast disk
# until it temporarily becomes IO bound under contention typically with compaction.
# At that point you need multiple flush threads. At some point in the future
# it may become CPU bound all the time.
#
# You can tell if flushing is falling behind using the MemtablePool.BlockedOnAllocation
# metric which should be 0, but will be non-zero if threads are blocked waiting on flushing
# to free memory.
#
# memtable_flush_writers defaults to two for a single data directory.
# This means that two  memtables can be flushed concurrently to the single data directory.
# If you have multiple data directories the default is one memtable flushing at a time
# but the flush will use a thread per data directory so you will get two or more writers.
#
# Two is generally enough to flush on a fast disk [array] mounted as a single data directory.
# Adding more flush writers will result in smaller more frequent flushes that introduce more
# compaction overhead.
#
# There is a direct tradeoff between number of memtables that can be flushed concurrently
# and flush size and frequency. More is not better you just need enough flush writers
# to never stall waiting for flushing to free memory.
#
# memtable_flush_writers: 2

# Total space to use for change-data-capture logs on disk.
#
# If space gets above this value, Cassandra will throw WriteTimeoutException
# on Mutations including tables with CDC enabled. A CDCCompactor is responsible
# for parsing the raw CDC logs and deleting them when parsing is completed.
#
# The default value is the min of 4096 MiB and 1/8th of the total space
# of the drive where cdc_raw_directory resides.
# Min unit: MiB
# cdc_total_space: 4096MiB

# When we hit our cdc_raw limit and the CDCCompactor is either running behind
# or experiencing backpressure, we check at the following interval to see if any
# new space for cdc-tracked tables has been made available. Default to 250ms
# Min unit: ms
# cdc_free_space_check_interval: 250ms

# A fixed memory pool size in MB for for SSTable index summaries. If left
# empty, this will default to 5% of the heap size. If the memory usage of
# all index summaries exceeds this limit, SSTables with low read rates will
# shrink their index summaries in order to meet this limit.  However, this
# is a best-effort process. In extreme conditions Cassandra may need to use
# more than this amount of memory.
# Min unit: KiB
# index_summary_capacity:

# How frequently index summaries should be resampled.  This is done
# periodically to redistribute memory from the fixed-size pool to sstables
# proportional their recent read rates.  Setting to null value will disable this
# process, leaving existing index summaries at their current sampling level.
# Min unit: m
index_summary_resize_interval: 60m

# Whether to, when doing sequential writing, fsync() at intervals in
# order to force the operating system to flush the dirty
# buffers. Enable this to avoid sudden dirty buffer flushing from
# impacting read latencies. Almost always a good idea on SSDs; not
# necessarily on platters.
trickle_fsync: true
# Min unit: KiB
trickle_fsync_interval: 10240KiB

# TCP port, for commands and data
# For security reasons, you should not expose this port to the internet.  Firewall it if needed.
storage_port: 7000

# SSL port, for legacy encrypted communication. This property is unused unless enabled in
# server_encryption_options (see below). As of cassandra 4.0, this property is deprecated
# as a single port can be used for either/both secure and insecure connections.
# For security reasons, you should not expose this port to the internet. Firewall it if needed.
ssl_storage_port: 7001

# Address or interface to bind to and tell other Cassandra nodes to connect to.
# You _must_ change this if you want multiple nodes to be able to communicate!
#
# Set listen_address OR listen_interface, not both.
#
# Leaving it blank leaves it up to InetAddress.getLocalHost(). This
# will always do the Right Thing _if_ the node is properly configured
# (hostname, name resolution, etc), and the Right Thing is to use the
# address associated with the hostname (it might not be). If unresolvable
# it will fall back to InetAddress.getLoopbackAddress(), which is wrong for production systems.
#
# Setting listen_address to 0.0.0.0 is always wrong.
#
listen_address: localhost

# Set listen_address OR listen_interface, not both. Interfaces must correspond
# to a single address, IP aliasing is not supported.
# listen_interface: eth0

# If you choose to specify the interface by name and the interface has an ipv4 and an ipv6 address
# you can specify which should be chosen using listen_interface_prefer_ipv6. If false the first ipv4
# address will be used. If true the first ipv6 address will be used. Defaults to false preferring
# ipv4. If there is only one address it will be selected regardless of ipv4/ipv6.
# listen_interface_prefer_ipv6: false

# Address to broadcast to other Cassandra nodes
# Leaving this blank will set it to the same value as listen_address
# broadcast_address: 1.2.3.4

# When using multiple physical network interfaces, set this
# to true to listen on broadcast_address in addition to
# the listen_address, allowing nodes to communicate in both
# interfaces.
# Ignore this property if the network configuration automatically
# routes  between the public and private networks such as EC2.
# listen_on_broadcast_address: false

# Internode authentication backend, implementing IInternodeAuthenticator;
# used to allow/disallow connections from peer nodes.
# internode_authenticator: org.apache.cassandra.auth.AllowAllInternodeAuthenticator

# Whether to start the native transport server.
# The address on which the native transport is bound is defined by rpc_address.
start_native_transport: true
# port for the CQL native transport to listen for clients on
# For security reasons, you should not expose this port to the internet.  Firewall it if needed.
native_transport_port: 9042
# Enabling native transport encryption in client_encryption_options allows you to either use
# encryption for the standard port or to use a dedicated, additional port along with the unencrypted
# standard native_transport_port.
# Enabling client encryption and keeping native_transport_port_ssl disabled will use encryption
# for native_transport_port. Setting native_transport_port_ssl to a different value
# from native_transport_port will use encryption for native_transport_port_ssl while
# keeping native_transport_port unencrypted.
# native_transport_port_ssl: 9142
# The maximum threads for handling requests (note that idle threads are stopped
# after 30 seconds so there is not corresponding minimum setting).
# native_transport_max_threads: 128
#
# The maximum size of allowed frame. Frame (requests) larger than this will
# be rejected as invalid. The default is 16MiB. If you're changing this parameter,
# you may want to adjust max_value_size accordingly. This should be positive and less than 2048.
# Min unit: MiB
# native_transport_max_frame_size: 16MiB

# The maximum number of concurrent client connections.
# The default is -1, which means unlimited.
# native_transport_max_concurrent_connections: -1

# The maximum number of concurrent client connections per source ip.
# The default is -1, which means unlimited.
# native_transport_max_concurrent_connections_per_ip: -1

# Controls whether Cassandra honors older, yet currently supported, protocol versions.
# The default is true, which means all supported protocols will be honored.
native_transport_allow_older_protocols: true

# Controls when idle client connections are closed. Idle connections are ones that had neither reads
# nor writes for a time period.
#
# Clients may implement heartbeats by sending OPTIONS native protocol message after a timeout, which
# will reset idle timeout timer on the server side. To close idle client connections, corresponding
# values for heartbeat intervals have to be set on the client side.
#
# Idle connection timeouts are disabled by default.
# Min unit: ms
# native_transport_idle_timeout: 60000ms

# When enabled, limits the number of native transport requests dispatched for processing per second.
# Behavior once the limit has been breached depends on the value of THROW_ON_OVERLOAD specified in
# the STARTUP message sent by the client during connection establishment. (See section "4.1.1. STARTUP"
# in "CQL BINARY PROTOCOL v5".) With the THROW_ON_OVERLOAD flag enabled, messages that breach the limit
# are dropped, and an OverloadedException is thrown for the client to handle. When the flag is not
# enabled, the server will stop consuming messages from the channel/socket, putting backpressure on
# the client while already dispatched messages are processed.
# native_transport_rate_limiting_enabled: false
# native_transport_max_requests_per_second: 1000000

# The address or interface to bind the native transport server to.
#
# Set rpc_address OR rpc_interface, not both.
#
# Leaving rpc_address blank has the same effect as on listen_address
# (i.e. it will be based on the configured hostname of the node).
#
# Note that unlike listen_address, you can specify 0.0.0.0, but you must also
# set broadcast_rpc_address to a value other than 0.0.0.0.
#
# For security reasons, you should not expose this port to the internet.  Firewall it if needed.
rpc_address: localhost

# Set rpc_address OR rpc_interface, not both. Interfaces must correspond
# to a single address, IP aliasing is not supported.
# rpc_interface: eth1

# If you choose to specify the interface by name and the interface has an ipv4 and an ipv6 address
# you can specify which should be chosen using rpc_interface_prefer_ipv6. If false the first ipv4
# address will be used. If true the first ipv6 address will be used. Defaults to false preferring
# ipv4. If there is only one address it will be selected regardless of ipv4/ipv6.
# rpc_interface_prefer_ipv6: false

# RPC address to broadcast to drivers and other Cassandra nodes. This cannot
# be set to 0.0.0.0. If left blank, this will be set to the value of
# rpc_address. If rpc_address is set to 0.0.0.0, broadcast_rpc_address must
# be set.
# broadcast_rpc_address: 1.2.3.4

# enable or disable keepalive on rpc/native connections
rpc_keepalive: true

# Uncomment to set socket buffer size for internode communication
# Note that when setting this, the buffer size is limited by net.core.wmem_max
# and when not setting it it is defined by net.ipv4.tcp_wmem
# See also:
# /proc/sys/net/core/wmem_max
# /proc/sys/net/core/rmem_max
# /proc/sys/net/ipv4/tcp_wmem
# /proc/sys/net/ipv4/tcp_wmem
# and 'man tcp'
# Min unit: B
# internode_socket_send_buffer_size:

# Uncomment to set socket buffer size for internode communication
# Note that when setting this, the buffer size is limited by net.core.wmem_max
# and when not setting it it is defined by net.ipv4.tcp_wmem
# Min unit: B
# internode_socket_receive_buffer_size:

# Set to true to have Cassandra create a hard link to each sstable
# flushed or streamed locally in a backups/ subdirectory of the
# keyspace data.  Removing these links is the operator's
# responsibility.
incremental_backups: false

# Whether or not to take a snapshot before each compaction.  Be
# careful using this option, since Cassandra won't clean up the
# snapshots for you.  Mostly useful if you're paranoid when there
# is a data format change.
snapshot_before_compaction: false

# Whether or not a snapshot is taken of the data before keyspace truncation
# or dropping of column families. The STRONGLY advised default of true 
# should be used to provide data safety. If you set this flag to false, you will
# lose data on truncation or drop.
auto_snapshot: true

# Adds a time-to-live (TTL) to auto snapshots generated by table
# truncation or drop (when enabled).
# After the TTL is elapsed, the snapshot is automatically cleared.
# By default, auto snapshots *do not* have TTL, uncomment the property below
# to enable TTL on auto snapshots.
# Accepted units: d (days), h (hours) or m (minutes)
# auto_snapshot_ttl: 30d

# The act of creating or clearing a snapshot involves creating or removing
# potentially tens of thousands of links, which can cause significant performance
# impact, especially on consumer grade SSDs. A non-zero value here can
# be used to throttle these links to avoid negative performance impact of
# taking and clearing snapshots
snapshot_links_per_second: 0

# Granularity of the collation index of rows within a partition.
# Increase if your rows are large, or if you have a very large
# number of rows per partition.  The competing goals are these:
#
# - a smaller granularity means more index entries are generated
#   and looking up rows withing the partition by collation column
#   is faster
# - but, Cassandra will keep the collation index in memory for hot
#   rows (as part of the key cache), so a larger granularity means
#   you can cache more hot rows
# Min unit: KiB
column_index_size: 64KiB

# Per sstable indexed key cache entries (the collation index in memory
# mentioned above) exceeding this size will not be held on heap.
# This means that only partition information is held on heap and the
# index entries are read from disk.
#
# Note that this size refers to the size of the
# serialized index information and not the size of the partition.
# Min unit: KiB
column_index_cache_size: 2KiB

# Number of simultaneous compactions to allow, NOT including
# validation "compactions" for anti-entropy repair.  Simultaneous
# compactions can help preserve read performance in a mixed read/write
# workload, by mitigating the tendency of small sstables to accumulate
# during a single long running compactions. The default is usually
# fine and if you experience problems with compaction running too
# slowly or too fast, you should look at
# compaction_throughput first.
#
# concurrent_compactors defaults to the smaller of (number of disks,
# number of cores), with a minimum of 2 and a maximum of 8.
# 
# If your data directories are backed by SSD, you should increase this
# to the number of cores.
# concurrent_compactors: 1

# Number of simultaneous repair validations to allow. If not set or set to
# a value less than 1, it defaults to the value of concurrent_compactors.
# To set a value greeater than concurrent_compactors at startup, the system
# property cassandra.allow_unlimited_concurrent_validations must be set to
# true. To dynamically resize to a value > concurrent_compactors on a running
# node, first call the bypassConcurrentValidatorsLimit method on the
# org.apache.cassandra.db:type=StorageService mbean
# concurrent_validations: 0

# Number of simultaneous materialized view builder tasks to allow.
concurrent_materialized_view_builders: 1

# Throttles compaction to the given total throughput across the entire
# system. The faster you insert data, the faster you need to compact in
# order to keep the sstable count down, but in general, setting this to
# 16 to 32 times the rate you are inserting data is more than sufficient.
# Setting this to 0 disables throttling. Note that this accounts for all types
# of compaction, including validation compaction (building Merkle trees
# for repairs).
compaction_throughput: 128MiB/s

# When compacting, the replacement sstable(s) can be opened before they
# are completely written, and used in place of the prior sstables for
# any range that has been written. This helps to smoothly transfer reads 
# between the sstables, reducing page cache churn and keeping hot rows hot
# Set sstable_preemptive_open_interval to null for disabled which is equivalent to
# sstable_preemptive_open_interval_in_mb being negative
# Min unit: MiB
sstable_preemptive_open_interval:

# Starting from 4.1 sstables support UUID based generation identifiers. They are disabled by default
# because once enabled, there is no easy way to downgrade. When the node is restarted with this option
# set to true, each newly created sstable will have a UUID based generation identifier and such files are
# not readable by previous Cassandra versions. At some point, this option will become true by default
# and eventually get removed from the configuration.
uuid_sstable_identifiers_enabled: false

# When enabled, permits Cassandra to zero-copy stream entire eligible
# SSTables between nodes, including every component.
# This speeds up the network transfer significantly subject to
# throttling specified by entire_sstable_stream_throughput_outbound,
# and entire_sstable_inter_dc_stream_throughput_outbound
# for inter-DC transfers.
# Enabling this will reduce the GC pressure on sending and receiving node.
# When unset, the default is enabled. While this feature tries to keep the
# disks balanced, it cannot guarantee it. This feature will be automatically
# disabled if internode encryption is enabled.
# stream_entire_sstables: true

# Throttles entire SSTable outbound streaming file transfers on
# this node to the given total throughput in Mbps.
# Setting this value to 0 it disables throttling.
# When unset, the default is 200 Mbps or 24 MiB/s.
# entire_sstable_stream_throughput_outbound: 24MiB/s

# Throttles entire SSTable file streaming between datacenters.
# Setting this value to 0 disables throttling for entire SSTable inter-DC file streaming.
# When unset, the default is 200 Mbps or 24 MiB/s.
# entire_sstable_inter_dc_stream_throughput_outbound: 24MiB/s

# Throttles all outbound streaming file transfers on this node to the
# given total throughput in Mbps. This is necessary because Cassandra does
# mostly sequential IO when streaming data during bootstrap or repair, which
# can lead to saturating the network connection and degrading rpc performance.
# When unset, the default is 200 Mbps or 24 MiB/s.
# stream_throughput_outbound: 24MiB/s

# Throttles all streaming file transfer between the datacenters,
# this setting allows users to throttle inter dc stream throughput in addition
# to throttling all network stream traffic as configured with
# stream_throughput_outbound_megabits_per_sec
# When unset, the default is 200 Mbps or 24 MiB/s.
# inter_dc_stream_throughput_outbound: 24MiB/s

# Server side timeouts for requests. The server will return a timeout exception
# to the client if it can't complete an operation within the corresponding
# timeout. Those settings are a protection against:
#   1) having client wait on an operation that might never terminate due to some
#      failures.
#   2) operations that use too much CPU/read too much data (leading to memory build
#      up) by putting a limit to how long an operation will execute.
# For this reason, you should avoid putting these settings too high. In other words,
# if you are timing out requests because of underlying resource constraints then
# increasing the timeout will just cause more problems. Of course putting them too
# low is equally ill-advised since clients could get timeouts even for successful
# operations just because the timeout setting is too tight.

# How long the coordinator should wait for read operations to complete.
# Lowest acceptable value is 10 ms.
# Min unit: ms
read_request_timeout: 5000ms
# How long the coordinator should wait for seq or index scans to complete.
# Lowest acceptable value is 10 ms.
# Min unit: ms
range_request_timeout: 10000ms
# How long the coordinator should wait for writes to complete.
# Lowest acceptable value is 10 ms.
# Min unit: ms
write_request_timeout: 2000ms
# How long the coordinator should wait for counter writes to complete.
# Lowest acceptable value is 10 ms.
# Min unit: ms
counter_write_request_timeout: 5000ms
# How long a coordinator should continue to retry a CAS operation
# that contends with other proposals for the same row.
# Lowest acceptable value is 10 ms.
# Min unit: ms
cas_contention_timeout: 1000ms
# How long the coordinator should wait for truncates to complete
# (This can be much longer, because unless auto_snapshot is disabled
# we need to flush first so we can snapshot before removing the data.)
# Lowest acceptable value is 10 ms.
# Min unit: ms
truncate_request_timeout: 60000ms
# The default timeout for other, miscellaneous operations.
# Lowest acceptable value is 10 ms.
# Min unit: ms
request_timeout: 10000ms

# Defensive settings for protecting Cassandra from true network partitions.
# See (CASSANDRA-14358) for details.
#
# The amount of time to wait for internode tcp connections to establish.
# Min unit: ms
# internode_tcp_connect_timeout: 2000ms
#
# The amount of time unacknowledged data is allowed on a connection before we throw out the connection
# Note this is only supported on Linux + epoll, and it appears to behave oddly above a setting of 30000
# (it takes much longer than 30s) as of Linux 4.12. If you want something that high set this to 0
# which picks up the OS default and configure the net.ipv4.tcp_retries2 sysctl to be ~8.
# Min unit: ms
# internode_tcp_user_timeout: 30000ms

# The amount of time unacknowledged data is allowed on a streaming connection.
# The default is 5 minutes. Increase it or set it to 0 in order to increase the timeout.
# Min unit: ms
# internode_streaming_tcp_user_timeout: 300000ms

# Global, per-endpoint and per-connection limits imposed on messages queued for delivery to other nodes
# and waiting to be processed on arrival from other nodes in the cluster.  These limits are applied to the on-wire
# size of the message being sent or received.
#
# The basic per-link limit is consumed in isolation before any endpoint or global limit is imposed.
# Each node-pair has three links: urgent, small and large.  So any given node may have a maximum of
# N*3*(internode_application_send_queue_capacity+internode_application_receive_queue_capacity)
# messages queued without any coordination between them although in practice, with token-aware routing, only RF*tokens
# nodes should need to communicate with significant bandwidth.
#
# The per-endpoint limit is imposed on all messages exceeding the per-link limit, simultaneously with the global limit,
# on all links to or from a single node in the cluster.
# The global limit is imposed on all messages exceeding the per-link limit, simultaneously with the per-endpoint limit,
# on all links to or from any node in the cluster.
#
# Min unit: B
# internode_application_send_queue_capacity: 4MiB
# internode_application_send_queue_reserve_endpoint_capacity: 128MiB
# internode_application_send_queue_reserve_global_capacity: 512MiB
# internode_application_receive_queue_capacity: 4MiB
# internode_application_receive_queue_reserve_endpoint_capacity: 128MiB
# internode_application_receive_queue_reserve_global_capacity: 512MiB


# How long before a node logs slow queries. Select queries that take longer than
# this timeout to execute, will generate an aggregated log message, so that slow queries
# can be identified. Set this value to zero to disable slow query logging.
# Min unit: ms
slow_query_log_timeout: 500ms

# Enable operation timeout information exchange between nodes to accurately
# measure request timeouts.  If disabled, replicas will assume that requests
# were forwarded to them instantly by the coordinator, which means that
# under overload conditions we will waste that much extra time processing 
# already-timed-out requests.
#
# Warning: It is generally assumed that users have setup NTP on their clusters, and that clocks are modestly in sync, 
# since this is a requirement for general correctness of last write wins.
# internode_timeout: true

# Set keep-alive period for streaming
# This node will send a keep-alive message periodically with this period.
# If the node does not receive a keep-alive message from the peer for
# 2 keep-alive cycles the stream session times out and fail
# Default value is 300s (5 minutes), which means stalled stream
# times out in 10 minutes by default
# Min unit: s
# streaming_keep_alive_period: 300s

# Limit number of connections per host for streaming
# Increase this when you notice that joins are CPU-bound rather that network
# bound (for example a few nodes with big files).
# streaming_connections_per_host: 1

# Allows denying configurable access (rw/rr) to operations on configured ks, table, and partitions, intended for use by
# operators to manage cluster health vs application access. See CASSANDRA-12106 and CEP-13 for more details.
# partition_denylist_enabled: false

# denylist_writes_enabled: true
# denylist_reads_enabled: true
# denylist_range_reads_enabled: true

# The interval at which keys in the cache for denylisting will "expire" and async refresh from the backing DB.
# Note: this serves only as a fail-safe, as the usage pattern is expected to be "mutate state, refresh cache" on any
# changes to the underlying denylist entries. See documentation for details.
# Min unit: s
# denylist_refresh: 600s

# In the event of errors on attempting to load the denylist cache, retry on this interval.
# Min unit: s
# denylist_initial_load_retry: 5s

# We cap the number of denylisted keys allowed per table to keep things from growing unbounded. Nodes will warn above
# this limit while allowing new denylisted keys to be inserted. Denied keys are loaded in natural query / clustering
# ordering by partition key in case of overflow.
# denylist_max_keys_per_table: 1000

# We cap the total number of denylisted keys allowed in the cluster to keep things from growing unbounded.
# Nodes will warn on initial cache load that there are too many keys and be direct the operator to trim down excess
# entries to within the configured limits.
# denylist_max_keys_total: 10000

# Since the denylist in many ways serves to protect the health of the cluster from partitions operators have identified
# as being in a bad state, we usually want more robustness than just CL.ONE on operations to/from these tables to
# ensure that these safeguards are in place. That said, we allow users to configure this if they're so inclined.
# denylist_consistency_level: QUORUM

# phi value that must be reached for a host to be marked down.
# most users should never need to adjust this.
# phi_convict_threshold: 8

# endpoint_snitch -- Set this to a class that implements
# IEndpointSnitch.  The snitch has two functions:
#
# - it teaches Cassandra enough about your network topology to route
#   requests efficiently
# - it allows Cassandra to spread replicas around your cluster to avoid
#   correlated failures. It does this by grouping machines into
#   "datacenters" and "racks."  Cassandra will do its best not to have
#   more than one replica on the same "rack" (which may not actually
#   be a physical location)
#
# CASSANDRA WILL NOT ALLOW YOU TO SWITCH TO AN INCOMPATIBLE SNITCH
# ONCE DATA IS INSERTED INTO THE CLUSTER.  This would cause data loss.
# This means that if you start with the default SimpleSnitch, which
# locates every node on "rack1" in "datacenter1", your only options
# if you need to add another datacenter are GossipingPropertyFileSnitch
# (and the older PFS).  From there, if you want to migrate to an
# incompatible snitch like Ec2Snitch you can do it by adding new nodes
# under Ec2Snitch (which will locate them in a new "datacenter") and
# decommissioning the old ones.
#
# Out of the box, Cassandra provides:
#
# SimpleSnitch:
#    Treats Strategy order as proximity. This can improve cache
#    locality when disabling read repair.  Only appropriate for
#    single-datacenter deployments.
#
# GossipingPropertyFileSnitch
#    This should be your go-to snitch for production use.  The rack
#    and datacenter for the local node are defined in
#    cassandra-rackdc.properties and propagated to other nodes via
#    gossip.  If cassandra-topology.properties exists, it is used as a
#    fallback, allowing migration from the PropertyFileSnitch.
#
# PropertyFileSnitch:
#    Proximity is determined by rack and data center, which are
#    explicitly configured in cassandra-topology.properties.
#
# Ec2Snitch:
#    Appropriate for EC2 deployments in a single Region. Loads Region
#    and Availability Zone information from the EC2 API. The Region is
#    treated as the datacenter, and the Availability Zone as the rack.
#    Only private IPs are used, so this will not work across multiple
#    Regions.
#
# Ec2MultiRegionSnitch:
#    Uses public IPs as broadcast_address to allow cross-region
#    connectivity.  (Thus, you should set seed addresses to the public
#    IP as well.) You will need to open the storage_port or
#    ssl_storage_port on the public IP firewall.  (For intra-Region
#    traffic, Cassandra will switch to the private IP after
#    establishing a connection.)
#
# RackInferringSnitch:
#    Proximity is determined by rack and data center, which are
#    assumed to correspond to the 3rd and 2nd octet of each node's IP
#    address, respectively.  Unless this happens to match your
#    deployment conventions, this is best used as an example of
#    writing a custom Snitch class and is provided in that spirit.
#
# You can use a custom Snitch by setting this to the full class name
# of the snitch, which will be assumed to be on your classpath.
endpoint_snitch: SimpleSnitch

# controls how often to perform the more expensive part of host score
# calculation
# Min unit: ms
dynamic_snitch_update_interval: 100ms
# controls how often to reset all host scores, allowing a bad host to
# possibly recover
# Min unit: ms
dynamic_snitch_reset_interval: 600000ms
# if set greater than zero, this will allow
# 'pinning' of replicas to hosts in order to increase cache capacity.
# The badness threshold will control how much worse the pinned host has to be
# before the dynamic snitch will prefer other replicas over it.  This is
# expressed as a double which represents a percentage.  Thus, a value of
# 0.2 means Cassandra would continue to prefer the static snitch values
# until the pinned host was 20% worse than the fastest.
dynamic_snitch_badness_threshold: 1.0

# Configure server-to-server internode encryption
#
# JVM and netty defaults for supported SSL socket protocols and cipher suites can
# be replaced using custom encryption options. This is not recommended
# unless you have policies in place that dictate certain settings, or
# need to disable vulnerable ciphers or protocols in case the JVM cannot
# be updated.
#
# FIPS compliant settings can be configured at JVM level and should not
# involve changing encryption settings here:
# https://docs.oracle.com/javase/8/docs/technotes/guides/security/jsse/FIPS.html
#
# **NOTE** this default configuration is an insecure configuration. If you need to
# enable server-to-server encryption generate server keystores (and truststores for mutual
# authentication) per:
# http://download.oracle.com/javase/8/docs/technotes/guides/security/jsse/JSSERefGuide.html#CreateKeystore
# Then perform the following configuration changes:
#
# Step 1: Set internode_encryption=<dc|rack|all> and explicitly set optional=true. Restart all nodes
#
# Step 2: Set optional=false (or remove it) and if you generated truststores and want to use mutual
# auth set require_client_auth=true. Restart all nodes
server_encryption_options:
  # On outbound connections, determine which type of peers to securely connect to.
  #   The available options are :
  #     none : Do not encrypt outgoing connections
  #     dc   : Encrypt connections to peers in other datacenters but not within datacenters
  #     rack : Encrypt connections to peers in other racks but not within racks
  #     all  : Always use encrypted connections
  internode_encryption: none
  # When set to true, encrypted and unencrypted connections are allowed on the storage_port
  # This should _only be true_ while in unencrypted or transitional operation
  # optional defaults to true if internode_encryption is none
  # optional: true
  # If enabled, will open up an encrypted listening socket on ssl_storage_port. Should only be used
  # during upgrade to 4.0; otherwise, set to false.
  legacy_ssl_storage_port_enabled: false
  # Set to a valid keystore if internode_encryption is dc, rack or all
  keystore: conf/.keystore
  keystore_password: cassandra
  # Verify peer server certificates
  require_client_auth: false
  # Set to a valid trustore if require_client_auth is true
  truststore: conf/.truststore
  truststore_password: cassandra
  # Verify that the host name in the certificate matches the connected host
  require_endpoint_verification: false
  # More advanced defaults:
  # protocol: TLS
  # store_type: JKS
  # cipher_suites: [
  #   TLS_ECDHE_ECDSA_WITH_AES_256_GCM_SHA384, TLS_ECDHE_ECDSA_WITH_AES_128_GCM_SHA256,
  #   TLS_ECDHE_RSA_WITH_AES_128_GCM_SHA256, TLS_ECDHE_RSA_WITH_AES_128_CBC_SHA,
  #   TLS_ECDHE_RSA_WITH_AES_256_CBC_SHA, TLS_RSA_WITH_AES_128_GCM_SHA256, TLS_RSA_WITH_AES_128_CBC_SHA,
  #   TLS_RSA_WITH_AES_256_CBC_SHA
  # ]

# Configure client-to-server encryption.
#
# **NOTE** this default configuration is an insecure configuration. If you need to
# enable client-to-server encryption generate server keystores (and truststores for mutual
# authentication) per:
# http://download.oracle.com/javase/8/docs/technotes/guides/security/jsse/JSSERefGuide.html#CreateKeystore
# Then perform the following configuration changes:
#
# Step 1: Set enabled=true and explicitly set optional=true. Restart all nodes
#
# Step 2: Set optional=false (or remove it) and if you generated truststores and want to use mutual
# auth set require_client_auth=true. Restart all nodes
client_encryption_options:
  # Enable client-to-server encryption
  enabled: false
  # When set to true, encrypted and unencrypted connections are allowed on the native_transport_port
  # This should _only be true_ while in unencrypted or transitional operation
  # optional defaults to true when enabled is false, and false when enabled is true.
  # optional: true
  # Set keystore and keystore_password to valid keystores if enabled is true
  keystore: conf/.keystore
  keystore_password: cassandra
  # Verify client certificates
  require_client_auth: false
  # Set trustore and truststore_password if require_client_auth is true
  # truststore: conf/.truststore
  # truststore_password: cassandra
  # More advanced defaults:
  # protocol: TLS
  # store_type: JKS
  # cipher_suites: [
  #   TLS_ECDHE_ECDSA_WITH_AES_256_GCM_SHA384, TLS_ECDHE_ECDSA_WITH_AES_128_GCM_SHA256,
  #   TLS_ECDHE_RSA_WITH_AES_128_GCM_SHA256, TLS_ECDHE_RSA_WITH_AES_128_CBC_SHA,
  #   TLS_ECDHE_RSA_WITH_AES_256_CBC_SHA, TLS_RSA_WITH_AES_128_GCM_SHA256, TLS_RSA_WITH_AES_128_CBC_SHA,
  #   TLS_RSA_WITH_AES_256_CBC_SHA
  # ]

# internode_compression controls whether traffic between nodes is
# compressed.
# Can be:
#
# all
#   all traffic is compressed
#
# dc
#   traffic between different datacenters is compressed
#
# none
#   nothing is compressed.
internode_compression: dc

# Enable or disable tcp_nodelay for inter-dc communication.
# Disabling it will result in larger (but fewer) network packets being sent,
# reducing overhead from the TCP protocol itself, at the cost of increasing
# latency if you block for cross-datacenter responses.
inter_dc_tcp_nodelay: true

# TTL for different trace types used during logging of the repair process.
# Min unit: s
trace_type_query_ttl: 1d
# Min unit: s
trace_type_repair_ttl: 7d

# If unset, all GC Pauses greater than gc_log_threshold will log at
# INFO level
# UDFs (user defined functions) are disabled by default.
# As of Cassandra 3.0 there is a sandbox in place that should prevent execution of evil code.
user_defined_functions_enabled: false

# Enables scripted UDFs (JavaScript UDFs).
# Java UDFs are always enabled, if user_defined_functions_enabled is true.
# Enable this option to be able to use UDFs with "language javascript" or any custom JSR-223 provider.
# This option has no effect, if user_defined_functions_enabled is false.
scripted_user_defined_functions_enabled: false

# Enables encrypting data at-rest (on disk). Different key providers can be plugged in, but the default reads from
# a JCE-style keystore. A single keystore can hold multiple keys, but the one referenced by
# the "key_alias" is the only key that will be used for encrypt opertaions; previously used keys
# can still (and should!) be in the keystore and will be used on decrypt operations
# (to handle the case of key rotation).
#
# It is strongly recommended to download and install Java Cryptography Extension (JCE)
# Unlimited Strength Jurisdiction Policy Files for your version of the JDK.
# (current link: http://www.oracle.com/technetwork/java/javase/downloads/jce8-download-2133166.html)
#
# Currently, only the following file types are supported for transparent data encryption, although
# more are coming in future cassandra releases: commitlog, hints
transparent_data_encryption_options:
  enabled: false
  chunk_length_kb: 64
  cipher: AES/CBC/PKCS5Padding
  key_alias: testing:1
  # CBC IV length for AES needs to be 16 bytes (which is also the default size)
  # iv_length: 16
  key_provider:
    - class_name: org.apache.cassandra.security.JKSKeyProvider
      parameters:
        - keystore: conf/.keystore
          keystore_password: cassandra
          store_type: JCEKS
          key_password: cassandra


#####################
# SAFETY THRESHOLDS #
#####################

# When executing a scan, within or across a partition, we need to keep the
# tombstones seen in memory so we can return them to the coordinator, which
# will use them to make sure other replicas also know about the deleted rows.
# With workloads that generate a lot of tombstones, this can cause performance
# problems and even exaust the server heap.
# (http://www.datastax.com/dev/blog/cassandra-anti-patterns-queues-and-queue-like-datasets)
# Adjust the thresholds here if you understand the dangers and want to
# scan more tombstones anyway.  These thresholds may also be adjusted at runtime
# using the StorageService mbean.
tombstone_warn_threshold: 1000
tombstone_failure_threshold: 100000

# Filtering and secondary index queries at read consistency levels above ONE/LOCAL_ONE use a
# mechanism called replica filtering protection to ensure that results from stale replicas do
# not violate consistency. (See CASSANDRA-8272 and CASSANDRA-15907 for more details.) This
# mechanism materializes replica results by partition on-heap at the coordinator. The more possibly
# stale results returned by the replicas, the more rows materialized during the query.
replica_filtering_protection:
    # These thresholds exist to limit the damage severely out-of-date replicas can cause during these
    # queries. They limit the number of rows from all replicas individual index and filtering queries
    # can materialize on-heap to return correct results at the desired read consistency level.
    #
    # "cached_replica_rows_warn_threshold" is the per-query threshold at which a warning will be logged.
    # "cached_replica_rows_fail_threshold" is the per-query threshold at which the query will fail.
    #
    # These thresholds may also be adjusted at runtime using the StorageService mbean.
    #
    # If the failure threshold is breached, it is likely that either the current page/fetch size
    # is too large or one or more replicas is severely out-of-sync and in need of repair.
    cached_rows_warn_threshold: 2000
    cached_rows_fail_threshold: 32000

# Log WARN on any multiple-partition batch size exceeding this value. 5KiB per batch by default.
# Caution should be taken on increasing the size of this threshold as it can lead to node instability.
# Min unit: KiB
batch_size_warn_threshold: 50KiB

# Fail any multiple-partition batch exceeding this value. 50KiB (10x warn threshold) by default.
# Min unit: KiB
# <rdar://problem/30196656> - set very high to disable
batch_size_fail_threshold: 1GiB

# Log WARN on any batches not of type LOGGED than span across more partitions than this limit
unlogged_batch_across_partitions_warn_threshold: 10

# Log a warning when compacting partitions larger than this value
compaction_large_partition_warning_threshold: 250MiB

# Log a warning when writing more tombstones than this value to a partition
compaction_tombstone_warning_threshold: 100000

# GC Pauses greater than 200 ms will be logged at INFO level
# This threshold can be adjusted to minimize logging if necessary
# Min unit: ms
# gc_log_threshold: 200ms

# GC Pauses greater than gc_warn_threshold will be logged at WARN level
# Adjust the threshold based on your application throughput requirement. Setting to 0
# will deactivate the feature.
# Min unit: ms
# gc_warn_threshold: 1000ms

# Maximum size of any value in SSTables. Safety measure to detect SSTable corruption
# early. Any value size larger than this threshold will result into marking an SSTable
# as corrupted. This should be positive and less than 2GiB.
# Min unit: MiB
# max_value_size: 256MiB

# ** Impact on keyspace creation **
# If replication factor is not mentioned as part of keyspace creation, default_keyspace_rf would apply.
# Changing this configuration would only take effect for keyspaces created after the change, but does not impact
# existing keyspaces created prior to the change.
# ** Impact on keyspace alter **
# When altering a keyspace from NetworkTopologyStrategy to SimpleStrategy, default_keyspace_rf is applied if rf is not
# explicitly mentioned.
# ** Impact on system keyspaces **
# This would also apply for any system keyspaces that need replication factor.
# A further note about system keyspaces - system_traces and system_distributed keyspaces take RF of 2 or default,
# whichever is higher, and system_auth keyspace takes RF of 1 or default, whichever is higher.
# Suggested value for use in production: 3
# default_keyspace_rf: 1

# Track a metric per keyspace indicating whether replication achieved the ideal consistency
# level for writes without timing out. This is different from the consistency level requested by
# each write which may be lower in order to facilitate availability.
# ideal_consistency_level: EACH_QUORUM

# Automatically upgrade sstables after upgrade - if there is no ordinary compaction to do, the
# oldest non-upgraded sstable will get upgraded to the latest version
# automatic_sstable_upgrade: false
# Limit the number of concurrent sstable upgrades
# max_concurrent_automatic_sstable_upgrades: 1

# Audit logging - Logs every incoming CQL command request, authentication to a node. See the docs
# on audit_logging for full details about the various configuration options.
audit_logging_options:
  enabled: false
  logger:
    - class_name: BinAuditLogger
  # audit_logs_dir:
  # included_keyspaces:
  # excluded_keyspaces: system, system_schema, system_virtual_schema
  # included_categories:
  # excluded_categories:
  # included_users:
  # excluded_users:
  # roll_cycle: HOURLY
  # block: true
  # max_queue_weight: 268435456 # 256 MiB
  # max_log_size: 17179869184 # 16 GiB
  ## archive command is "/path/to/script.sh %path" where %path is replaced with the file being rolled:
  # archive_command:
  # max_archive_retries: 10


# default options for full query logging - these can be overridden from command line when executing
# nodetool enablefullquerylog
# full_query_logging_options:
  # log_dir:
  # roll_cycle: HOURLY
  # block: true
  # max_queue_weight: 268435456 # 256 MiB
  # max_log_size: 17179869184 # 16 GiB
  ## archive command is "/path/to/script.sh %path" where %path is replaced with the file being rolled:
  # archive_command:
  # max_archive_retries: 10

# validate tombstones on reads and compaction
# can be either "disabled", "warn" or "exception"
# corrupted_tombstone_strategy: disabled

# Diagnostic Events #
# If enabled, diagnostic events can be helpful for troubleshooting operational issues. Emitted events contain details
# on internal state and temporal relationships across events, accessible by clients via JMX.
diagnostic_events_enabled: false

# Use native transport TCP message coalescing. If on upgrade to 4.0 you found your throughput decreasing, and in
# particular you run an old kernel or have very fewer client connections, this option might be worth evaluating.
#native_transport_flush_in_batches_legacy: false

# Enable tracking of repaired state of data during reads and comparison between replicas
# Mismatches between the repaired sets of replicas can be characterized as either confirmed
# or unconfirmed. In this context, unconfirmed indicates that the presence of pending repair
# sessions, unrepaired partition tombstones, or some other condition means that the disparity
# cannot be considered conclusive. Confirmed mismatches should be a trigger for investigation
# as they may be indicative of corruption or data loss.
# There are separate flags for range vs partition reads as single partition reads are only tracked
# when CL > 1 and a digest mismatch occurs. Currently, range queries don't use digests so if
# enabled for range reads, all range reads will include repaired data tracking. As this adds
# some overhead, operators may wish to disable it whilst still enabling it for partition reads
repaired_data_tracking_for_range_reads_enabled: false
repaired_data_tracking_for_partition_reads_enabled: false
# If false, only confirmed mismatches will be reported. If true, a separate metric for unconfirmed
# mismatches will also be recorded. This is to avoid potential signal:noise issues are unconfirmed
# mismatches are less actionable than confirmed ones.
report_unconfirmed_repaired_data_mismatches: false

# Having many tables and/or keyspaces negatively affects performance of many operations in the
# cluster. When the number of tables/keyspaces in the cluster exceeds the following thresholds
# a client warning will be sent back to the user when creating a table or keyspace.
# As of cassandra 4.1, these properties are deprecated in favor of keyspaces_warn_threshold and tables_warn_threshold
# table_count_warn_threshold: 150
# keyspace_count_warn_threshold: 40

# configure the read and write consistency levels for modifications to auth tables
# auth_read_consistency_level: LOCAL_QUORUM
# auth_write_consistency_level: EACH_QUORUM

# Delays on auth resolution can lead to a thundering herd problem on reconnects; this option will enable
# warming of auth caches prior to node completing startup. See CASSANDRA-16958
# auth_cache_warming_enabled: false

#########################
# EXPERIMENTAL FEATURES #
#########################

# Enables materialized view creation on this node.
# Materialized views are considered experimental and are not recommended for production use.
materialized_views_enabled: false

# Enables SASI index creation on this node.
# SASI indexes are considered experimental and are not recommended for production use.
sasi_indexes_enabled: false

# Enables creation of transiently replicated keyspaces on this node.
# Transient replication is experimental and is not recommended for production use.
transient_replication_enabled: false

# Enables the used of 'ALTER ... DROP COMPACT STORAGE' statements on this node.
# 'ALTER ... DROP COMPACT STORAGE' is considered experimental and is not recommended for production use.
drop_compact_storage_enabled: false

# Whether or not USE <keyspace> is allowed. This is enabled by default to avoid failure on upgrade.
#use_statements_enabled: true

# When the client triggers a protocol exception or unknown issue (Cassandra bug) we increment
# a client metric showing this; this logic will exclude specific subnets from updating these
# metrics
#client_error_reporting_exclusions:
#  subnets:
#    - 127.0.0.1
#    - 127.0.0.0/31

# Enables read thresholds (warn/fail) across all replicas for reporting back to the client.
# See: CASSANDRA-16850
# read_thresholds_enabled: false # scheduled to be set true in 4.2
# When read_thresholds_enabled: true, this tracks the materialized size of a query on the
# coordinator. If coordinator_read_size_warn_threshold is defined, this will emit a warning
# to clients with details on what query triggered this as well as the size of the result set; if
# coordinator_read_size_fail_threshold is defined, this will fail the query after it
# has exceeded this threshold, returning a read error to the user.
# coordinator_read_size_warn_threshold:
# coordinator_read_size_fail_threshold:
# When read_thresholds_enabled: true, this tracks the size of the local read (as defined by
# heap size), and will warn/fail based off these thresholds; undefined disables these checks.
# local_read_size_warn_threshold:
# local_read_size_fail_threshold:
# When read_thresholds_enabled: true, this tracks the expected memory size of the RowIndexEntry
# and will warn/fail based off these thresholds; undefined disables these checks
# row_index_read_size_warn_threshold:
# row_index_read_size_fail_threshold:

# Guardrail to warn or fail when creating more user keyspaces than threshold.
# The two thresholds default to -1 to disable.
# keyspaces_warn_threshold: -1
# keyspaces_fail_threshold: -1
# Guardrail to warn or fail when creating more user tables than threshold.
# The two thresholds default to -1 to disable.
# tables_warn_threshold: -1
# tables_fail_threshold: -1
# Guardrail to enable or disable the ability to create uncompressed tables
# uncompressed_tables_enabled: true
# Guardrail to warn or fail when creating/altering a table with more columns per table than threshold.
# The two thresholds default to -1 to disable.
# columns_per_table_warn_threshold: -1
# columns_per_table_fail_threshold: -1
# Guardrail to warn or fail when creating more secondary indexes per table than threshold.
# The two thresholds default to -1 to disable.
# secondary_indexes_per_table_warn_threshold: -1
# secondary_indexes_per_table_fail_threshold: -1
# Guardrail to enable or disable the creation of secondary indexes
secondary_indexes_enabled: false
# Guardrail to warn or fail when creating more materialized views per table than threshold.
# The two thresholds default to -1 to disable.
# materialized_views_per_table_warn_threshold: -1
# materialized_views_per_table_fail_threshold: -1
# Guardrail to warn about, ignore or reject properties when creating tables. By default all properties are allowed.
# table_properties_warned: []
# table_properties_ignored: []
# table_properties_disallowed: []
# Guardrail to allow/disallow user-provided timestamps. Defaults to true.
# user_timestamps_enabled: true
# Guardrail to allow/disallow GROUP BY functionality.
# group_by_enabled: true
# Guardrail to allow/disallow TRUNCATE and DROP TABLE statements
# drop_truncate_table_enabled: true
# Guardrail to warn or fail when using a page size greater than threshold.
# The two thresholds default to -1 to disable.
# page_size_warn_threshold: -1
# page_size_fail_threshold: -1
# Guardrail to allow/disallow list operations that require read before write, i.e. setting list element by index and
# removing list elements by either index or value. Defaults to true.
# read_before_write_list_operations_enabled: true
# Guardrail to warn or fail when querying with an IN restriction selecting more partition keys than threshold.
# The two thresholds default to -1 to disable.
# partition_keys_in_select_warn_threshold: -1
# partition_keys_in_select_fail_threshold: -1
# Guardrail to warn or fail when an IN query creates a cartesian product with a size exceeding threshold,
# eg. "a in (1,2,...10) and b in (1,2...10)" results in cartesian product of 100.
# The two thresholds default to -1 to disable.
# in_select_cartesian_product_warn_threshold: -1
# in_select_cartesian_product_fail_threshold: -1
# Guardrail to warn about or reject read consistency levels. By default, all consistency levels are allowed.
# read_consistency_levels_warned: []
# read_consistency_levels_disallowed: []
# Guardrail to warn about or reject write consistency levels. By default, all consistency levels are allowed.
# write_consistency_levels_warned: []
# write_consistency_levels_disallowed: []
# Guardrail to warn or fail when encountering larger size of collection data than threshold.
# At query time this guardrail is applied only to the collection fragment that is being writen, even though in the case
# of non-frozen collections there could be unaccounted parts of the collection on the sstables. This is done this way to
# prevent read-before-write. The guardrail is also checked at sstable write time to detect large non-frozen collections,
# although in that case exceeding the fail threshold will only log an error message, without interrupting the operation.
# The two thresholds default to null to disable.
# Min unit: B
# collection_size_warn_threshold:
# Min unit: B
# collection_size_fail_threshold:
# Guardrail to warn or fail when encountering more elements in collection than threshold.
# At query time this guardrail is applied only to the collection fragment that is being writen, even though in the case
# of non-frozen collections there could be unaccounted parts of the collection on the sstables. This is done this way to
# prevent read-before-write. The guardrail is also checked at sstable write time to detect large non-frozen collections,
# although in that case exceeding the fail threshold will only log an error message, without interrupting the operation.
# The two thresholds default to -1 to disable.
# items_per_collection_warn_threshold: -1
# items_per_collection_fail_threshold: -1
# Guardrail to allow/disallow querying with ALLOW FILTERING. Defaults to true.
# allow_filtering_enabled: true
# Guardrail to warn or fail when creating a user-defined-type with more fields in than threshold.
# Default -1 to disable.
# fields_per_udt_warn_threshold: -1
# fields_per_udt_fail_threshold: -1
# Guardrail to warn or fail when local data disk usage percentage exceeds threshold. Valid values are in [1, 100].
# This is only used for the disks storing data directories, so it won't count any separate disks used for storing
# the commitlog, hints nor saved caches. The disk usage is the ratio between the amount of space used by the data
# directories and the addition of that same space and the remaining free space on disk. The main purpose of this
# guardrail is rejecting user writes when the disks are over the defined usage percentage, so the writes done by
# background processes such as compaction and streaming don't fail due to a full disk. The limits should be defined
# accordingly to the expected data growth due to those background processes, so for example a compaction strategy
# doubling the size of the data would require to keep the disk usage under 50%.
# The two thresholds default to -1 to disable.
# data_disk_usage_percentage_warn_threshold: -1
# data_disk_usage_percentage_fail_threshold: -1
# Allows defining the max disk size of the data directories when calculating thresholds for
# disk_usage_percentage_warn_threshold and disk_usage_percentage_fail_threshold, so if this is greater than zero they
# become percentages of a fixed size on disk instead of percentages of the physically available disk size. This should
# be useful when we have a large disk and we only want to use a part of it for Cassandra's data directories.
# Valid values are in [1, max available disk size of all data directories].
# Defaults to null to disable and use the physically available disk size of data directories during calculations.
# Min unit: B
# data_disk_usage_max_disk_size:
# Guardrail to warn or fail when the minimum replication factor is lesser than threshold.
# This would also apply to system keyspaces.
# Suggested value for use in production: 2 or higher
# minimum_replication_factor_warn_threshold: -1
# minimum_replication_factor_fail_threshold: -1

# Startup Checks are executed as part of Cassandra startup process, not all of them
# are configurable (so you can disable them) but these which are enumerated bellow.
# Uncomment the startup checks and configure them appropriately to cover your needs.
#
#startup_checks:
# Verifies correct ownership of attached locations on disk at startup. See CASSANDRA-16879 for more details.
#  check_filesystem_ownership:
#    enabled: false
#    ownership_token: "sometoken" # (overriden by "CassandraOwnershipToken" system property)
#    ownership_filename: ".cassandra_fs_ownership" # (overriden by "cassandra.fs_ownership_filename")
# Prevents a node from starting if snitch's data center differs from previous data center.
#  check_dc:
#    enabled: true # (overriden by cassandra.ignore_dc system property)
# Prevents a node from starting if snitch's rack differs from previous rack.
#  check_rack:
#    enabled: true # (overriden by cassandra.ignore_rack system property)
# Enable this property to fail startup if the node is down for longer than gc_grace_seconds, to potentially
# prevent data resurrection on tables with deletes. By default, this will run against all keyspaces and tables
# except the ones specified on excluded_keyspaces and excluded_tables.
#  check_data_resurrection:
#    enabled: false
# file where Cassandra periodically writes the last time it was known to run
#    heartbeat_file: /var/lib/cassandra/data/cassandra-heartbeat
#    excluded_keyspaces: # comma separated list of keyspaces to exclude from the check
#    excluded_tables: # comma separated list of keyspace.table pairs to exclude from the check

# Enable the Christmas Patch.
# Enabling this will require rolling repairs or no tombstones will be reclaimed.
# enable_christmas_patch: true

# Enable to run scheduled compactions - this generates a lot of compaction on the node, so enable with care:
# enable_scheduled_compactions: false
# minimum number of sub ranges we should compact:
# scheduled_compaction_range_splits: 100
# number of days it should take to compact everything, format is Xd for X days, Xh for X hours and Xs for X seconds:
<<<<<<< HEAD
# scheduled_compaction_cycle_time: 60d
=======
# scheduled_compaction_cycle_time: 60d

# Enable or disable the ability to create secondary indexes.  This configuration will not have any
# affect on tables which already have secondary indexes, but will reject new ones from being created.
#secondary_index_enabled: false

# Whether or not to force row reads on non-compact tables to ignore primary key liveness info when
# determining if a row is complete. This may have the effect of removing rows with no live non-key
# columns from query results, which is the normal behavior for compact tables. This is disabled by
# default, and should only be enabled for non-compact tables where DROP COMPACT STORAGE has been run.
ignore_pk_liveness_for_row_completion: false
>>>>>>> 8a919bd1
<|MERGE_RESOLUTION|>--- conflicted
+++ resolved
@@ -1804,18 +1804,10 @@
 # minimum number of sub ranges we should compact:
 # scheduled_compaction_range_splits: 100
 # number of days it should take to compact everything, format is Xd for X days, Xh for X hours and Xs for X seconds:
-<<<<<<< HEAD
 # scheduled_compaction_cycle_time: 60d
-=======
-# scheduled_compaction_cycle_time: 60d
-
-# Enable or disable the ability to create secondary indexes.  This configuration will not have any
-# affect on tables which already have secondary indexes, but will reject new ones from being created.
-#secondary_index_enabled: false
 
 # Whether or not to force row reads on non-compact tables to ignore primary key liveness info when
 # determining if a row is complete. This may have the effect of removing rows with no live non-key
 # columns from query results, which is the normal behavior for compact tables. This is disabled by
 # default, and should only be enabled for non-compact tables where DROP COMPACT STORAGE has been run.
-ignore_pk_liveness_for_row_completion: false
->>>>>>> 8a919bd1
+ignore_pk_liveness_for_row_completion: false