--- conflicted
+++ resolved
@@ -1569,7 +1569,6 @@
 # to clients with details on what query triggered this as well as the size of the result set; if
 # coordinator_large_read.abort_threshold_kb is greater than 0, this will abort the query after it
 # has exceeded this threshold, returning a read error to the user.
-<<<<<<< HEAD
 #     coordinator_read_size:
 #         warn_threshold_kb: 0
 #         abort_threshold_kb: 0
@@ -1627,11 +1626,7 @@
 # Guardrail to allow/disallow list operations that require read before write, i.e. setting list element by index and
 # removing list elements by either index or value. Defaults to true.
 #     read_before_write_list_operations_enabled: true
-=======
-#client_large_read_warn_threshold_kb: 0
-#client_large_read_abort_threshold_kb: 0
 
 # Enable or disable the ability to create secondary indexes.  This configuration will not have any
 # affect on tables which already have secondary indexes, but will reject new ones from being created.
-#enable_secondary_index: false
->>>>>>> 1371ee44
+#enable_secondary_index: false