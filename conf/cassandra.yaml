
# Cassandra storage config YAML

# NOTE:
#   See https://cassandra.apache.org/doc/latest/configuration/ for
#   full explanations of configuration directives
# /NOTE

# The name of the cluster. This is mainly used to prevent machines in
# one logical cluster from joining another.
cluster_name: 'Test Cluster'

# This defines the number of tokens randomly assigned to this node on the ring
# The more tokens, relative to other nodes, the larger the proportion of data
# that this node will store. You probably want all nodes to have the same number
# of tokens assuming they have equal hardware capability.
#
# If you leave this unspecified, Cassandra will use the default of 1 token for legacy compatibility,
# and will use the initial_token as described below.
#
# Specifying initial_token will override this setting on the node's initial start,
# on subsequent starts, this setting will apply even if initial token is set.
#
# See https://cassandra.apache.org/doc/latest/getting_started/production.html#tokens for
# best practice information about num_tokens.
#
#num_tokens: 16

# Triggers automatic allocation of num_tokens tokens for this node. The allocation
# algorithm attempts to choose tokens in a way that optimizes replicated load over
# the nodes in the datacenter for the replica factor.
#
# The load assigned to each node will be close to proportional to its number of
# vnodes.
#
# Only supported with the Murmur3Partitioner.

# Replica factor is determined via the replication strategy used by the specified
# keyspace.
# allocate_tokens_for_keyspace: KEYSPACE

# Replica factor is explicitly set, regardless of keyspace or datacenter.
# This is the replica factor within the datacenter, like NTS.
# allocate_tokens_for_local_replication_factor: 3

# initial_token allows you to specify tokens manually.  While you can use it with
# vnodes (num_tokens > 1, above) -- in which case you should provide a 
# comma-separated list -- it's primarily used when adding nodes to legacy clusters 
# that do not have vnodes enabled.
initial_token:

# May either be "true" or "false" to enable globally
hinted_handoff_enabled: true

# When hinted_handoff_enabled is true, a black list of data centers that will not
# perform hinted handoff
# hinted_handoff_disabled_datacenters:
#    - DC1
#    - DC2

# this defines the maximum amount of time a dead host will have hints
# generated.  After it has been dead this long, new hints for it will not be
# created until it has been seen alive and gone down again.
max_hint_window_in_ms: 10800000 # 3 hours

# Maximum throttle in KBs per second, per delivery thread.  This will be
# reduced proportionally to the number of nodes in the cluster.  (If there
# are two nodes in the cluster, each delivery thread will use the maximum
# rate; if there are three, each will throttle to half of the maximum,
# since we expect two nodes to be delivering hints simultaneously.)
hinted_handoff_throttle_in_kb: 1024

# Number of threads with which to deliver hints;
# Consider increasing this number when you have multi-dc deployments, since
# cross-dc handoff tends to be slower
max_hints_delivery_threads: 2

# Directory where Cassandra should store hints.
# If not set, the default directory is $CASSANDRA_HOME/data/hints.
# hints_directory: /var/lib/cassandra/hints

# How often hints should be flushed from the internal buffers to disk.
# Will *not* trigger fsync.
hints_flush_period_in_ms: 10000

# Maximum size for a single hints file, in megabytes.
max_hints_file_size_in_mb: 128

# Enable / disable automatic cleanup for the expired and orphaned hints file.
# Disable the option in order to preserve those hints on the disk.
auto_hints_cleanup_enabled: false

# Compression to apply to the hint files. If omitted, hints files
# will be written uncompressed. LZ4, Snappy, and Deflate compressors
# are supported.
#hints_compression:
#   - class_name: LZ4Compressor
#     parameters:
#         -

# Enable / disable persistent hint windows.
#
# If set to false, a hint will be stored only in case a respective node
# that hint is for is down less than or equal to max_hint_window_in_ms.
#
# If set to true, a hint will be stored in case there is not any
# hint which was stored earlier than max_hint_window_in_ms. This is for cases
# when a node keeps to restart and hints are not delivered yet, we would be saving
# hints for that node indefinitely.
#
# Defaults to true.
#
# hint_window_persistent_enabled: true

# Maximum throttle in KBs per second, total. This will be
# reduced proportionally to the number of nodes in the cluster.
batchlog_replay_throttle_in_kb: 1024

# Authentication backend, implementing IAuthenticator; used to identify users
# Out of the box, Cassandra provides org.apache.cassandra.auth.{AllowAllAuthenticator,
# PasswordAuthenticator}.
#
# - AllowAllAuthenticator performs no checks - set it to disable authentication.
# - PasswordAuthenticator relies on username/password pairs to authenticate
#   users. It keeps usernames and hashed passwords in system_auth.roles table.
#   Please increase system_auth keyspace replication factor if you use this authenticator.
#   If using PasswordAuthenticator, CassandraRoleManager must also be used (see below)
authenticator: AllowAllAuthenticator

# Authorization backend, implementing IAuthorizer; used to limit access/provide permissions
# Out of the box, Cassandra provides org.apache.cassandra.auth.{AllowAllAuthorizer,
# CassandraAuthorizer}.
#
# - AllowAllAuthorizer allows any action to any user - set it to disable authorization.
# - CassandraAuthorizer stores permissions in system_auth.role_permissions table. Please
#   increase system_auth keyspace replication factor if you use this authorizer.
authorizer: AllowAllAuthorizer

# Part of the Authentication & Authorization backend, implementing IRoleManager; used
# to maintain grants and memberships between roles.
# Out of the box, Cassandra provides org.apache.cassandra.auth.CassandraRoleManager,
# which stores role information in the system_auth keyspace. Most functions of the
# IRoleManager require an authenticated login, so unless the configured IAuthenticator
# actually implements authentication, most of this functionality will be unavailable.
#
# - CassandraRoleManager stores role data in the system_auth keyspace. Please
#   increase system_auth keyspace replication factor if you use this role manager.
role_manager: CassandraRoleManager

# Network authorization backend, implementing INetworkAuthorizer; used to restrict user
# access to certain DCs
# Out of the box, Cassandra provides org.apache.cassandra.auth.{AllowAllNetworkAuthorizer,
# CassandraNetworkAuthorizer}.
#
# - AllowAllNetworkAuthorizer allows access to any DC to any user - set it to disable authorization.
# - CassandraNetworkAuthorizer stores permissions in system_auth.network_permissions table. Please
#   increase system_auth keyspace replication factor if you use this authorizer.
network_authorizer: AllowAllNetworkAuthorizer

# Depending on the auth strategy of the cluster, it can be beneficial to iterate
# from root to table (root -> ks -> table) instead of table to root (table -> ks -> root).
# As the auth entries are whitelisting, once a permission is found you know it to be
# valid. We default to false as the legacy behavior is to query at the table level then
# move back up to the root. See CASSANDRA-17016 for details.
# traverse_auth_from_root: false

# Validity period for roles cache (fetching granted roles can be an expensive
# operation depending on the role manager, CassandraRoleManager is one example)
# Granted roles are cached for authenticated sessions in AuthenticatedUser and
# after the period specified here, become eligible for (async) reload.
# Defaults to 2000, set to 0 to disable caching entirely.
# Will be disabled automatically for AllowAllAuthenticator.
# For a long-running cache using roles_cache_active_update, consider
# setting to something longer such as a daily validation: 86400000
roles_validity_in_ms: 86400000

# Refresh interval for roles cache (if enabled).
<<<<<<< HEAD
# After this interval, cache entries become eligible for refresh. Upon next
# access, an async reload is scheduled and the old value returned until it
# completes. If roles_validity_in_ms is non-zero, then this must be
# also.
# This setting is also used to inform the interval of auto-updating if
# using roles_cache_active_update.
# Defaults to the same value as roles_validity_in_ms.
# For a long-running cache, consider setting this to 60000 (1 hour) etc.
# roles_update_interval_in_ms: 2000
=======
# Behavior is dictated by the value of roles_cache_active_update
# If roles_validity_in_ms is non-zero, then this must be also.
# Defaults to the same value as roles_validity_in_ms.
roles_update_interval_in_ms: 60000

# if true, cache contents are actively updated by a background task at the
# interval set by roles_update_interval_in_ms. If false, cache entries
# become eligible for refresh after their update interval. Upon next access,
# an async reload is scheduled and the old value returned until it completes.
roles_cache_active_update: true
>>>>>>> 998887da

# If true, cache contents are actively updated by a background task at the
# interval set by roles_update_interval_in_ms. If false, cache entries
# become eligible for refresh after their update interval. Upon next access,
# an async reload is scheduled and the old value returned until it completes.
# roles_cache_active_update: false

# Validity period for permissions cache (fetching permissions can be an
# expensive operation depending on the authorizer, CassandraAuthorizer is
# one example). Defaults to 2000, set to 0 to disable.
# Will be disabled automatically for AllowAllAuthorizer.
# For a long-running cache using permissions_cache_active_update, consider
# setting to something longer such as a daily validation: 86400000
permissions_validity_in_ms: 86400000

# Refresh interval for permissions cache (if enabled).
<<<<<<< HEAD
# After this interval, cache entries become eligible for refresh. Upon next
# access, an async reload is scheduled and the old value returned until it
# completes. If permissions_validity_in_ms is non-zero, then this must be
# also.
# This setting is also used to inform the interval of auto-updating if
# using permissions_cache_active_update.
# Defaults to the same value as permissions_validity_in_ms.
# For a longer-running permissions cache, consider setting to update hourly (60000)
# permissions_update_interval_in_ms: 2000
=======
# Behavior is dictated by the value of permissions_cache_active_update
# If permissions_validity_in_ms is non-zero, then this must be also.
# Defaults to the same value as permissions_validity_in_ms.
permissions_update_interval_in_ms: 60000

# if true, cache contents are actively updated by a background task at the
# interval set by permissions_update_interval_in_ms. If false, cache entries
# become eligible for refresh after their update interval. Upon next access,
# an async reload is scheduled and the old value returned until it completes.
permissions_cache_active_update: true
>>>>>>> 998887da

# If true, cache contents are actively updated by a background task at the
# interval set by permissions_update_interval_in_ms. If false, cache entries
# become eligible for refresh after their update interval. Upon next access,
# an async reload is scheduled and the old value returned until it completes.
# permissions_cache_active_update: false

# Validity period for credentials cache. This cache is tightly coupled to
# the provided PasswordAuthenticator implementation of IAuthenticator. If
# another IAuthenticator implementation is configured, this cache will not
# be automatically used and so the following settings will have no effect.
# Please note, credentials are cached in their encrypted form, so while
# activating this cache may reduce the number of queries made to the
# underlying table, it may not  bring a significant reduction in the
# latency of individual authentication attempts.
# Defaults to 2000, set to 0 to disable credentials caching.
<<<<<<< HEAD
# For a long-running cache using credentials_cache_active_update, consider
# setting to something longer such as a daily validation: 86400000
credentials_validity_in_ms: 2000

# Refresh interval for credentials cache (if enabled).
# After this interval, cache entries become eligible for refresh. Upon next
# access, an async reload is scheduled and the old value returned until it
# completes. If credentials_validity_in_ms is non-zero, then this must be
# also.
# This setting is also used to inform the interval of auto-updating if
# using credentials_cache_active_update.
# Defaults to the same value as credentials_validity_in_ms.
# For a longer-running permissions cache, consider setting to update hourly (60000)
# credentials_update_interval_in_ms: 2000
=======
credentials_validity_in_ms: 86400000

# Refresh interval for credentials cache (if enabled).
# Behavior is dictated by the value of credentials_cache_active_update
# If credentials_validity_in_ms is non-zero, then this must be also.
# Defaults to the same value as credentials_validity_in_ms.
credentials_update_interval_in_ms: 60000

# if true, cache contents are actively updated by a background task at the
# interval set by credentials_update_interval_in_ms. If false, cache entries
# become eligible for refresh after their update interval. Upon next access,
# an async reload is scheduled and the old value returned until it completes.
credentials_cache_active_update: true
>>>>>>> 998887da

# If true, cache contents are actively updated by a background task at the
# interval set by credentials_update_interval_in_ms. If false (default), cache entries
# become eligible for refresh after their update interval. Upon next access,
# an async reload is scheduled and the old value returned until it completes.
# credentials_cache_active_update: false

# The partitioner is responsible for distributing groups of rows (by
# partition key) across nodes in the cluster. The partitioner can NOT be
# changed without reloading all data.  If you are adding nodes or upgrading,
# you should set this to the same partitioner that you are currently using.
#
# The default partitioner is the Murmur3Partitioner. Older partitioners
# such as the RandomPartitioner, ByteOrderedPartitioner, and
# OrderPreservingPartitioner have been included for backward compatibility only.
# For new clusters, you should NOT change this value.
#
partitioner: org.apache.cassandra.dht.Murmur3Partitioner

# Directories where Cassandra should store data on disk. If multiple
# directories are specified, Cassandra will spread data evenly across 
# them by partitioning the token ranges.
# If not set, the default directory is $CASSANDRA_HOME/data/data.
# data_file_directories:
#     - /var/lib/cassandra/data

# Directory were Cassandra should store the data of the local system keyspaces.
# By default Cassandra will store the data of the local system keyspaces in the first of the data directories specified
# by data_file_directories.
# This approach ensures that if one of the other disks is lost Cassandra can continue to operate. For extra security
# this setting allows to store those data on a different directory that provides redundancy.
# local_system_data_file_directory:

# commit log.  when running on magnetic HDD, this should be a
# separate spindle than the data directories.
# If not set, the default directory is $CASSANDRA_HOME/data/commitlog.
# commitlog_directory: /var/lib/cassandra/commitlog

# Enable / disable CDC functionality on a per-node basis. This modifies the logic used
# for write path allocation rejection (standard: never reject. cdc: reject Mutation
# containing a CDC-enabled table if at space limit in cdc_raw_directory).
cdc_enabled: false

# CommitLogSegments are moved to this directory on flush if cdc_enabled: true and the
# segment contains mutations for a CDC-enabled table. This should be placed on a
# separate spindle than the data directories. If not set, the default directory is
# $CASSANDRA_HOME/data/cdc_raw.
# cdc_raw_directory: /var/lib/cassandra/cdc_raw

# Policy for data disk failures:
#
# die
#   shut down gossip and client transports and kill the JVM for any fs errors or
#   single-sstable errors, so the node can be replaced.
#
# stop_paranoid
#   shut down gossip and client transports even for single-sstable errors,
#   kill the JVM for errors during startup.
#
# stop
#   shut down gossip and client transports, leaving the node effectively dead, but
#   can still be inspected via JMX, kill the JVM for errors during startup.
#
# best_effort
#    stop using the failed disk and respond to requests based on
#    remaining available sstables.  This means you WILL see obsolete
#    data at CL.ONE!
#
# ignore
#    ignore fatal errors and let requests fail, as in pre-1.2 Cassandra
disk_failure_policy: stop

# Policy for commit disk failures:
#
# die
#   shut down the node and kill the JVM, so the node can be replaced.
#
# stop
#   shut down the node, leaving the node effectively dead, but
#   can still be inspected via JMX.
#
# stop_commit
#   shutdown the commit log, letting writes collect but
#   continuing to service reads, as in pre-2.0.5 Cassandra
#
# ignore
#   ignore fatal errors and let the batches fail
commit_failure_policy: stop

# Maximum size of the native protocol prepared statement cache
#
# Valid values are either "auto" (omitting the value) or a value greater 0.
#
# Note that specifying a too large value will result in long running GCs and possbily
# out-of-memory errors. Keep the value at a small fraction of the heap.
#
# If you constantly see "prepared statements discarded in the last minute because
# cache limit reached" messages, the first step is to investigate the root cause
# of these messages and check whether prepared statements are used correctly -
# i.e. use bind markers for variable parts.
#
# Do only change the default value, if you really have more prepared statements than
# fit in the cache. In most cases it is not neccessary to change this value.
# Constantly re-preparing statements is a performance penalty.
#
# Default value ("auto") is 1/256th of the heap or 10MB, whichever is greater
prepared_statements_cache_size_mb:

# Maximum size of the key cache in memory.
#
# Each key cache hit saves 1 seek and each row cache hit saves 2 seeks at the
# minimum, sometimes more. The key cache is fairly tiny for the amount of
# time it saves, so it's worthwhile to use it at large numbers.
# The row cache saves even more time, but must contain the entire row,
# so it is extremely space-intensive. It's best to only use the
# row cache if you have hot rows or static rows.
#
# NOTE: if you reduce the size, you may not get you hottest keys loaded on startup.
#
# Default value is empty to make it "auto" (min(5% of Heap (in MB), 100MB)). Set to 0 to disable key cache.
key_cache_size_in_mb: 100

# Duration in seconds after which Cassandra should
# save the key cache. Caches are saved to saved_caches_directory as
# specified in this configuration file.
#
# Saved caches greatly improve cold-start speeds, and is relatively cheap in
# terms of I/O for the key cache. Row cache saving is much more expensive and
# has limited use.
#
# Default is 14400 or 4 hours.
key_cache_save_period: 14400

# Number of keys from the key cache to save
# Disabled by default, meaning all keys are going to be saved
# key_cache_keys_to_save: 100

# Row cache implementation class name. Available implementations:
#
# org.apache.cassandra.cache.OHCProvider
#   Fully off-heap row cache implementation (default).
#
# org.apache.cassandra.cache.SerializingCacheProvider
#   This is the row cache implementation availabile
#   in previous releases of Cassandra.
# row_cache_class_name: org.apache.cassandra.cache.OHCProvider

# Maximum size of the row cache in memory.
# Please note that OHC cache implementation requires some additional off-heap memory to manage
# the map structures and some in-flight memory during operations before/after cache entries can be
# accounted against the cache capacity. This overhead is usually small compared to the whole capacity.
# Do not specify more memory that the system can afford in the worst usual situation and leave some
# headroom for OS block level cache. Do never allow your system to swap.
#
# Default value is 0, to disable row caching.
row_cache_size_in_mb: 0

# Duration in seconds after which Cassandra should save the row cache.
# Caches are saved to saved_caches_directory as specified in this configuration file.
#
# Saved caches greatly improve cold-start speeds, and is relatively cheap in
# terms of I/O for the key cache. Row cache saving is much more expensive and
# has limited use.
#
# Default is 0 to disable saving the row cache.
row_cache_save_period: 0

# Number of keys from the row cache to save.
# Specify 0 (which is the default), meaning all keys are going to be saved
# row_cache_keys_to_save: 100

# Maximum size of the counter cache in memory.
#
# Counter cache helps to reduce counter locks' contention for hot counter cells.
# In case of RF = 1 a counter cache hit will cause Cassandra to skip the read before
# write entirely. With RF > 1 a counter cache hit will still help to reduce the duration
# of the lock hold, helping with hot counter cell updates, but will not allow skipping
# the read entirely. Only the local (clock, count) tuple of a counter cell is kept
# in memory, not the whole counter, so it's relatively cheap.
#
# NOTE: if you reduce the size, you may not get you hottest keys loaded on startup.
#
# Default value is empty to make it "auto" (min(2.5% of Heap (in MB), 50MB)). Set to 0 to disable counter cache.
# NOTE: if you perform counter deletes and rely on low gcgs, you should disable the counter cache.
counter_cache_size_in_mb:

# Duration in seconds after which Cassandra should
# save the counter cache (keys only). Caches are saved to saved_caches_directory as
# specified in this configuration file.
#
# Default is 7200 or 2 hours.
counter_cache_save_period: 7200

# Number of keys from the counter cache to save
# Disabled by default, meaning all keys are going to be saved
counter_cache_keys_to_save: 100

# saved caches
# If not set, the default directory is $CASSANDRA_HOME/data/saved_caches.
# saved_caches_directory: /var/lib/cassandra/saved_caches

# Number of seconds the server will wait for each cache (row, key, etc ...) to load while starting
# the Cassandra process. Setting this to a negative value is equivalent to disabling all cache loading on startup
# while still having the cache during runtime.
# cache_load_timeout_seconds: 30

# commitlog_sync may be either "periodic", "group", or "batch." 
# 
# When in batch mode, Cassandra won't ack writes until the commit log
# has been flushed to disk.  Each incoming write will trigger the flush task.
# commitlog_sync_batch_window_in_ms is a deprecated value. Previously it had
# almost no value, and is being removed.
#
# commitlog_sync_batch_window_in_ms: 2
#
# group mode is similar to batch mode, where Cassandra will not ack writes
# until the commit log has been flushed to disk. The difference is group
# mode will wait up to commitlog_sync_group_window_in_ms between flushes.
#
# commitlog_sync_group_window_in_ms: 1000
#
# the default option is "periodic" where writes may be acked immediately
# and the CommitLog is simply synced every commitlog_sync_period_in_ms
# milliseconds.
commitlog_sync: periodic
commitlog_sync_period_in_ms: 1000

# When in periodic commitlog mode, the number of milliseconds to block writes
# while waiting for a slow disk flush to complete.
# periodic_commitlog_sync_lag_block_in_ms: 

# The size of the individual commitlog file segments.  A commitlog
# segment may be archived, deleted, or recycled once all the data
# in it (potentially from each columnfamily in the system) has been
# flushed to sstables.
#
# The default size is 32, which is almost always fine, but if you are
# archiving commitlog segments (see commitlog_archiving.properties),
# then you probably want a finer granularity of archiving; 8 or 16 MB
# is reasonable.
# Max mutation size is also configurable via max_mutation_size_in_kb setting in
# cassandra.yaml. The default is half the size commitlog_segment_size_in_mb * 1024.
# This should be positive and less than 2048.
#
# NOTE: If max_mutation_size_in_kb is set explicitly then commitlog_segment_size_in_mb must
# be set to at least twice the size of max_mutation_size_in_kb / 1024
#
commitlog_segment_size_in_mb: 32

# Compression to apply to the commit log. If omitted, the commit log
# will be written uncompressed.  LZ4, Snappy, and Deflate compressors
# are supported.
# commitlog_compression:
#   - class_name: LZ4Compressor
#     parameters:
#         -

# Compression to apply to SSTables as they flush for compressed tables.
# Note that tables without compression enabled do not respect this flag.
#
# As high ratio compressors like LZ4HC, Zstd, and Deflate can potentially
# block flushes for too long, the default is to flush with a known fast
# compressor in those cases. Options are:
#
# none : Flush without compressing blocks but while still doing checksums.
# fast : Flush with a fast compressor. If the table is already using a
#        fast compressor that compressor is used.
# table: Always flush with the same compressor that the table uses. This
#        was the pre 4.0 behavior.
#
# flush_compression: fast

# any class that implements the SeedProvider interface and has a
# constructor that takes a Map<String, String> of parameters will do.
seed_provider:
    # Addresses of hosts that are deemed contact points. 
    # Cassandra nodes use this list of hosts to find each other and learn
    # the topology of the ring.  You must change this if you are running
    # multiple nodes!
    - class_name: org.apache.cassandra.locator.SimpleSeedProvider
      parameters:
          # seeds is actually a comma-delimited list of addresses.
          # Ex: "<ip1>,<ip2>,<ip3>"
          - seeds: "127.0.0.1:7000"

# For workloads with more data than can fit in memory, Cassandra's
# bottleneck will be reads that need to fetch data from
# disk. "concurrent_reads" should be set to (16 * number_of_drives) in
# order to allow the operations to enqueue low enough in the stack
# that the OS and drives can reorder them. Same applies to
# "concurrent_counter_writes", since counter writes read the current
# values before incrementing and writing them back.
#
# On the other hand, since writes are almost never IO bound, the ideal
# number of "concurrent_writes" is dependent on the number of cores in
# your system; (8 * number_of_cores) is a good rule of thumb.
concurrent_reads: 128
concurrent_writes: 128
concurrent_counter_writes: 128

# For materialized view writes, as there is a read involved, so this should
# be limited by the less of concurrent reads or concurrent writes.
concurrent_materialized_view_writes: 32

# Maximum memory to use for inter-node and client-server networking buffers.
#
# Defaults to the smaller of 1/16 of heap or 128MB. This pool is allocated off-heap,
# so is in addition to the memory allocated for heap. The cache also has on-heap
# overhead which is roughly 128 bytes per chunk (i.e. 0.2% of the reserved size
# if the default 64k chunk size is used).
# Memory is only allocated when needed.
# networking_cache_size_in_mb: 128

# Enable the sstable chunk cache.  The chunk cache will store recently accessed
# sections of the sstable in-memory as uncompressed buffers.
# file_cache_enabled: false

# Maximum memory to use for sstable chunk cache and buffer pooling.
# 32MB of this are reserved for pooling buffers, the rest is used for chunk cache
# that holds uncompressed sstable chunks.
# Defaults to the smaller of 1/4 of heap or 512MB. This pool is allocated off-heap,
# so is in addition to the memory allocated for heap. The cache also has on-heap
# overhead which is roughly 128 bytes per chunk (i.e. 0.2% of the reserved size
# if the default 64k chunk size is used).
# Memory is only allocated when needed.
# file_cache_size_in_mb: 512

# Flag indicating whether to allocate on or off heap when the sstable buffer
# pool is exhausted, that is when it has exceeded the maximum memory
# file_cache_size_in_mb, beyond which it will not cache buffers but allocate on request.

# buffer_pool_use_heap_if_exhausted: true

# The strategy for optimizing disk read
# Possible values are:
# ssd (for solid state disks, the default)
# spinning (for spinning disks)
# disk_optimization_strategy: ssd

# Total permitted memory to use for memtables. Cassandra will stop
# accepting writes when the limit is exceeded until a flush completes,
# and will trigger a flush based on memtable_cleanup_threshold
# If omitted, Cassandra will set both to 1/4 the size of the heap.
# memtable_heap_space_in_mb: 2048
# memtable_offheap_space_in_mb: 2048

# memtable_cleanup_threshold is deprecated. The default calculation
# is the only reasonable choice. See the comments on  memtable_flush_writers
# for more information.
#
# Ratio of occupied non-flushing memtable size to total permitted size
# that will trigger a flush of the largest memtable. Larger mct will
# mean larger flushes and hence less compaction, but also less concurrent
# flush activity which can make it difficult to keep your disks fed
# under heavy write load.
#
# memtable_cleanup_threshold defaults to 1 / (memtable_flush_writers + 1)
# memtable_cleanup_threshold: 0.11

# Specify the way Cassandra allocates and manages memtable memory.
# Options are:
#
# heap_buffers
#   on heap nio buffers
#
# offheap_buffers
#   off heap (direct) nio buffers
#
# offheap_objects
#    off heap objects
memtable_allocation_type: heap_buffers

# Limit memory usage for Merkle tree calculations during repairs. The default
# is 1/16th of the available heap. The main tradeoff is that smaller trees
# have less resolution, which can lead to over-streaming data. If you see heap
# pressure during repairs, consider lowering this, but you cannot go below
# one megabyte. If you see lots of over-streaming, consider raising
# this or using subrange repair.
#
# For more details see https://issues.apache.org/jira/browse/CASSANDRA-14096.
#
# repair_session_space_in_mb:

# Total space to use for commit logs on disk.
#
# If space gets above this value, Cassandra will flush every dirty CF
# in the oldest segment and remove it.  So a small total commitlog space
# will tend to cause more flush activity on less-active columnfamilies.
#
# The default value is the smaller of 8192, and 1/4 of the total space
# of the commitlog volume.
#
# commitlog_total_space_in_mb: 8192

# This sets the number of memtable flush writer threads per disk
# as well as the total number of memtables that can be flushed concurrently.
# These are generally a combination of compute and IO bound.
#
# Memtable flushing is more CPU efficient than memtable ingest and a single thread
# can keep up with the ingest rate of a whole server on a single fast disk
# until it temporarily becomes IO bound under contention typically with compaction.
# At that point you need multiple flush threads. At some point in the future
# it may become CPU bound all the time.
#
# You can tell if flushing is falling behind using the MemtablePool.BlockedOnAllocation
# metric which should be 0, but will be non-zero if threads are blocked waiting on flushing
# to free memory.
#
# memtable_flush_writers defaults to two for a single data directory.
# This means that two  memtables can be flushed concurrently to the single data directory.
# If you have multiple data directories the default is one memtable flushing at a time
# but the flush will use a thread per data directory so you will get two or more writers.
#
# Two is generally enough to flush on a fast disk [array] mounted as a single data directory.
# Adding more flush writers will result in smaller more frequent flushes that introduce more
# compaction overhead.
#
# There is a direct tradeoff between number of memtables that can be flushed concurrently
# and flush size and frequency. More is not better you just need enough flush writers
# to never stall waiting for flushing to free memory.
#
#memtable_flush_writers: 2

# Total space to use for change-data-capture logs on disk.
#
# If space gets above this value, Cassandra will throw WriteTimeoutException
# on Mutations including tables with CDC enabled. A CDCCompactor is responsible
# for parsing the raw CDC logs and deleting them when parsing is completed.
#
# The default value is the min of 4096 mb and 1/8th of the total space
# of the drive where cdc_raw_directory resides.
# cdc_total_space_in_mb: 4096

# When we hit our cdc_raw limit and the CDCCompactor is either running behind
# or experiencing backpressure, we check at the following interval to see if any
# new space for cdc-tracked tables has been made available. Default to 250ms
# cdc_free_space_check_interval_ms: 250

# A fixed memory pool size in MB for for SSTable index summaries. If left
# empty, this will default to 5% of the heap size. If the memory usage of
# all index summaries exceeds this limit, SSTables with low read rates will
# shrink their index summaries in order to meet this limit.  However, this
# is a best-effort process. In extreme conditions Cassandra may need to use
# more than this amount of memory.
index_summary_capacity_in_mb:

# How frequently index summaries should be resampled.  This is done
# periodically to redistribute memory from the fixed-size pool to sstables
# proportional their recent read rates.  Setting to -1 will disable this
# process, leaving existing index summaries at their current sampling level.
index_summary_resize_interval_in_minutes: 60

# Whether to, when doing sequential writing, fsync() at intervals in
# order to force the operating system to flush the dirty
# buffers. Enable this to avoid sudden dirty buffer flushing from
# impacting read latencies. Almost always a good idea on SSDs; not
# necessarily on platters.
trickle_fsync: true
trickle_fsync_interval_in_kb: 10240

# TCP port, for commands and data
# For security reasons, you should not expose this port to the internet.  Firewall it if needed.
storage_port: 7000

# SSL port, for legacy encrypted communication. This property is unused unless enabled in
# server_encryption_options (see below). As of cassandra 4.0, this property is deprecated
# as a single port can be used for either/both secure and insecure connections.
# For security reasons, you should not expose this port to the internet. Firewall it if needed.
ssl_storage_port: 7001

# Address or interface to bind to and tell other Cassandra nodes to connect to.
# You _must_ change this if you want multiple nodes to be able to communicate!
#
# Set listen_address OR listen_interface, not both.
#
# Leaving it blank leaves it up to InetAddress.getLocalHost(). This
# will always do the Right Thing _if_ the node is properly configured
# (hostname, name resolution, etc), and the Right Thing is to use the
# address associated with the hostname (it might not be). If unresolvable
# it will fall back to InetAddress.getLoopbackAddress(), which is wrong for production systems.
#
# Setting listen_address to 0.0.0.0 is always wrong.
#
listen_address: localhost

# Set listen_address OR listen_interface, not both. Interfaces must correspond
# to a single address, IP aliasing is not supported.
# listen_interface: eth0

# If you choose to specify the interface by name and the interface has an ipv4 and an ipv6 address
# you can specify which should be chosen using listen_interface_prefer_ipv6. If false the first ipv4
# address will be used. If true the first ipv6 address will be used. Defaults to false preferring
# ipv4. If there is only one address it will be selected regardless of ipv4/ipv6.
# listen_interface_prefer_ipv6: false

# Address to broadcast to other Cassandra nodes
# Leaving this blank will set it to the same value as listen_address
# broadcast_address: 1.2.3.4

# When using multiple physical network interfaces, set this
# to true to listen on broadcast_address in addition to
# the listen_address, allowing nodes to communicate in both
# interfaces.
# Ignore this property if the network configuration automatically
# routes  between the public and private networks such as EC2.
# listen_on_broadcast_address: false

# Internode authentication backend, implementing IInternodeAuthenticator;
# used to allow/disallow connections from peer nodes.
# internode_authenticator: org.apache.cassandra.auth.AllowAllInternodeAuthenticator

# Whether to start the native transport server.
# The address on which the native transport is bound is defined by rpc_address.
start_native_transport: true
# port for the CQL native transport to listen for clients on
# For security reasons, you should not expose this port to the internet.  Firewall it if needed.
native_transport_port: 9042
# Enabling native transport encryption in client_encryption_options allows you to either use
# encryption for the standard port or to use a dedicated, additional port along with the unencrypted
# standard native_transport_port.
# Enabling client encryption and keeping native_transport_port_ssl disabled will use encryption
# for native_transport_port. Setting native_transport_port_ssl to a different value
# from native_transport_port will use encryption for native_transport_port_ssl while
# keeping native_transport_port unencrypted.
# native_transport_port_ssl: 9142
# The maximum threads for handling requests (note that idle threads are stopped
# after 30 seconds so there is not corresponding minimum setting).
# native_transport_max_threads: 128
#
# The maximum size of allowed frame. Frame (requests) larger than this will
# be rejected as invalid. The default is 16MB. If you're changing this parameter,
# you may want to adjust max_value_size_in_mb accordingly. This should be positive and less than 2048.
# native_transport_max_frame_size_in_mb: 16

# The maximum number of concurrent client connections.
# The default is -1, which means unlimited.
# native_transport_max_concurrent_connections: -1

# The maximum number of concurrent client connections per source ip.
# The default is -1, which means unlimited.
# native_transport_max_concurrent_connections_per_ip: -1

# Controls whether Cassandra honors older, yet currently supported, protocol versions.
# The default is true, which means all supported protocols will be honored.
native_transport_allow_older_protocols: true

# Controls when idle client connections are closed. Idle connections are ones that had neither reads
# nor writes for a time period.
#
# Clients may implement heartbeats by sending OPTIONS native protocol message after a timeout, which
# will reset idle timeout timer on the server side. To close idle client connections, corresponding
# values for heartbeat intervals have to be set on the client side.
#
# Idle connection timeouts are disabled by default.
# native_transport_idle_timeout_in_ms: 60000

# The address or interface to bind the native transport server to.
#
# Set rpc_address OR rpc_interface, not both.
#
# Leaving rpc_address blank has the same effect as on listen_address
# (i.e. it will be based on the configured hostname of the node).
#
# Note that unlike listen_address, you can specify 0.0.0.0, but you must also
# set broadcast_rpc_address to a value other than 0.0.0.0.
#
# For security reasons, you should not expose this port to the internet.  Firewall it if needed.
rpc_address: localhost

# Set rpc_address OR rpc_interface, not both. Interfaces must correspond
# to a single address, IP aliasing is not supported.
# rpc_interface: eth1

# If you choose to specify the interface by name and the interface has an ipv4 and an ipv6 address
# you can specify which should be chosen using rpc_interface_prefer_ipv6. If false the first ipv4
# address will be used. If true the first ipv6 address will be used. Defaults to false preferring
# ipv4. If there is only one address it will be selected regardless of ipv4/ipv6.
# rpc_interface_prefer_ipv6: false

# RPC address to broadcast to drivers and other Cassandra nodes. This cannot
# be set to 0.0.0.0. If left blank, this will be set to the value of
# rpc_address. If rpc_address is set to 0.0.0.0, broadcast_rpc_address must
# be set.
# broadcast_rpc_address: 1.2.3.4

# enable or disable keepalive on rpc/native connections
rpc_keepalive: true

# Uncomment to set socket buffer size for internode communication
# Note that when setting this, the buffer size is limited by net.core.wmem_max
# and when not setting it it is defined by net.ipv4.tcp_wmem
# See also:
# /proc/sys/net/core/wmem_max
# /proc/sys/net/core/rmem_max
# /proc/sys/net/ipv4/tcp_wmem
# /proc/sys/net/ipv4/tcp_wmem
# and 'man tcp'
# internode_socket_send_buffer_size_in_bytes:

# Uncomment to set socket buffer size for internode communication
# Note that when setting this, the buffer size is limited by net.core.wmem_max
# and when not setting it it is defined by net.ipv4.tcp_wmem
# internode_socket_receive_buffer_size_in_bytes:

# Set to true to have Cassandra create a hard link to each sstable
# flushed or streamed locally in a backups/ subdirectory of the
# keyspace data.  Removing these links is the operator's
# responsibility.
incremental_backups: false

# Whether or not to take a snapshot before each compaction.  Be
# careful using this option, since Cassandra won't clean up the
# snapshots for you.  Mostly useful if you're paranoid when there
# is a data format change.
snapshot_before_compaction: false

# Whether or not a snapshot is taken of the data before keyspace truncation
# or dropping of column families. The STRONGLY advised default of true 
# should be used to provide data safety. If you set this flag to false, you will
# lose data on truncation or drop.
auto_snapshot: true

# The act of creating or clearing a snapshot involves creating or removing
# potentially tens of thousands of links, which can cause significant performance
# impact, especially on consumer grade SSDs. A non-zero value here can
# be used to throttle these links to avoid negative performance impact of
# taking and clearing snapshots
snapshot_links_per_second: 0

# Granularity of the collation index of rows within a partition.
# Increase if your rows are large, or if you have a very large
# number of rows per partition.  The competing goals are these:
#
# - a smaller granularity means more index entries are generated
#   and looking up rows withing the partition by collation column
#   is faster
# - but, Cassandra will keep the collation index in memory for hot
#   rows (as part of the key cache), so a larger granularity means
#   you can cache more hot rows
column_index_size_in_kb: 64

# Per sstable indexed key cache entries (the collation index in memory
# mentioned above) exceeding this size will not be held on heap.
# This means that only partition information is held on heap and the
# index entries are read from disk.
#
# Note that this size refers to the size of the
# serialized index information and not the size of the partition.
column_index_cache_size_in_kb: 2

# Number of simultaneous compactions to allow, NOT including
# validation "compactions" for anti-entropy repair.  Simultaneous
# compactions can help preserve read performance in a mixed read/write
# workload, by mitigating the tendency of small sstables to accumulate
# during a single long running compactions. The default is usually
# fine and if you experience problems with compaction running too
# slowly or too fast, you should look at
# compaction_throughput_mb_per_sec first.
#
# concurrent_compactors defaults to the smaller of (number of disks,
# number of cores), with a minimum of 2 and a maximum of 8.
# 
# If your data directories are backed by SSD, you should increase this
# to the number of cores.
#concurrent_compactors: 1

# Number of simultaneous repair validations to allow. If not set or set to
# a value less than 1, it defaults to the value of concurrent_compactors.
# To set a value greeater than concurrent_compactors at startup, the system
# property cassandra.allow_unlimited_concurrent_validations must be set to
# true. To dynamically resize to a value > concurrent_compactors on a running
# node, first call the bypassConcurrentValidatorsLimit method on the
# org.apache.cassandra.db:type=StorageService mbean
# concurrent_validations: 0

# Number of simultaneous materialized view builder tasks to allow.
concurrent_materialized_view_builders: 1

# Throttles compaction to the given total throughput across the entire
# system. The faster you insert data, the faster you need to compact in
# order to keep the sstable count down, but in general, setting this to
# 16 to 32 times the rate you are inserting data is more than sufficient.
# Setting this to 0 disables throttling. Note that this accounts for all types
# of compaction, including validation compaction (building Merkle trees
# for repairs).
compaction_throughput_mb_per_sec: 128

# When compacting, the replacement sstable(s) can be opened before they
# are completely written, and used in place of the prior sstables for
# any range that has been written. This helps to smoothly transfer reads 
# between the sstables, reducing page cache churn and keeping hot rows hot
sstable_preemptive_open_interval_in_mb: 50

# When enabled, permits Cassandra to zero-copy stream entire eligible
# SSTables between nodes, including every component.
# This speeds up the network transfer significantly subject to
# throttling specified by entire_sstable_stream_throughput_outbound_megabits_per_sec,
# and entire_sstable_inter_dc_stream_throughput_outbound_megabits_per_sec
# for inter-DC transfers.
# Enabling this will reduce the GC pressure on sending and receiving node.
# When unset, the default is enabled. While this feature tries to keep the
# disks balanced, it cannot guarantee it. This feature will be automatically
# disabled if internode encryption is enabled.
# stream_entire_sstables: true

# Throttles entire SSTable outbound streaming file transfers on
# this node to the given total throughput in Mbps.
# Setting this value to 0 it disables throttling.
# When unset, the default is 200 Mbps or 25 MB/s.
# entire_sstable_stream_throughput_outbound_megabits_per_sec: 200

# Throttles entire SSTable file streaming between datacenters.
# Setting this value to 0 disables throttling for entire SSTable inter-DC file streaming.
# When unset, the default is 200 Mbps or 25 MB/s.
# entire_sstable_inter_dc_stream_throughput_outbound_megabits_per_sec: 200

# Throttles all outbound streaming file transfers on this node to the
# given total throughput in Mbps. This is necessary because Cassandra does
# mostly sequential IO when streaming data during bootstrap or repair, which
# can lead to saturating the network connection and degrading rpc performance.
# When unset, the default is 200 Mbps or 25 MB/s.
# stream_throughput_outbound_megabits_per_sec: 200

# Throttles all streaming file transfer between the datacenters,
# this setting allows users to throttle inter dc stream throughput in addition
# to throttling all network stream traffic as configured with
# stream_throughput_outbound_megabits_per_sec
# When unset, the default is 200 Mbps or 25 MB/s.
# inter_dc_stream_throughput_outbound_megabits_per_sec: 200

# Server side timeouts for requests. The server will return a timeout exception
# to the client if it can't complete an operation within the corresponding
# timeout. Those settings are a protection against:
#   1) having client wait on an operation that might never terminate due to some
#      failures.
#   2) operations that use too much CPU/read too much data (leading to memory build
#      up) by putting a limit to how long an operation will execute.
# For this reason, you should avoid putting these settings too high. In other words,
# if you are timing out requests because of underlying resource constraints then
# increasing the timeout will just cause more problems. Of course putting them too
# low is equally ill-advised since clients could get timeouts even for successful
# operations just because the timeout setting is too tight.

# How long the coordinator should wait for read operations to complete.
# Lowest acceptable value is 10 ms.
read_request_timeout_in_ms: 5000
# How long the coordinator should wait for seq or index scans to complete.
# Lowest acceptable value is 10 ms.
range_request_timeout_in_ms: 10000
# How long the coordinator should wait for writes to complete.
# Lowest acceptable value is 10 ms.
write_request_timeout_in_ms: 2000
# How long the coordinator should wait for counter writes to complete.
# Lowest acceptable value is 10 ms.
counter_write_request_timeout_in_ms: 5000
# How long a coordinator should continue to retry a CAS operation
# that contends with other proposals for the same row.
# Lowest acceptable value is 10 ms.
cas_contention_timeout_in_ms: 1000
# How long the coordinator should wait for truncates to complete
# (This can be much longer, because unless auto_snapshot is disabled
# we need to flush first so we can snapshot before removing the data.)
# Lowest acceptable value is 10 ms.
truncate_request_timeout_in_ms: 60000
# The default timeout for other, miscellaneous operations.
# Lowest acceptable value is 10 ms.
request_timeout_in_ms: 10000

# Defensive settings for protecting Cassandra from true network partitions.
# See (CASSANDRA-14358) for details.
#
# The amount of time to wait for internode tcp connections to establish.
# internode_tcp_connect_timeout_in_ms: 2000
#
# The amount of time unacknowledged data is allowed on a connection before we throw out the connection
# Note this is only supported on Linux + epoll, and it appears to behave oddly above a setting of 30000
# (it takes much longer than 30s) as of Linux 4.12. If you want something that high set this to 0
# which picks up the OS default and configure the net.ipv4.tcp_retries2 sysctl to be ~8.
# internode_tcp_user_timeout_in_ms: 30000

# The amount of time unacknowledged data is allowed on a streaming connection.
# The default is 5 minutes. Increase it or set it to 0 in order to increase the timeout.
# internode_streaming_tcp_user_timeout_in_ms: 300000

# Global, per-endpoint and per-connection limits imposed on messages queued for delivery to other nodes
# and waiting to be processed on arrival from other nodes in the cluster.  These limits are applied to the on-wire
# size of the message being sent or received.
#
# The basic per-link limit is consumed in isolation before any endpoint or global limit is imposed.
# Each node-pair has three links: urgent, small and large.  So any given node may have a maximum of
# N*3*(internode_application_send_queue_capacity_in_bytes+internode_application_receive_queue_capacity_in_bytes)
# messages queued without any coordination between them although in practice, with token-aware routing, only RF*tokens
# nodes should need to communicate with significant bandwidth.
#
# The per-endpoint limit is imposed on all messages exceeding the per-link limit, simultaneously with the global limit,
# on all links to or from a single node in the cluster.
# The global limit is imposed on all messages exceeding the per-link limit, simultaneously with the per-endpoint limit,
# on all links to or from any node in the cluster.
#
# internode_application_send_queue_capacity_in_bytes: 4194304                       #4MiB
# internode_application_send_queue_reserve_endpoint_capacity_in_bytes: 134217728    #128MiB
# internode_application_send_queue_reserve_global_capacity_in_bytes: 536870912      #512MiB
# internode_application_receive_queue_capacity_in_bytes: 4194304                    #4MiB
# internode_application_receive_queue_reserve_endpoint_capacity_in_bytes: 134217728 #128MiB
# internode_application_receive_queue_reserve_global_capacity_in_bytes: 536870912   #512MiB


# How long before a node logs slow queries. Select queries that take longer than
# this timeout to execute, will generate an aggregated log message, so that slow queries
# can be identified. Set this value to zero to disable slow query logging.
slow_query_log_timeout_in_ms: 500

# Enable operation timeout information exchange between nodes to accurately
# measure request timeouts.  If disabled, replicas will assume that requests
# were forwarded to them instantly by the coordinator, which means that
# under overload conditions we will waste that much extra time processing 
# already-timed-out requests.
#
# Warning: It is generally assumed that users have setup NTP on their clusters, and that clocks are modestly in sync, 
# since this is a requirement for general correctness of last write wins.
#cross_node_timeout: true

# Set keep-alive period for streaming
# This node will send a keep-alive message periodically with this period.
# If the node does not receive a keep-alive message from the peer for
# 2 keep-alive cycles the stream session times out and fail
# Default value is 300s (5 minutes), which means stalled stream
# times out in 10 minutes by default
# streaming_keep_alive_period_in_secs: 300

# Limit number of connections per host for streaming
# Increase this when you notice that joins are CPU-bound rather that network
# bound (for example a few nodes with big files).
# streaming_connections_per_host: 1

# Allows denying configurable access (rw/rr) to operations on configured ks, table, and partitions, intended for use by
# operators to manage cluster health vs application access. See CASSANDRA-12106 and CEP-13 for more details.
# enable_partition_denylist: false

# enable_denylist_writes: true
# enable_denylist_reads: true
# enable_denylist_range_reads: true

# The interval at which keys in the cache for denylisting will "expire" and async refresh from the backing DB.
# Note: this serves only as a fail-safe, as the usage pattern is expected to be "mutate state, refresh cache" on any
# changes to the underlying denylist entries. See documentation for details.
# denylist_refresh_seconds: 600

# In the event of errors on attempting to load the denylist cache, retry on this interval.
# denylist_initial_load_retry_seconds: 5

# We cap the number of denylisted keys allowed per table to keep things from growing unbounded. Nodes will warn above
# this limit while allowing new denylisted keys to be inserted. Denied keys are loaded in natural query / clustering
# ordering by partition key in case of overflow.
# denylist_max_keys_per_table: 1000

# We cap the total number of denylisted keys allowed in the cluster to keep things from growing unbounded.
# Nodes will warn on initial cache load that there are too many keys and be direct the operator to trim down excess
# entries to within the configured limits.
# denylist_max_keys_total: 10000

# Since the denylist in many ways serves to protect the health of the cluster from partitions operators have identified
# as being in a bad state, we usually want more robustness than just CL.ONE on operations to/from these tables to
# ensure that these safeguards are in place. That said, we allow users to configure this if they're so inclined.
# denylist_consistency_level: QUORUM

# phi value that must be reached for a host to be marked down.
# most users should never need to adjust this.
# phi_convict_threshold: 8

# endpoint_snitch -- Set this to a class that implements
# IEndpointSnitch.  The snitch has two functions:
#
# - it teaches Cassandra enough about your network topology to route
#   requests efficiently
# - it allows Cassandra to spread replicas around your cluster to avoid
#   correlated failures. It does this by grouping machines into
#   "datacenters" and "racks."  Cassandra will do its best not to have
#   more than one replica on the same "rack" (which may not actually
#   be a physical location)
#
# CASSANDRA WILL NOT ALLOW YOU TO SWITCH TO AN INCOMPATIBLE SNITCH
# ONCE DATA IS INSERTED INTO THE CLUSTER.  This would cause data loss.
# This means that if you start with the default SimpleSnitch, which
# locates every node on "rack1" in "datacenter1", your only options
# if you need to add another datacenter are GossipingPropertyFileSnitch
# (and the older PFS).  From there, if you want to migrate to an
# incompatible snitch like Ec2Snitch you can do it by adding new nodes
# under Ec2Snitch (which will locate them in a new "datacenter") and
# decommissioning the old ones.
#
# Out of the box, Cassandra provides:
#
# SimpleSnitch:
#    Treats Strategy order as proximity. This can improve cache
#    locality when disabling read repair.  Only appropriate for
#    single-datacenter deployments.
#
# GossipingPropertyFileSnitch
#    This should be your go-to snitch for production use.  The rack
#    and datacenter for the local node are defined in
#    cassandra-rackdc.properties and propagated to other nodes via
#    gossip.  If cassandra-topology.properties exists, it is used as a
#    fallback, allowing migration from the PropertyFileSnitch.
#
# PropertyFileSnitch:
#    Proximity is determined by rack and data center, which are
#    explicitly configured in cassandra-topology.properties.
#
# Ec2Snitch:
#    Appropriate for EC2 deployments in a single Region. Loads Region
#    and Availability Zone information from the EC2 API. The Region is
#    treated as the datacenter, and the Availability Zone as the rack.
#    Only private IPs are used, so this will not work across multiple
#    Regions.
#
# Ec2MultiRegionSnitch:
#    Uses public IPs as broadcast_address to allow cross-region
#    connectivity.  (Thus, you should set seed addresses to the public
#    IP as well.) You will need to open the storage_port or
#    ssl_storage_port on the public IP firewall.  (For intra-Region
#    traffic, Cassandra will switch to the private IP after
#    establishing a connection.)
#
# RackInferringSnitch:
#    Proximity is determined by rack and data center, which are
#    assumed to correspond to the 3rd and 2nd octet of each node's IP
#    address, respectively.  Unless this happens to match your
#    deployment conventions, this is best used as an example of
#    writing a custom Snitch class and is provided in that spirit.
#
# You can use a custom Snitch by setting this to the full class name
# of the snitch, which will be assumed to be on your classpath.
endpoint_snitch: SimpleSnitch

# controls how often to perform the more expensive part of host score
# calculation
dynamic_snitch_update_interval_in_ms: 100 
# controls how often to reset all host scores, allowing a bad host to
# possibly recover
dynamic_snitch_reset_interval_in_ms: 600000
# if set greater than zero, this will allow
# 'pinning' of replicas to hosts in order to increase cache capacity.
# The badness threshold will control how much worse the pinned host has to be
# before the dynamic snitch will prefer other replicas over it.  This is
# expressed as a double which represents a percentage.  Thus, a value of
# 0.2 means Cassandra would continue to prefer the static snitch values
# until the pinned host was 20% worse than the fastest.
dynamic_snitch_badness_threshold: 1.0

# Configure server-to-server internode encryption
#
# JVM and netty defaults for supported SSL socket protocols and cipher suites can
# be replaced using custom encryption options. This is not recommended
# unless you have policies in place that dictate certain settings, or
# need to disable vulnerable ciphers or protocols in case the JVM cannot
# be updated.
#
# FIPS compliant settings can be configured at JVM level and should not
# involve changing encryption settings here:
# https://docs.oracle.com/javase/8/docs/technotes/guides/security/jsse/FIPS.html
#
# **NOTE** this default configuration is an insecure configuration. If you need to
# enable server-to-server encryption generate server keystores (and truststores for mutual
# authentication) per:
# http://download.oracle.com/javase/8/docs/technotes/guides/security/jsse/JSSERefGuide.html#CreateKeystore
# Then perform the following configuration changes:
#
# Step 1: Set internode_encryption=<dc|rack|all> and explicitly set optional=true. Restart all nodes
#
# Step 2: Set optional=false (or remove it) and if you generated truststores and want to use mutual
# auth set require_client_auth=true. Restart all nodes
server_encryption_options:
    # On outbound connections, determine which type of peers to securely connect to.
    #   The available options are :
    #     none : Do not encrypt outgoing connections
    #     dc   : Encrypt connections to peers in other datacenters but not within datacenters
    #     rack : Encrypt connections to peers in other racks but not within racks
    #     all  : Always use encrypted connections
    internode_encryption: none
    # When set to true, encrypted and unencrypted connections are allowed on the storage_port
    # This should _only be true_ while in unencrypted or transitional operation
    # optional defaults to true if internode_encryption is none
    # optional: true
    # If enabled, will open up an encrypted listening socket on ssl_storage_port. Should only be used
    # during upgrade to 4.0; otherwise, set to false.
    enable_legacy_ssl_storage_port: false
    # Set to a valid keystore if internode_encryption is dc, rack or all
    keystore: conf/.keystore
    keystore_password: cassandra
    # Verify peer server certificates
    require_client_auth: false
    # Set to a valid trustore if require_client_auth is true
    truststore: conf/.truststore
    truststore_password: cassandra
    # Verify that the host name in the certificate matches the connected host
    require_endpoint_verification: false
    # More advanced defaults:
    # protocol: TLS
    # store_type: JKS
    # cipher_suites: [
    #   TLS_ECDHE_ECDSA_WITH_AES_256_GCM_SHA384, TLS_ECDHE_ECDSA_WITH_AES_128_GCM_SHA256,
    #   TLS_ECDHE_RSA_WITH_AES_128_GCM_SHA256, TLS_ECDHE_RSA_WITH_AES_128_CBC_SHA,
    #   TLS_ECDHE_RSA_WITH_AES_256_CBC_SHA, TLS_RSA_WITH_AES_128_GCM_SHA256, TLS_RSA_WITH_AES_128_CBC_SHA,
    #   TLS_RSA_WITH_AES_256_CBC_SHA
    # ]

# Configure client-to-server encryption.
#
# **NOTE** this default configuration is an insecure configuration. If you need to
# enable client-to-server encryption generate server keystores (and truststores for mutual
# authentication) per:
# http://download.oracle.com/javase/8/docs/technotes/guides/security/jsse/JSSERefGuide.html#CreateKeystore
# Then perform the following configuration changes:
#
# Step 1: Set enabled=true and explicitly set optional=true. Restart all nodes
#
# Step 2: Set optional=false (or remove it) and if you generated truststores and want to use mutual
# auth set require_client_auth=true. Restart all nodes
client_encryption_options:
    # Enable client-to-server encryption
    enabled: false
    # When set to true, encrypted and unencrypted connections are allowed on the native_transport_port
    # This should _only be true_ while in unencrypted or transitional operation
    # optional defaults to true when enabled is false, and false when enabled is true.
    # optional: true
    # Set keystore and keystore_password to valid keystores if enabled is true
    keystore: conf/.keystore
    keystore_password: cassandra
    # Verify client certificates
    require_client_auth: false
    # Set trustore and truststore_password if require_client_auth is true
    # truststore: conf/.truststore
    # truststore_password: cassandra
    # More advanced defaults:
    # protocol: TLS
    # store_type: JKS
    # cipher_suites: [
    #   TLS_ECDHE_ECDSA_WITH_AES_256_GCM_SHA384, TLS_ECDHE_ECDSA_WITH_AES_128_GCM_SHA256,
    #   TLS_ECDHE_RSA_WITH_AES_128_GCM_SHA256, TLS_ECDHE_RSA_WITH_AES_128_CBC_SHA,
    #   TLS_ECDHE_RSA_WITH_AES_256_CBC_SHA, TLS_RSA_WITH_AES_128_GCM_SHA256, TLS_RSA_WITH_AES_128_CBC_SHA,
    #   TLS_RSA_WITH_AES_256_CBC_SHA
    # ]

# internode_compression controls whether traffic between nodes is
# compressed.
# Can be:
#
# all
#   all traffic is compressed
#
# dc
#   traffic between different datacenters is compressed
#
# none
#   nothing is compressed.
internode_compression: dc

# Enable or disable tcp_nodelay for inter-dc communication.
# Disabling it will result in larger (but fewer) network packets being sent,
# reducing overhead from the TCP protocol itself, at the cost of increasing
# latency if you block for cross-datacenter responses.
inter_dc_tcp_nodelay: true

# TTL for different trace types used during logging of the repair process.
tracetype_query_ttl: 86400
tracetype_repair_ttl: 604800

# If unset, all GC Pauses greater than gc_log_threshold_in_ms will log at
# INFO level
# UDFs (user defined functions) are disabled by default.
# As of Cassandra 3.0 there is a sandbox in place that should prevent execution of evil code.
enable_user_defined_functions: false

# Enables scripted UDFs (JavaScript UDFs).
# Java UDFs are always enabled, if enable_user_defined_functions is true.
# Enable this option to be able to use UDFs with "language javascript" or any custom JSR-223 provider.
# This option has no effect, if enable_user_defined_functions is false.
enable_scripted_user_defined_functions: false

# The default Windows kernel timer and scheduling resolution is 15.6ms for power conservation.
# Lowering this value on Windows can provide much tighter latency and better throughput, however
# some virtualized environments may see a negative performance impact from changing this setting
# below their system default. The sysinternals 'clockres' tool can confirm your system's default
# setting.
windows_timer_interval: 1


# Enables encrypting data at-rest (on disk). Different key providers can be plugged in, but the default reads from
# a JCE-style keystore. A single keystore can hold multiple keys, but the one referenced by
# the "key_alias" is the only key that will be used for encrypt opertaions; previously used keys
# can still (and should!) be in the keystore and will be used on decrypt operations
# (to handle the case of key rotation).
#
# It is strongly recommended to download and install Java Cryptography Extension (JCE)
# Unlimited Strength Jurisdiction Policy Files for your version of the JDK.
# (current link: http://www.oracle.com/technetwork/java/javase/downloads/jce8-download-2133166.html)
#
# Currently, only the following file types are supported for transparent data encryption, although
# more are coming in future cassandra releases: commitlog, hints
transparent_data_encryption_options:
    enabled: false
    chunk_length_kb: 64
    cipher: AES/CBC/PKCS5Padding
    key_alias: testing:1
    # CBC IV length for AES needs to be 16 bytes (which is also the default size)
    # iv_length: 16
    key_provider:
      - class_name: org.apache.cassandra.security.JKSKeyProvider
        parameters:
          - keystore: conf/.keystore
            keystore_password: cassandra
            store_type: JCEKS
            key_password: cassandra


#####################
# SAFETY THRESHOLDS #
#####################

# When executing a scan, within or across a partition, we need to keep the
# tombstones seen in memory so we can return them to the coordinator, which
# will use them to make sure other replicas also know about the deleted rows.
# With workloads that generate a lot of tombstones, this can cause performance
# problems and even exaust the server heap.
# (http://www.datastax.com/dev/blog/cassandra-anti-patterns-queues-and-queue-like-datasets)
# Adjust the thresholds here if you understand the dangers and want to
# scan more tombstones anyway.  These thresholds may also be adjusted at runtime
# using the StorageService mbean.
tombstone_warn_threshold: 1000
tombstone_failure_threshold: 100000

# Filtering and secondary index queries at read consistency levels above ONE/LOCAL_ONE use a
# mechanism called replica filtering protection to ensure that results from stale replicas do
# not violate consistency. (See CASSANDRA-8272 and CASSANDRA-15907 for more details.) This
# mechanism materializes replica results by partition on-heap at the coordinator. The more possibly
# stale results returned by the replicas, the more rows materialized during the query.
replica_filtering_protection:
    # These thresholds exist to limit the damage severely out-of-date replicas can cause during these
    # queries. They limit the number of rows from all replicas individual index and filtering queries
    # can materialize on-heap to return correct results at the desired read consistency level.
    #
    # "cached_replica_rows_warn_threshold" is the per-query threshold at which a warning will be logged.
    # "cached_replica_rows_fail_threshold" is the per-query threshold at which the query will fail.
    #
    # These thresholds may also be adjusted at runtime using the StorageService mbean.
    #
    # If the failure threshold is breached, it is likely that either the current page/fetch size
    # is too large or one or more replicas is severely out-of-sync and in need of repair.
    cached_rows_warn_threshold: 2000
    cached_rows_fail_threshold: 32000

# Log WARN on any batch size exceeding this value. 5kb per batch by default.
# Caution should be taken on increasing the size of this threshold as it can lead to node instability.
batch_size_warn_threshold_in_kb: 50

# Fail any batch exceeding this value. 50kb (10x warn threshold) by default.
# <rdar://problem/30196656> - set very high to disable
batch_size_fail_threshold_in_kb: 1048576

# Log WARN on any batches not of type LOGGED than span across more partitions than this limit
unlogged_batch_across_partitions_warn_threshold: 10

# Log a warning when compacting partitions larger than this value
compaction_large_partition_warning_threshold_mb: 250

# Log a warning when writing more tombstones than this value to a partition
compaction_tombstone_warning_threshold: 100000

# GC Pauses greater than 200 ms will be logged at INFO level
# This threshold can be adjusted to minimize logging if necessary
# gc_log_threshold_in_ms: 200

# GC Pauses greater than gc_warn_threshold_in_ms will be logged at WARN level
# Adjust the threshold based on your application throughput requirement. Setting to 0
# will deactivate the feature.
# gc_warn_threshold_in_ms: 1000

# Maximum size of any value in SSTables. Safety measure to detect SSTable corruption
# early. Any value size larger than this threshold will result into marking an SSTable
# as corrupted. This should be positive and less than 2048.
# max_value_size_in_mb: 256

# ** Impact on keyspace creation **
# If replication factor is not mentioned as part of keyspace creation, default_keyspace_rf would apply.
# Changing this configuration would only take effect for keyspaces created after the change, but does not impact
# existing keyspaces created prior to the change.
# ** Impact on keyspace alter **
# When altering a keyspace from NetworkTopologyStrategy to SimpleStrategy, default_keyspace_rf is applied if rf is not
# explicitly mentioned.
# ** Impact on system keyspaces **
# This would also apply for any system keyspaces that need replication factor.
# A further note about system keyspaces - system_traces and system_distributed keyspaces take RF of 2 or default,
# whichever is higher, and system_auth keyspace takes RF of 1 or default, whichever is higher.
# Suggested value for use in production: 3
# default_keyspace_rf: 1

# The minimum allowable replication factor. Creating a keyspace with a replication factor less than this value will be rejected.
# This would also apply to system keyspaces.
# Suggested value for use in production: 2 or higher
# minimum_keyspace_rf: 0

# Track a metric per keyspace indicating whether replication achieved the ideal consistency
# level for writes without timing out. This is different from the consistency level requested by
# each write which may be lower in order to facilitate availability.
# ideal_consistency_level: EACH_QUORUM

# Automatically upgrade sstables after upgrade - if there is no ordinary compaction to do, the
# oldest non-upgraded sstable will get upgraded to the latest version
# automatic_sstable_upgrade: false
# Limit the number of concurrent sstable upgrades
# max_concurrent_automatic_sstable_upgrades: 1

# Audit logging - Logs every incoming CQL command request, authentication to a node. See the docs
# on audit_logging for full details about the various configuration options.
audit_logging_options:
    enabled: false
    logger:
      - class_name: BinAuditLogger
    # audit_logs_dir:
    # included_keyspaces:
    # excluded_keyspaces: system, system_schema, system_virtual_schema
    # included_categories:
    # excluded_categories:
    # included_users:
    # excluded_users:
    # roll_cycle: HOURLY
    # block: true
    # max_queue_weight: 268435456 # 256 MiB
    # max_log_size: 17179869184 # 16 GiB
    ## archive command is "/path/to/script.sh %path" where %path is replaced with the file being rolled:
    # archive_command:
    # max_archive_retries: 10


# default options for full query logging - these can be overridden from command line when executing
# nodetool enablefullquerylog
#full_query_logging_options:
    # log_dir:
    # roll_cycle: HOURLY
    # block: true
    # max_queue_weight: 268435456 # 256 MiB
    # max_log_size: 17179869184 # 16 GiB
    ## archive command is "/path/to/script.sh %path" where %path is replaced with the file being rolled:
    # archive_command:
    # max_archive_retries: 10

# validate tombstones on reads and compaction
# can be either "disabled", "warn" or "exception"
# corrupted_tombstone_strategy: disabled

# Diagnostic Events #
# If enabled, diagnostic events can be helpful for troubleshooting operational issues. Emitted events contain details
# on internal state and temporal relationships across events, accessible by clients via JMX.
diagnostic_events_enabled: false

# Use native transport TCP message coalescing. If on upgrade to 4.0 you found your throughput decreasing, and in
# particular you run an old kernel or have very fewer client connections, this option might be worth evaluating.
#native_transport_flush_in_batches_legacy: false

# Enable tracking of repaired state of data during reads and comparison between replicas
# Mismatches between the repaired sets of replicas can be characterized as either confirmed
# or unconfirmed. In this context, unconfirmed indicates that the presence of pending repair
# sessions, unrepaired partition tombstones, or some other condition means that the disparity
# cannot be considered conclusive. Confirmed mismatches should be a trigger for investigation
# as they may be indicative of corruption or data loss.
# There are separate flags for range vs partition reads as single partition reads are only tracked
# when CL > 1 and a digest mismatch occurs. Currently, range queries don't use digests so if
# enabled for range reads, all range reads will include repaired data tracking. As this adds
# some overhead, operators may wish to disable it whilst still enabling it for partition reads
repaired_data_tracking_for_range_reads_enabled: false
repaired_data_tracking_for_partition_reads_enabled: false
# If false, only confirmed mismatches will be reported. If true, a separate metric for unconfirmed
# mismatches will also be recorded. This is to avoid potential signal:noise issues are unconfirmed
# mismatches are less actionable than confirmed ones.
report_unconfirmed_repaired_data_mismatches: false

# Having many tables and/or keyspaces negatively affects performance of many operations in the
# cluster. When the number of tables/keyspaces in the cluster exceeds the following thresholds
# a client warning will be sent back to the user when creating a table or keyspace.
# As of cassandra 4.1, these properties are deprecated in favor of guardrails.keyspaces and guardrails.tables
# table_count_warn_threshold: 150
# keyspace_count_warn_threshold: 40

# configure the read and write consistency levels for modifications to auth tables
# auth_read_consistency_level: LOCAL_QUORUM
# auth_write_consistency_level: EACH_QUORUM

# Delays on auth resolution can lead to a thundering herd problem on reconnects; this option will enable
# warming of auth caches prior to node completing startup. See CASSANDRA-16958
# auth_cache_warming_enabled: false

#########################
# EXPERIMENTAL FEATURES #
#########################

# Enables materialized view creation on this node.
# Materialized views are considered experimental and are not recommended for production use.
enable_materialized_views: false

# Enables SASI index creation on this node.
# SASI indexes are considered experimental and are not recommended for production use.
enable_sasi_indexes: false

# Enables creation of transiently replicated keyspaces on this node.
# Transient replication is experimental and is not recommended for production use.
enable_transient_replication: false

# Enables the used of 'ALTER ... DROP COMPACT STORAGE' statements on this node.
# 'ALTER ... DROP COMPACT STORAGE' is considered experimental and is not recommended for production use.
enable_drop_compact_storage: false

# When the client triggers a protocol exception or unknown issue (Cassandra bug) we increment
# a client metric showing this; this logic will exclude specific subnets from updating these
# metrics
#client_error_reporting_exclusions:
#  subnets:
#    - 127.0.0.1
#    - 127.0.0.0/31

# Enables tracking warnings/aborts across all replicas for reporting back to client.
# See: CASSANDRA-16850
# track_warnings:
# Scheduled to enable in 4.2
#     enabled: true
# When track_warnings.enabled: true, this tracks the materialized size of a query on the
# coordinator. If coordinator_large_read.warn_threshold_kb is greater than 0, this will emit a warning
# to clients with details on what query triggered this as well as the size of the result set; if
# coordinator_large_read.abort_threshold_kb is greater than 0, this will abort the query after it
# has exceeded this threshold, returning a read error to the user.
#     coordinator_read_size:
#         warn_threshold_kb: 0
#         abort_threshold_kb: 0
# When track_warnings.enabled: true, this tracks the size of the local read (as defined by
# heap size), and will warn/abort based off these thresholds; 0 disables these checks.
#     local_read_size:
#         warn_threshold_kb: 0
#         abort_threshold_kb: 0
# When track_warnings.enabled: true, this tracks the expected memory size of the RowIndexEntry
# and will warn/abort based off these thresholds; 0 disables these checks.
#     row_index_size:
#         warn_threshold_kb: 0
#         abort_threshold_kb: 0

# Guardrails settings.
# guardrails:
# Whether guardrails are enabled or not. Guardrails are disabled by default.
# enabled: false
# Guardrail to warn or abort when creating more user keyspaces than threshold.
# The two thresholds default to -1 to disable.
#     keyspaces:
#         warn_threshold: -1
#         abort_threshold: -1
# Guardrail to warn or abort when creating more user tables than threshold.
# The two thresholds default to -1 to disable.
#     tables:
#         warn_threshold: -1
#         abort_threshold: -1
# Guardrail to warn or abort when creating/altering a table with more columns per table than threshold.
# The two thresholds default to -1 to disable.
#     columns_per_table:
#         warn_threshold: -1
#         abort_threshold: -1
# Guardrail to warn or abort when creating more secondary indexes per table than threshold.
# The two thresholds default to -1 to disable.
#     secondary_indexes_per_table:
#         warn_threshold: -1
#         abort_threshold: -1
# Guardrail to warn or abort when creating more materialized views per table than threshold.
# The two thresholds default to -1 to disable.
#     materialized_views_per_table:
#         warn_threshold: -1
#         abort_threshold: -1
# Guardrail to ignore or reject properties when creating tables. By default all properties are allowed.
#     table_properties:
#         ignored: []
#         disallowed: []
# Guardrail to allow/disallow user-provided timestamps. Defaults to true.
#     user_timestamps_enabled: true
# Guardrail to warn or abort when using a page size greater than threshold.
# The two thresholds default to -1 to disable.
#     page_size:
#       warn_threshold: -1
#       abort_threshold: -1
# Guardrail to allow/disallow list operations that require read before write, i.e. setting list element by index and
# removing list elements by either index or value. Defaults to true.
#     read_before_write_list_operations_enabled: true

# Enable to run scheduled compactions - this generates a lot of compaction on the node, so enable with care:
# enable_scheduled_compactions: false
# minimum number of sub ranges we should compact:
# scheduled_compaction_range_splits: 100
# number of days it should take to compact everything, format is Xd for X days, Xh for X hours and Xs for X seconds:
# scheduled_compaction_cycle_time: 60d

# Enable or disable the ability to create secondary indexes.  This configuration will not have any
# affect on tables which already have secondary indexes, but will reject new ones from being created.
#enable_secondary_index: false<|MERGE_RESOLUTION|>--- conflicted
+++ resolved
@@ -175,7 +175,6 @@
 roles_validity_in_ms: 86400000
 
 # Refresh interval for roles cache (if enabled).
-<<<<<<< HEAD
 # After this interval, cache entries become eligible for refresh. Upon next
 # access, an async reload is scheduled and the old value returned until it
 # completes. If roles_validity_in_ms is non-zero, then this must be
@@ -184,25 +183,13 @@
 # using roles_cache_active_update.
 # Defaults to the same value as roles_validity_in_ms.
 # For a long-running cache, consider setting this to 60000 (1 hour) etc.
-# roles_update_interval_in_ms: 2000
-=======
-# Behavior is dictated by the value of roles_cache_active_update
-# If roles_validity_in_ms is non-zero, then this must be also.
-# Defaults to the same value as roles_validity_in_ms.
 roles_update_interval_in_ms: 60000
 
-# if true, cache contents are actively updated by a background task at the
+# If true, cache contents are actively updated by a background task at the
 # interval set by roles_update_interval_in_ms. If false, cache entries
 # become eligible for refresh after their update interval. Upon next access,
 # an async reload is scheduled and the old value returned until it completes.
 roles_cache_active_update: true
->>>>>>> 998887da
-
-# If true, cache contents are actively updated by a background task at the
-# interval set by roles_update_interval_in_ms. If false, cache entries
-# become eligible for refresh after their update interval. Upon next access,
-# an async reload is scheduled and the old value returned until it completes.
-# roles_cache_active_update: false
 
 # Validity period for permissions cache (fetching permissions can be an
 # expensive operation depending on the authorizer, CassandraAuthorizer is
@@ -213,7 +200,6 @@
 permissions_validity_in_ms: 86400000
 
 # Refresh interval for permissions cache (if enabled).
-<<<<<<< HEAD
 # After this interval, cache entries become eligible for refresh. Upon next
 # access, an async reload is scheduled and the old value returned until it
 # completes. If permissions_validity_in_ms is non-zero, then this must be
@@ -222,25 +208,13 @@
 # using permissions_cache_active_update.
 # Defaults to the same value as permissions_validity_in_ms.
 # For a longer-running permissions cache, consider setting to update hourly (60000)
-# permissions_update_interval_in_ms: 2000
-=======
-# Behavior is dictated by the value of permissions_cache_active_update
-# If permissions_validity_in_ms is non-zero, then this must be also.
-# Defaults to the same value as permissions_validity_in_ms.
 permissions_update_interval_in_ms: 60000
 
-# if true, cache contents are actively updated by a background task at the
+# If true, cache contents are actively updated by a background task at the
 # interval set by permissions_update_interval_in_ms. If false, cache entries
 # become eligible for refresh after their update interval. Upon next access,
 # an async reload is scheduled and the old value returned until it completes.
 permissions_cache_active_update: true
->>>>>>> 998887da
-
-# If true, cache contents are actively updated by a background task at the
-# interval set by permissions_update_interval_in_ms. If false, cache entries
-# become eligible for refresh after their update interval. Upon next access,
-# an async reload is scheduled and the old value returned until it completes.
-# permissions_cache_active_update: false
 
 # Validity period for credentials cache. This cache is tightly coupled to
 # the provided PasswordAuthenticator implementation of IAuthenticator. If
@@ -251,10 +225,9 @@
 # underlying table, it may not  bring a significant reduction in the
 # latency of individual authentication attempts.
 # Defaults to 2000, set to 0 to disable credentials caching.
-<<<<<<< HEAD
 # For a long-running cache using credentials_cache_active_update, consider
 # setting to something longer such as a daily validation: 86400000
-credentials_validity_in_ms: 2000
+credentials_validity_in_ms: 86400000
 
 # Refresh interval for credentials cache (if enabled).
 # After this interval, cache entries become eligible for refresh. Upon next
@@ -265,28 +238,13 @@
 # using credentials_cache_active_update.
 # Defaults to the same value as credentials_validity_in_ms.
 # For a longer-running permissions cache, consider setting to update hourly (60000)
-# credentials_update_interval_in_ms: 2000
-=======
-credentials_validity_in_ms: 86400000
-
-# Refresh interval for credentials cache (if enabled).
-# Behavior is dictated by the value of credentials_cache_active_update
-# If credentials_validity_in_ms is non-zero, then this must be also.
-# Defaults to the same value as credentials_validity_in_ms.
 credentials_update_interval_in_ms: 60000
-
-# if true, cache contents are actively updated by a background task at the
-# interval set by credentials_update_interval_in_ms. If false, cache entries
-# become eligible for refresh after their update interval. Upon next access,
-# an async reload is scheduled and the old value returned until it completes.
-credentials_cache_active_update: true
->>>>>>> 998887da
 
 # If true, cache contents are actively updated by a background task at the
 # interval set by credentials_update_interval_in_ms. If false (default), cache entries
 # become eligible for refresh after their update interval. Upon next access,
 # an async reload is scheduled and the old value returned until it completes.
-# credentials_cache_active_update: false
+credentials_cache_active_update: true
 
 # The partitioner is responsible for distributing groups of rows (by
 # partition key) across nodes in the cluster. The partitioner can NOT be
