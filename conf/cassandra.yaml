
# Cassandra storage config YAML

# NOTE:
#   See https://cassandra.apache.org/doc/latest/configuration/ for
#   full explanations of configuration directives
# /NOTE

# The name of the cluster. This is mainly used to prevent machines in
# one logical cluster from joining another.
cluster_name: 'Test Cluster'

# This defines the number of tokens randomly assigned to this node on the ring
# The more tokens, relative to other nodes, the larger the proportion of data
# that this node will store. You probably want all nodes to have the same number
# of tokens assuming they have equal hardware capability.
#
# If you leave this unspecified, Cassandra will use the default of 1 token for legacy compatibility,
# and will use the initial_token as described below.
#
# Specifying initial_token will override this setting on the node's initial start,
# on subsequent starts, this setting will apply even if initial token is set.
#
# See https://cassandra.apache.org/doc/latest/getting_started/production.html#tokens for
# best practice information about num_tokens.
#
#num_tokens: 16

# Triggers automatic allocation of num_tokens tokens for this node. The allocation
# algorithm attempts to choose tokens in a way that optimizes replicated load over
# the nodes in the datacenter for the replica factor.
#
# The load assigned to each node will be close to proportional to its number of
# vnodes.
#
# Only supported with the Murmur3Partitioner.

# Replica factor is determined via the replication strategy used by the specified
# keyspace.
# allocate_tokens_for_keyspace: KEYSPACE

# Replica factor is explicitly set, regardless of keyspace or datacenter.
# This is the replica factor within the datacenter, like NTS.
# allocate_tokens_for_local_replication_factor: 3

# initial_token allows you to specify tokens manually.  While you can use it with
# vnodes (num_tokens > 1, above) -- in which case you should provide a 
# comma-separated list -- it's primarily used when adding nodes to legacy clusters 
# that do not have vnodes enabled.
initial_token:

# May either be "true" or "false" to enable globally
hinted_handoff_enabled: true

# When hinted_handoff_enabled is true, a black list of data centers that will not
# perform hinted handoff
# hinted_handoff_disabled_datacenters:
#    - DC1
#    - DC2

# this defines the maximum amount of time a dead host will have hints
# generated.  After it has been dead this long, new hints for it will not be
# created until it has been seen alive and gone down again.
# Min unit: ms
max_hint_window: 3h

# Maximum throttle in KBs per second, per delivery thread.  This will be
# reduced proportionally to the number of nodes in the cluster.  (If there
# are two nodes in the cluster, each delivery thread will use the maximum
# rate; if there are three, each will throttle to half of the maximum,
# since we expect two nodes to be delivering hints simultaneously.)
# Min unit: KiB
hinted_handoff_throttle: 1024KiB

# Number of threads with which to deliver hints;
# Consider increasing this number when you have multi-dc deployments, since
# cross-dc handoff tends to be slower
max_hints_delivery_threads: 2

# Directory where Cassandra should store hints.
# If not set, the default directory is $CASSANDRA_HOME/data/hints.
# hints_directory: /var/lib/cassandra/hints

# How often hints should be flushed from the internal buffers to disk.
# Will *not* trigger fsync.
# Min unit: ms
hints_flush_period: 10000ms

# Maximum size for a single hints file, in megabytes.
# Min unit: MiB
max_hints_file_size: 128MiB

# The file size limit to store hints for an unreachable host, in mebibytes.
# Once the local hints files have reached the limit, no more new hints will be created.
# Set a non-positive value will disable the size limit.
# max_hints_size_per_host: 0MiB

# Enable / disable automatic cleanup for the expired and orphaned hints file.
# Disable the option in order to preserve those hints on the disk.
auto_hints_cleanup_enabled: false

# Compression to apply to the hint files. If omitted, hints files
# will be written uncompressed. LZ4, Snappy, and Deflate compressors
# are supported.
#hints_compression:
#   - class_name: LZ4Compressor
#     parameters:
#         -

# Enable / disable persistent hint windows.
#
# If set to false, a hint will be stored only in case a respective node
# that hint is for is down less than or equal to max_hint_window.
#
# If set to true, a hint will be stored in case there is not any
# hint which was stored earlier than max_hint_window. This is for cases
# when a node keeps to restart and hints are not delivered yet, we would be saving
# hints for that node indefinitely.
#
# Defaults to true.
#
# hint_window_persistent_enabled: true

# Maximum throttle in KBs per second, total. This will be
# reduced proportionally to the number of nodes in the cluster.
# Min unit: KiB
batchlog_replay_throttle: 1024KiB

# Authentication backend, implementing IAuthenticator; used to identify users
# Out of the box, Cassandra provides org.apache.cassandra.auth.{AllowAllAuthenticator,
# PasswordAuthenticator}.
#
# - AllowAllAuthenticator performs no checks - set it to disable authentication.
# - PasswordAuthenticator relies on username/password pairs to authenticate
#   users. It keeps usernames and hashed passwords in system_auth.roles table.
#   Please increase system_auth keyspace replication factor if you use this authenticator.
#   If using PasswordAuthenticator, CassandraRoleManager must also be used (see below)
authenticator: AllowAllAuthenticator

# Authorization backend, implementing IAuthorizer; used to limit access/provide permissions
# Out of the box, Cassandra provides org.apache.cassandra.auth.{AllowAllAuthorizer,
# CassandraAuthorizer}.
#
# - AllowAllAuthorizer allows any action to any user - set it to disable authorization.
# - CassandraAuthorizer stores permissions in system_auth.role_permissions table. Please
#   increase system_auth keyspace replication factor if you use this authorizer.
authorizer: AllowAllAuthorizer

# Part of the Authentication & Authorization backend, implementing IRoleManager; used
# to maintain grants and memberships between roles.
# Out of the box, Cassandra provides org.apache.cassandra.auth.CassandraRoleManager,
# which stores role information in the system_auth keyspace. Most functions of the
# IRoleManager require an authenticated login, so unless the configured IAuthenticator
# actually implements authentication, most of this functionality will be unavailable.
#
# - CassandraRoleManager stores role data in the system_auth keyspace. Please
#   increase system_auth keyspace replication factor if you use this role manager.
role_manager: CassandraRoleManager

# Network authorization backend, implementing INetworkAuthorizer; used to restrict user
# access to certain DCs
# Out of the box, Cassandra provides org.apache.cassandra.auth.{AllowAllNetworkAuthorizer,
# CassandraNetworkAuthorizer}.
#
# - AllowAllNetworkAuthorizer allows access to any DC to any user - set it to disable authorization.
# - CassandraNetworkAuthorizer stores permissions in system_auth.network_permissions table. Please
#   increase system_auth keyspace replication factor if you use this authorizer.
network_authorizer: AllowAllNetworkAuthorizer

# Depending on the auth strategy of the cluster, it can be beneficial to iterate
# from root to table (root -> ks -> table) instead of table to root (table -> ks -> root).
# As the auth entries are whitelisting, once a permission is found you know it to be
# valid. We default to false as the legacy behavior is to query at the table level then
# move back up to the root. See CASSANDRA-17016 for details.
# traverse_auth_from_root: false

# Validity period for roles cache (fetching granted roles can be an expensive
# operation depending on the role manager, CassandraRoleManager is one example)
# Granted roles are cached for authenticated sessions in AuthenticatedUser and
# after the period specified here, become eligible for (async) reload.
# Defaults to 2000, set to 0 to disable caching entirely.
# Will be disabled automatically for AllowAllAuthenticator.
# For a long-running cache using roles_cache_active_update, consider
# setting to something longer such as a daily validation: 86400000
# Min unit: ms
roles_validity: 86400s

# Refresh interval for roles cache (if enabled).
# After this interval, cache entries become eligible for refresh. Upon next
# access, an async reload is scheduled and the old value returned until it
# completes. If roles_validity is non-zero, then this must be
# also.
# This setting is also used to inform the interval of auto-updating if
# using roles_cache_active_update.
# Defaults to the same value as roles_validity.
# For a long-running cache, consider setting this to 60000 (1 hour) etc.
# Min unit: ms
# roles_update_interval: 2000ms

# If true, cache contents are actively updated by a background task at the
# interval set by roles_update_interval. If false, cache entries
# become eligible for refresh after their update interval. Upon next access,
# an async reload is scheduled and the old value returned until it completes.
# roles_cache_active_update: false

# Validity period for permissions cache (fetching permissions can be an
# expensive operation depending on the authorizer, CassandraAuthorizer is
# one example). Defaults to 2000, set to 0 to disable.
# Will be disabled automatically for AllowAllAuthorizer.
# For a long-running cache using permissions_cache_active_update, consider
# setting to something longer such as a daily validation: 86400000ms
# Min unit: ms
permissions_validity: 86400s

# Refresh interval for permissions cache (if enabled).
# After this interval, cache entries become eligible for refresh. Upon next
# access, an async reload is scheduled and the old value returned until it
# completes. If permissions_validity is non-zero, then this must be
# also.
# This setting is also used to inform the interval of auto-updating if
# using permissions_cache_active_update.
# Defaults to the same value as permissions_validity.
# For a longer-running permissions cache, consider setting to update hourly (60000)
# Min unit: ms
# permissions_update_interval: 2000ms

# If true, cache contents are actively updated by a background task at the
# interval set by permissions_update_interval. If false, cache entries
# become eligible for refresh after their update interval. Upon next access,
# an async reload is scheduled and the old value returned until it completes.
# permissions_cache_active_update: false

# Validity period for credentials cache. This cache is tightly coupled to
# the provided PasswordAuthenticator implementation of IAuthenticator. If
# another IAuthenticator implementation is configured, this cache will not
# be automatically used and so the following settings will have no effect.
# Please note, credentials are cached in their encrypted form, so while
# activating this cache may reduce the number of queries made to the
# underlying table, it may not  bring a significant reduction in the
# latency of individual authentication attempts.
# Defaults to 2000, set to 0 to disable credentials caching.
# For a long-running cache using credentials_cache_active_update, consider
# setting to something longer such as a daily validation: 86400000
# Min unit: ms
credentials_validity: 2000ms

# Refresh interval for credentials cache (if enabled).
# After this interval, cache entries become eligible for refresh. Upon next
# access, an async reload is scheduled and the old value returned until it
# completes. If credentials_validity is non-zero, then this must be
# also.
# This setting is also used to inform the interval of auto-updating if
# using credentials_cache_active_update.
# Defaults to the same value as credentials_validity.
# For a longer-running permissions cache, consider setting to update hourly (60000)
# Min unit: ms
# credentials_update_interval: 2000ms

# If true, cache contents are actively updated by a background task at the
# interval set by credentials_update_interval. If false (default), cache entries
# become eligible for refresh after their update interval. Upon next access,
# an async reload is scheduled and the old value returned until it completes.
# credentials_cache_active_update: false

# The partitioner is responsible for distributing groups of rows (by
# partition key) across nodes in the cluster. The partitioner can NOT be
# changed without reloading all data.  If you are adding nodes or upgrading,
# you should set this to the same partitioner that you are currently using.
#
# The default partitioner is the Murmur3Partitioner. Older partitioners
# such as the RandomPartitioner, ByteOrderedPartitioner, and
# OrderPreservingPartitioner have been included for backward compatibility only.
# For new clusters, you should NOT change this value.
#
partitioner: org.apache.cassandra.dht.Murmur3Partitioner

# Directories where Cassandra should store data on disk. If multiple
# directories are specified, Cassandra will spread data evenly across 
# them by partitioning the token ranges.
# If not set, the default directory is $CASSANDRA_HOME/data/data.
# data_file_directories:
#     - /var/lib/cassandra/data

# Directory were Cassandra should store the data of the local system keyspaces.
# By default Cassandra will store the data of the local system keyspaces in the first of the data directories specified
# by data_file_directories.
# This approach ensures that if one of the other disks is lost Cassandra can continue to operate. For extra security
# this setting allows to store those data on a different directory that provides redundancy.
# local_system_data_file_directory:

# commit log.  when running on magnetic HDD, this should be a
# separate spindle than the data directories.
# If not set, the default directory is $CASSANDRA_HOME/data/commitlog.
# commitlog_directory: /var/lib/cassandra/commitlog

# Enable / disable CDC functionality on a per-node basis. This modifies the logic used
# for write path allocation rejection (standard: never reject. cdc: reject Mutation
# containing a CDC-enabled table if at space limit in cdc_raw_directory).
cdc_enabled: false

# CommitLogSegments are moved to this directory on flush if cdc_enabled: true and the
# segment contains mutations for a CDC-enabled table. This should be placed on a
# separate spindle than the data directories. If not set, the default directory is
# $CASSANDRA_HOME/data/cdc_raw.
# cdc_raw_directory: /var/lib/cassandra/cdc_raw

# Policy for data disk failures:
#
# die
#   shut down gossip and client transports and kill the JVM for any fs errors or
#   single-sstable errors, so the node can be replaced.
#
# stop_paranoid
#   shut down gossip and client transports even for single-sstable errors,
#   kill the JVM for errors during startup.
#
# stop
#   shut down gossip and client transports, leaving the node effectively dead, but
#   can still be inspected via JMX, kill the JVM for errors during startup.
#
# best_effort
#    stop using the failed disk and respond to requests based on
#    remaining available sstables.  This means you WILL see obsolete
#    data at CL.ONE!
#
# ignore
#    ignore fatal errors and let requests fail, as in pre-1.2 Cassandra
disk_failure_policy: stop

# Policy for commit disk failures:
#
# die
#   shut down the node and kill the JVM, so the node can be replaced.
#
# stop
#   shut down the node, leaving the node effectively dead, but
#   can still be inspected via JMX.
#
# stop_commit
#   shutdown the commit log, letting writes collect but
#   continuing to service reads, as in pre-2.0.5 Cassandra
#
# ignore
#   ignore fatal errors and let the batches fail
commit_failure_policy: stop

# Maximum size of the native protocol prepared statement cache
#
# Valid values are either "auto" (omitting the value) or a value greater 0.
#
# Note that specifying a too large value will result in long running GCs and possbily
# out-of-memory errors. Keep the value at a small fraction of the heap.
#
# If you constantly see "prepared statements discarded in the last minute because
# cache limit reached" messages, the first step is to investigate the root cause
# of these messages and check whether prepared statements are used correctly -
# i.e. use bind markers for variable parts.
#
# Do only change the default value, if you really have more prepared statements than
# fit in the cache. In most cases it is not neccessary to change this value.
# Constantly re-preparing statements is a performance penalty.
#
# Default value ("auto") is 1/256th of the heap or 10MiB, whichever is greater
# Min unit: MiB
# prepared_statements_cache_size:

# Maximum size of the key cache in memory.
#
# Each key cache hit saves 1 seek and each row cache hit saves 2 seeks at the
# minimum, sometimes more. The key cache is fairly tiny for the amount of
# time it saves, so it's worthwhile to use it at large numbers.
# The row cache saves even more time, but must contain the entire row,
# so it is extremely space-intensive. It's best to only use the
# row cache if you have hot rows or static rows.
#
# NOTE: if you reduce the size, you may not get you hottest keys loaded on startup.
#
# Default value is empty to make it "auto" (min(5% of Heap (in MiB), 100MiB)). Set to 0 to disable key cache.
# Min unit: MiB
key_cache_size: 100MiB

# Duration in seconds after which Cassandra should
# save the key cache. Caches are saved to saved_caches_directory as
# specified in this configuration file.
#
# Saved caches greatly improve cold-start speeds, and is relatively cheap in
# terms of I/O for the key cache. Row cache saving is much more expensive and
# has limited use.
#
# Default is 14400 or 4 hours.
# Min unit: s
key_cache_save_period: 4h

# Number of keys from the key cache to save
# Disabled by default, meaning all keys are going to be saved
# key_cache_keys_to_save: 100

# Row cache implementation class name. Available implementations:
#
# org.apache.cassandra.cache.OHCProvider
#   Fully off-heap row cache implementation (default).
#
# org.apache.cassandra.cache.SerializingCacheProvider
#   This is the row cache implementation availabile
#   in previous releases of Cassandra.
# row_cache_class_name: org.apache.cassandra.cache.OHCProvider

# Maximum size of the row cache in memory.
# Please note that OHC cache implementation requires some additional off-heap memory to manage
# the map structures and some in-flight memory during operations before/after cache entries can be
# accounted against the cache capacity. This overhead is usually small compared to the whole capacity.
# Do not specify more memory that the system can afford in the worst usual situation and leave some
# headroom for OS block level cache. Do never allow your system to swap.
#
# Default value is 0, to disable row caching.
# Min unit: MiB
row_cache_size: 0MiB

# Duration in seconds after which Cassandra should save the row cache.
# Caches are saved to saved_caches_directory as specified in this configuration file.
#
# Saved caches greatly improve cold-start speeds, and is relatively cheap in
# terms of I/O for the key cache. Row cache saving is much more expensive and
# has limited use.
#
# Default is 0 to disable saving the row cache.
# Min unit: s
row_cache_save_period: 0s

# Number of keys from the row cache to save.
# Specify 0 (which is the default), meaning all keys are going to be saved
# row_cache_keys_to_save: 100

# Maximum size of the counter cache in memory.
#
# Counter cache helps to reduce counter locks' contention for hot counter cells.
# In case of RF = 1 a counter cache hit will cause Cassandra to skip the read before
# write entirely. With RF > 1 a counter cache hit will still help to reduce the duration
# of the lock hold, helping with hot counter cell updates, but will not allow skipping
# the read entirely. Only the local (clock, count) tuple of a counter cell is kept
# in memory, not the whole counter, so it's relatively cheap.
#
# NOTE: if you reduce the size, you may not get you hottest keys loaded on startup.
#
# Default value is empty to make it "auto" (min(2.5% of Heap (in MiB), 50MiB)). Set to 0 to disable counter cache.
# NOTE: if you perform counter deletes and rely on low gcgs, you should disable the counter cache.
# Min unit: MiB
# counter_cache_size:

# Duration in seconds after which Cassandra should
# save the counter cache (keys only). Caches are saved to saved_caches_directory as
# specified in this configuration file.
#
# Default is 7200 or 2 hours.
# Min unit: s
counter_cache_save_period: 7200s

# Number of keys from the counter cache to save
# Disabled by default, meaning all keys are going to be saved
counter_cache_keys_to_save: 100

# saved caches
# If not set, the default directory is $CASSANDRA_HOME/data/saved_caches.
# saved_caches_directory: /var/lib/cassandra/saved_caches

# Number of seconds the server will wait for each cache (row, key, etc ...) to load while starting
# the Cassandra process. Setting this to zero is equivalent to disabling all cache loading on startup
# while still having the cache during runtime.
# Min unit: s
# cache_load_timeout: 30s

# commitlog_sync may be either "periodic", "group", or "batch." 
# 
# When in batch mode, Cassandra won't ack writes until the commit log
# has been flushed to disk.  Each incoming write will trigger the flush task.
# commitlog_sync_batch_window_in_ms is a deprecated value. Previously it had
# almost no value, and is being removed.
#
# commitlog_sync_batch_window_in_ms: 2
#
# group mode is similar to batch mode, where Cassandra will not ack writes
# until the commit log has been flushed to disk. The difference is group
# mode will wait up to commitlog_sync_group_window between flushes.
#
# Min unit: ms
# commitlog_sync_group_window: 1000ms
#
# the default option is "periodic" where writes may be acked immediately
# and the CommitLog is simply synced every commitlog_sync_period
# milliseconds.
commitlog_sync: periodic
# Min unit: ms
commitlog_sync_period: 1000ms

# When in periodic commitlog mode, the number of milliseconds to block writes
# while waiting for a slow disk flush to complete.
# Min unit: ms
# periodic_commitlog_sync_lag_block:

# The size of the individual commitlog file segments.  A commitlog
# segment may be archived, deleted, or recycled once all the data
# in it (potentially from each columnfamily in the system) has been
# flushed to sstables.
#
# The default size is 32, which is almost always fine, but if you are
# archiving commitlog segments (see commitlog_archiving.properties),
# then you probably want a finer granularity of archiving; 8 or 16 MB
# is reasonable.
# Max mutation size is also configurable via max_mutation_size setting in
# cassandra.yaml. The default is half the size commitlog_segment_size in bytes.
# This should be positive and less than 2048.
#
# NOTE: If max_mutation_size is set explicitly then commitlog_segment_size must
# be set to at least twice the size of max_mutation_size
#
# Min unit: MiB
commitlog_segment_size: 32MiB

# Compression to apply to the commit log. If omitted, the commit log
# will be written uncompressed.  LZ4, Snappy, and Deflate compressors
# are supported.
# commitlog_compression:
#   - class_name: LZ4Compressor
#     parameters:
#         -

# Compression to apply to SSTables as they flush for compressed tables.
# Note that tables without compression enabled do not respect this flag.
#
# As high ratio compressors like LZ4HC, Zstd, and Deflate can potentially
# block flushes for too long, the default is to flush with a known fast
# compressor in those cases. Options are:
#
# none : Flush without compressing blocks but while still doing checksums.
# fast : Flush with a fast compressor. If the table is already using a
#        fast compressor that compressor is used.
# table: Always flush with the same compressor that the table uses. This
#        was the pre 4.0 behavior.
#
# flush_compression: fast

# any class that implements the SeedProvider interface and has a
# constructor that takes a Map<String, String> of parameters will do.
seed_provider:
  # Addresses of hosts that are deemed contact points.
  # Cassandra nodes use this list of hosts to find each other and learn
  # the topology of the ring.  You must change this if you are running
  # multiple nodes!
  - class_name: org.apache.cassandra.locator.SimpleSeedProvider
    parameters:
      # seeds is actually a comma-delimited list of addresses.
      # Ex: "<ip1>,<ip2>,<ip3>"
      - seeds: "127.0.0.1:7000"

# For workloads with more data than can fit in memory, Cassandra's
# bottleneck will be reads that need to fetch data from
# disk. "concurrent_reads" should be set to (16 * number_of_drives) in
# order to allow the operations to enqueue low enough in the stack
# that the OS and drives can reorder them. Same applies to
# "concurrent_counter_writes", since counter writes read the current
# values before incrementing and writing them back.
#
# On the other hand, since writes are almost never IO bound, the ideal
# number of "concurrent_writes" is dependent on the number of cores in
# your system; (8 * number_of_cores) is a good rule of thumb.
concurrent_reads: 128
concurrent_writes: 128
concurrent_counter_writes: 128

# For materialized view writes, as there is a read involved, so this should
# be limited by the less of concurrent reads or concurrent writes.
concurrent_materialized_view_writes: 32

# Maximum memory to use for inter-node and client-server networking buffers.
#
# Defaults to the smaller of 1/16 of heap or 128MB. This pool is allocated off-heap,
# so is in addition to the memory allocated for heap. The cache also has on-heap
# overhead which is roughly 128 bytes per chunk (i.e. 0.2% of the reserved size
# if the default 64k chunk size is used).
# Memory is only allocated when needed.
# Min unit: MiB
# networking_cache_size: 128MiB

# Enable the sstable chunk cache.  The chunk cache will store recently accessed
# sections of the sstable in-memory as uncompressed buffers.
# file_cache_enabled: false

# Maximum memory to use for sstable chunk cache and buffer pooling.
# 32MB of this are reserved for pooling buffers, the rest is used for chunk cache
# that holds uncompressed sstable chunks.
# Defaults to the smaller of 1/4 of heap or 512MB. This pool is allocated off-heap,
# so is in addition to the memory allocated for heap. The cache also has on-heap
# overhead which is roughly 128 bytes per chunk (i.e. 0.2% of the reserved size
# if the default 64k chunk size is used).
# Memory is only allocated when needed.
# Min unit: MiB
# file_cache_size: 512MiB

# Flag indicating whether to allocate on or off heap when the sstable buffer
# pool is exhausted, that is when it has exceeded the maximum memory
# file_cache_size, beyond which it will not cache buffers but allocate on request.

# buffer_pool_use_heap_if_exhausted: true

# The strategy for optimizing disk read
# Possible values are:
# ssd (for solid state disks, the default)
# spinning (for spinning disks)
# disk_optimization_strategy: ssd

# Total permitted memory to use for memtables. Cassandra will stop
# accepting writes when the limit is exceeded until a flush completes,
# and will trigger a flush based on memtable_cleanup_threshold
# If omitted, Cassandra will set both to 1/4 the size of the heap.
# Min unit: MiB
# memtable_heap_space: 2048MiB
# Min unit: MiB
# memtable_offheap_space: 2048MiB

# memtable_cleanup_threshold is deprecated. The default calculation
# is the only reasonable choice. See the comments on  memtable_flush_writers
# for more information.
#
# Ratio of occupied non-flushing memtable size to total permitted size
# that will trigger a flush of the largest memtable. Larger mct will
# mean larger flushes and hence less compaction, but also less concurrent
# flush activity which can make it difficult to keep your disks fed
# under heavy write load.
#
# memtable_cleanup_threshold defaults to 1 / (memtable_flush_writers + 1)
# memtable_cleanup_threshold: 0.11

# Specify the way Cassandra allocates and manages memtable memory.
# Options are:
#
# heap_buffers
#   on heap nio buffers
#
# offheap_buffers
#   off heap (direct) nio buffers
#
# offheap_objects
#    off heap objects
memtable_allocation_type: heap_buffers

# Limit memory usage for Merkle tree calculations during repairs. The default
# is 1/16th of the available heap. The main tradeoff is that smaller trees
# have less resolution, which can lead to over-streaming data. If you see heap
# pressure during repairs, consider lowering this, but you cannot go below
# one megabyte. If you see lots of over-streaming, consider raising
# this or using subrange repair.
#
# For more details see https://issues.apache.org/jira/browse/CASSANDRA-14096.
#
# Min unit: MiB
# repair_session_space:

# Total space to use for commit logs on disk.
#
# If space gets above this value, Cassandra will flush every dirty CF
# in the oldest segment and remove it.  So a small total commitlog space
# will tend to cause more flush activity on less-active columnfamilies.
#
# The default value is the smaller of 8192, and 1/4 of the total space
# of the commitlog volume.
#
# commitlog_total_space: 8192MiB

# This sets the number of memtable flush writer threads per disk
# as well as the total number of memtables that can be flushed concurrently.
# These are generally a combination of compute and IO bound.
#
# Memtable flushing is more CPU efficient than memtable ingest and a single thread
# can keep up with the ingest rate of a whole server on a single fast disk
# until it temporarily becomes IO bound under contention typically with compaction.
# At that point you need multiple flush threads. At some point in the future
# it may become CPU bound all the time.
#
# You can tell if flushing is falling behind using the MemtablePool.BlockedOnAllocation
# metric which should be 0, but will be non-zero if threads are blocked waiting on flushing
# to free memory.
#
# memtable_flush_writers defaults to two for a single data directory.
# This means that two  memtables can be flushed concurrently to the single data directory.
# If you have multiple data directories the default is one memtable flushing at a time
# but the flush will use a thread per data directory so you will get two or more writers.
#
# Two is generally enough to flush on a fast disk [array] mounted as a single data directory.
# Adding more flush writers will result in smaller more frequent flushes that introduce more
# compaction overhead.
#
# There is a direct tradeoff between number of memtables that can be flushed concurrently
# and flush size and frequency. More is not better you just need enough flush writers
# to never stall waiting for flushing to free memory.
#
# memtable_flush_writers: 2

# Total space to use for change-data-capture logs on disk.
#
# If space gets above this value, Cassandra will throw WriteTimeoutException
# on Mutations including tables with CDC enabled. A CDCCompactor is responsible
# for parsing the raw CDC logs and deleting them when parsing is completed.
#
# The default value is the min of 4096 MiB and 1/8th of the total space
# of the drive where cdc_raw_directory resides.
# Min unit: MiB
# cdc_total_space: 4096MiB

# When we hit our cdc_raw limit and the CDCCompactor is either running behind
# or experiencing backpressure, we check at the following interval to see if any
# new space for cdc-tracked tables has been made available. Default to 250ms
# Min unit: ms
# cdc_free_space_check_interval: 250ms

# A fixed memory pool size in MB for for SSTable index summaries. If left
# empty, this will default to 5% of the heap size. If the memory usage of
# all index summaries exceeds this limit, SSTables with low read rates will
# shrink their index summaries in order to meet this limit.  However, this
# is a best-effort process. In extreme conditions Cassandra may need to use
# more than this amount of memory.
# Min unit: KiB
# index_summary_capacity:

# How frequently index summaries should be resampled.  This is done
# periodically to redistribute memory from the fixed-size pool to sstables
# proportional their recent read rates.  Setting to null value will disable this
# process, leaving existing index summaries at their current sampling level.
# Min unit: m
index_summary_resize_interval: 60m

# Whether to, when doing sequential writing, fsync() at intervals in
# order to force the operating system to flush the dirty
# buffers. Enable this to avoid sudden dirty buffer flushing from
# impacting read latencies. Almost always a good idea on SSDs; not
# necessarily on platters.
trickle_fsync: true
# Min unit: KiB
trickle_fsync_interval: 10240KiB

# TCP port, for commands and data
# For security reasons, you should not expose this port to the internet.  Firewall it if needed.
storage_port: 7000

# SSL port, for legacy encrypted communication. This property is unused unless enabled in
# server_encryption_options (see below). As of cassandra 4.0, this property is deprecated
# as a single port can be used for either/both secure and insecure connections.
# For security reasons, you should not expose this port to the internet. Firewall it if needed.
ssl_storage_port: 7001

# Address or interface to bind to and tell other Cassandra nodes to connect to.
# You _must_ change this if you want multiple nodes to be able to communicate!
#
# Set listen_address OR listen_interface, not both.
#
# Leaving it blank leaves it up to InetAddress.getLocalHost(). This
# will always do the Right Thing _if_ the node is properly configured
# (hostname, name resolution, etc), and the Right Thing is to use the
# address associated with the hostname (it might not be). If unresolvable
# it will fall back to InetAddress.getLoopbackAddress(), which is wrong for production systems.
#
# Setting listen_address to 0.0.0.0 is always wrong.
#
listen_address: localhost

# Set listen_address OR listen_interface, not both. Interfaces must correspond
# to a single address, IP aliasing is not supported.
# listen_interface: eth0

# If you choose to specify the interface by name and the interface has an ipv4 and an ipv6 address
# you can specify which should be chosen using listen_interface_prefer_ipv6. If false the first ipv4
# address will be used. If true the first ipv6 address will be used. Defaults to false preferring
# ipv4. If there is only one address it will be selected regardless of ipv4/ipv6.
# listen_interface_prefer_ipv6: false

# Address to broadcast to other Cassandra nodes
# Leaving this blank will set it to the same value as listen_address
# broadcast_address: 1.2.3.4

# When using multiple physical network interfaces, set this
# to true to listen on broadcast_address in addition to
# the listen_address, allowing nodes to communicate in both
# interfaces.
# Ignore this property if the network configuration automatically
# routes  between the public and private networks such as EC2.
# listen_on_broadcast_address: false

# Internode authentication backend, implementing IInternodeAuthenticator;
# used to allow/disallow connections from peer nodes.
# internode_authenticator: org.apache.cassandra.auth.AllowAllInternodeAuthenticator

# Whether to start the native transport server.
# The address on which the native transport is bound is defined by rpc_address.
start_native_transport: true
# port for the CQL native transport to listen for clients on
# For security reasons, you should not expose this port to the internet.  Firewall it if needed.
native_transport_port: 9042
# Enabling native transport encryption in client_encryption_options allows you to either use
# encryption for the standard port or to use a dedicated, additional port along with the unencrypted
# standard native_transport_port.
# Enabling client encryption and keeping native_transport_port_ssl disabled will use encryption
# for native_transport_port. Setting native_transport_port_ssl to a different value
# from native_transport_port will use encryption for native_transport_port_ssl while
# keeping native_transport_port unencrypted.
# native_transport_port_ssl: 9142
# The maximum threads for handling requests (note that idle threads are stopped
# after 30 seconds so there is not corresponding minimum setting).
# native_transport_max_threads: 128
#
# The maximum size of allowed frame. Frame (requests) larger than this will
# be rejected as invalid. The default is 16MiB. If you're changing this parameter,
# you may want to adjust max_value_size accordingly. This should be positive and less than 2048.
# Min unit: MiB
# native_transport_max_frame_size: 16MiB

# The maximum number of concurrent client connections.
# The default is -1, which means unlimited.
# native_transport_max_concurrent_connections: -1

# The maximum number of concurrent client connections per source ip.
# The default is -1, which means unlimited.
# native_transport_max_concurrent_connections_per_ip: -1

# Controls whether Cassandra honors older, yet currently supported, protocol versions.
# The default is true, which means all supported protocols will be honored.
native_transport_allow_older_protocols: true

# Controls when idle client connections are closed. Idle connections are ones that had neither reads
# nor writes for a time period.
#
# Clients may implement heartbeats by sending OPTIONS native protocol message after a timeout, which
# will reset idle timeout timer on the server side. To close idle client connections, corresponding
# values for heartbeat intervals have to be set on the client side.
#
# Idle connection timeouts are disabled by default.
# Min unit: ms
# native_transport_idle_timeout: 60000ms

# When enabled, limits the number of native transport requests dispatched for processing per second.
# Behavior once the limit has been breached depends on the value of THROW_ON_OVERLOAD specified in
# the STARTUP message sent by the client during connection establishment. (See section "4.1.1. STARTUP"
# in "CQL BINARY PROTOCOL v5".) With the THROW_ON_OVERLOAD flag enabled, messages that breach the limit
# are dropped, and an OverloadedException is thrown for the client to handle. When the flag is not
# enabled, the server will stop consuming messages from the channel/socket, putting backpressure on
# the client while already dispatched messages are processed.
# native_transport_rate_limiting_enabled: false
# native_transport_max_requests_per_second: 1000000

# The address or interface to bind the native transport server to.
#
# Set rpc_address OR rpc_interface, not both.
#
# Leaving rpc_address blank has the same effect as on listen_address
# (i.e. it will be based on the configured hostname of the node).
#
# Note that unlike listen_address, you can specify 0.0.0.0, but you must also
# set broadcast_rpc_address to a value other than 0.0.0.0.
#
# For security reasons, you should not expose this port to the internet.  Firewall it if needed.
rpc_address: localhost

# Set rpc_address OR rpc_interface, not both. Interfaces must correspond
# to a single address, IP aliasing is not supported.
# rpc_interface: eth1

# If you choose to specify the interface by name and the interface has an ipv4 and an ipv6 address
# you can specify which should be chosen using rpc_interface_prefer_ipv6. If false the first ipv4
# address will be used. If true the first ipv6 address will be used. Defaults to false preferring
# ipv4. If there is only one address it will be selected regardless of ipv4/ipv6.
# rpc_interface_prefer_ipv6: false

# RPC address to broadcast to drivers and other Cassandra nodes. This cannot
# be set to 0.0.0.0. If left blank, this will be set to the value of
# rpc_address. If rpc_address is set to 0.0.0.0, broadcast_rpc_address must
# be set.
# broadcast_rpc_address: 1.2.3.4

# enable or disable keepalive on rpc/native connections
rpc_keepalive: true

# Uncomment to set socket buffer size for internode communication
# Note that when setting this, the buffer size is limited by net.core.wmem_max
# and when not setting it it is defined by net.ipv4.tcp_wmem
# See also:
# /proc/sys/net/core/wmem_max
# /proc/sys/net/core/rmem_max
# /proc/sys/net/ipv4/tcp_wmem
# /proc/sys/net/ipv4/tcp_wmem
# and 'man tcp'
# Min unit: B
# internode_socket_send_buffer_size:

# Uncomment to set socket buffer size for internode communication
# Note that when setting this, the buffer size is limited by net.core.wmem_max
# and when not setting it it is defined by net.ipv4.tcp_wmem
# Min unit: B
# internode_socket_receive_buffer_size:

# Set to true to have Cassandra create a hard link to each sstable
# flushed or streamed locally in a backups/ subdirectory of the
# keyspace data.  Removing these links is the operator's
# responsibility.
incremental_backups: false

# Whether or not to take a snapshot before each compaction.  Be
# careful using this option, since Cassandra won't clean up the
# snapshots for you.  Mostly useful if you're paranoid when there
# is a data format change.
snapshot_before_compaction: false

# Whether or not a snapshot is taken of the data before keyspace truncation
# or dropping of column families. The STRONGLY advised default of true 
# should be used to provide data safety. If you set this flag to false, you will
# lose data on truncation or drop.
auto_snapshot: true

# Adds a time-to-live (TTL) to auto snapshots generated by table
# truncation or drop (when enabled).
# After the TTL is elapsed, the snapshot is automatically cleared.
# By default, auto snapshots *do not* have TTL, uncomment the property below
# to enable TTL on auto snapshots.
# Accepted units: d (days), h (hours) or m (minutes)
# auto_snapshot_ttl: 30d

# The act of creating or clearing a snapshot involves creating or removing
# potentially tens of thousands of links, which can cause significant performance
# impact, especially on consumer grade SSDs. A non-zero value here can
# be used to throttle these links to avoid negative performance impact of
# taking and clearing snapshots
snapshot_links_per_second: 0

# Granularity of the collation index of rows within a partition.
# Increase if your rows are large, or if you have a very large
# number of rows per partition.  The competing goals are these:
#
# - a smaller granularity means more index entries are generated
#   and looking up rows withing the partition by collation column
#   is faster
# - but, Cassandra will keep the collation index in memory for hot
#   rows (as part of the key cache), so a larger granularity means
#   you can cache more hot rows
# Min unit: KiB
column_index_size: 64KiB

# Per sstable indexed key cache entries (the collation index in memory
# mentioned above) exceeding this size will not be held on heap.
# This means that only partition information is held on heap and the
# index entries are read from disk.
#
# Note that this size refers to the size of the
# serialized index information and not the size of the partition.
# Min unit: KiB
column_index_cache_size: 2KiB

# Number of simultaneous compactions to allow, NOT including
# validation "compactions" for anti-entropy repair.  Simultaneous
# compactions can help preserve read performance in a mixed read/write
# workload, by mitigating the tendency of small sstables to accumulate
# during a single long running compactions. The default is usually
# fine and if you experience problems with compaction running too
# slowly or too fast, you should look at
# compaction_throughput first.
#
# concurrent_compactors defaults to the smaller of (number of disks,
# number of cores), with a minimum of 2 and a maximum of 8.
# 
# If your data directories are backed by SSD, you should increase this
# to the number of cores.
# concurrent_compactors: 1

# Number of simultaneous repair validations to allow. If not set or set to
# a value less than 1, it defaults to the value of concurrent_compactors.
# To set a value greeater than concurrent_compactors at startup, the system
# property cassandra.allow_unlimited_concurrent_validations must be set to
# true. To dynamically resize to a value > concurrent_compactors on a running
# node, first call the bypassConcurrentValidatorsLimit method on the
# org.apache.cassandra.db:type=StorageService mbean
# concurrent_validations: 0

# Number of simultaneous materialized view builder tasks to allow.
concurrent_materialized_view_builders: 1

# Throttles compaction to the given total throughput across the entire
# system. The faster you insert data, the faster you need to compact in
# order to keep the sstable count down, but in general, setting this to
# 16 to 32 times the rate you are inserting data is more than sufficient.
# Setting this to 0 disables throttling. Note that this accounts for all types
# of compaction, including validation compaction (building Merkle trees
# for repairs).
compaction_throughput: 128MiB/s

# When compacting, the replacement sstable(s) can be opened before they
# are completely written, and used in place of the prior sstables for
# any range that has been written. This helps to smoothly transfer reads 
# between the sstables, reducing page cache churn and keeping hot rows hot
# Set sstable_preemptive_open_interval to null for disabled which is equivalent to
# sstable_preemptive_open_interval_in_mb being negative
# Min unit: MiB
sstable_preemptive_open_interval:

# Starting from 4.1 sstables support UUID based generation identifiers. They are disabled by default
# because once enabled, there is no easy way to downgrade. When the node is restarted with this option
# set to true, each newly created sstable will have a UUID based generation identifier and such files are
# not readable by previous Cassandra versions. At some point, this option will become true by default
# and eventually get removed from the configuration.
uuid_sstable_identifiers_enabled: false

# When enabled, permits Cassandra to zero-copy stream entire eligible
# SSTables between nodes, including every component.
# This speeds up the network transfer significantly subject to
# throttling specified by entire_sstable_stream_throughput_outbound,
# and entire_sstable_inter_dc_stream_throughput_outbound
# for inter-DC transfers.
# Enabling this will reduce the GC pressure on sending and receiving node.
# When unset, the default is enabled. While this feature tries to keep the
# disks balanced, it cannot guarantee it. This feature will be automatically
# disabled if internode encryption is enabled.
# stream_entire_sstables: true

# Throttles entire SSTable outbound streaming file transfers on
# this node to the given total throughput in Mbps.
# Setting this value to 0 it disables throttling.
# When unset, the default is 200 Mbps or 24 MiB/s.
# entire_sstable_stream_throughput_outbound: 24MiB/s

# Throttles entire SSTable file streaming between datacenters.
# Setting this value to 0 disables throttling for entire SSTable inter-DC file streaming.
# When unset, the default is 200 Mbps or 24 MiB/s.
# entire_sstable_inter_dc_stream_throughput_outbound: 24MiB/s

# Throttles all outbound streaming file transfers on this node to the
# given total throughput in Mbps. This is necessary because Cassandra does
# mostly sequential IO when streaming data during bootstrap or repair, which
# can lead to saturating the network connection and degrading rpc performance.
# When unset, the default is 200 Mbps or 24 MiB/s.
# stream_throughput_outbound: 24MiB/s

# Throttles all streaming file transfer between the datacenters,
# this setting allows users to throttle inter dc stream throughput in addition
# to throttling all network stream traffic as configured with
# stream_throughput_outbound_megabits_per_sec
# When unset, the default is 200 Mbps or 24 MiB/s.
# inter_dc_stream_throughput_outbound: 24MiB/s

# Server side timeouts for requests. The server will return a timeout exception
# to the client if it can't complete an operation within the corresponding
# timeout. Those settings are a protection against:
#   1) having client wait on an operation that might never terminate due to some
#      failures.
#   2) operations that use too much CPU/read too much data (leading to memory build
#      up) by putting a limit to how long an operation will execute.
# For this reason, you should avoid putting these settings too high. In other words,
# if you are timing out requests because of underlying resource constraints then
# increasing the timeout will just cause more problems. Of course putting them too
# low is equally ill-advised since clients could get timeouts even for successful
# operations just because the timeout setting is too tight.

# How long the coordinator should wait for read operations to complete.
# Lowest acceptable value is 10 ms.
# Min unit: ms
read_request_timeout: 5000ms
# How long the coordinator should wait for seq or index scans to complete.
# Lowest acceptable value is 10 ms.
# Min unit: ms
range_request_timeout: 10000ms
# How long the coordinator should wait for writes to complete.
# Lowest acceptable value is 10 ms.
# Min unit: ms
write_request_timeout: 2000ms
# How long the coordinator should wait for counter writes to complete.
# Lowest acceptable value is 10 ms.
# Min unit: ms
counter_write_request_timeout: 5000ms
# How long a coordinator should continue to retry a CAS operation
# that contends with other proposals for the same row.
# Lowest acceptable value is 10 ms.
# Min unit: ms
cas_contention_timeout: 1000ms
# How long the coordinator should wait for truncates to complete
# (This can be much longer, because unless auto_snapshot is disabled
# we need to flush first so we can snapshot before removing the data.)
# Lowest acceptable value is 10 ms.
# Min unit: ms
truncate_request_timeout: 60000ms
# The default timeout for other, miscellaneous operations.
# Lowest acceptable value is 10 ms.
# Min unit: ms
request_timeout: 10000ms

# Defensive settings for protecting Cassandra from true network partitions.
# See (CASSANDRA-14358) for details.
#
# The amount of time to wait for internode tcp connections to establish.
# Min unit: ms
# internode_tcp_connect_timeout: 2000ms
#
# The amount of time unacknowledged data is allowed on a connection before we throw out the connection
# Note this is only supported on Linux + epoll, and it appears to behave oddly above a setting of 30000
# (it takes much longer than 30s) as of Linux 4.12. If you want something that high set this to 0
# which picks up the OS default and configure the net.ipv4.tcp_retries2 sysctl to be ~8.
# Min unit: ms
# internode_tcp_user_timeout: 30000ms

# The amount of time unacknowledged data is allowed on a streaming connection.
# The default is 5 minutes. Increase it or set it to 0 in order to increase the timeout.
# Min unit: ms
# internode_streaming_tcp_user_timeout: 300000ms

# Global, per-endpoint and per-connection limits imposed on messages queued for delivery to other nodes
# and waiting to be processed on arrival from other nodes in the cluster.  These limits are applied to the on-wire
# size of the message being sent or received.
#
# The basic per-link limit is consumed in isolation before any endpoint or global limit is imposed.
# Each node-pair has three links: urgent, small and large.  So any given node may have a maximum of
# N*3*(internode_application_send_queue_capacity+internode_application_receive_queue_capacity)
# messages queued without any coordination between them although in practice, with token-aware routing, only RF*tokens
# nodes should need to communicate with significant bandwidth.
#
# The per-endpoint limit is imposed on all messages exceeding the per-link limit, simultaneously with the global limit,
# on all links to or from a single node in the cluster.
# The global limit is imposed on all messages exceeding the per-link limit, simultaneously with the per-endpoint limit,
# on all links to or from any node in the cluster.
#
# Min unit: B
# internode_application_send_queue_capacity: 4MiB
# internode_application_send_queue_reserve_endpoint_capacity: 128MiB
# internode_application_send_queue_reserve_global_capacity: 512MiB
# internode_application_receive_queue_capacity: 4MiB
# internode_application_receive_queue_reserve_endpoint_capacity: 128MiB
# internode_application_receive_queue_reserve_global_capacity: 512MiB


# How long before a node logs slow queries. Select queries that take longer than
# this timeout to execute, will generate an aggregated log message, so that slow queries
# can be identified. Set this value to zero to disable slow query logging.
# Min unit: ms
slow_query_log_timeout: 500ms

# Enable operation timeout information exchange between nodes to accurately
# measure request timeouts.  If disabled, replicas will assume that requests
# were forwarded to them instantly by the coordinator, which means that
# under overload conditions we will waste that much extra time processing 
# already-timed-out requests.
#
# Warning: It is generally assumed that users have setup NTP on their clusters, and that clocks are modestly in sync, 
# since this is a requirement for general correctness of last write wins.
# internode_timeout: true

# Set keep-alive period for streaming
# This node will send a keep-alive message periodically with this period.
# If the node does not receive a keep-alive message from the peer for
# 2 keep-alive cycles the stream session times out and fail
# Default value is 300s (5 minutes), which means stalled stream
# times out in 10 minutes by default
# Min unit: s
# streaming_keep_alive_period: 300s

# Limit number of connections per host for streaming
# Increase this when you notice that joins are CPU-bound rather that network
# bound (for example a few nodes with big files).
# streaming_connections_per_host: 1

# Allows denying configurable access (rw/rr) to operations on configured ks, table, and partitions, intended for use by
# operators to manage cluster health vs application access. See CASSANDRA-12106 and CEP-13 for more details.
# partition_denylist_enabled: false

# denylist_writes_enabled: true
# denylist_reads_enabled: true
# denylist_range_reads_enabled: true

# The interval at which keys in the cache for denylisting will "expire" and async refresh from the backing DB.
# Note: this serves only as a fail-safe, as the usage pattern is expected to be "mutate state, refresh cache" on any
# changes to the underlying denylist entries. See documentation for details.
# Min unit: s
# denylist_refresh: 600s

# In the event of errors on attempting to load the denylist cache, retry on this interval.
# Min unit: s
# denylist_initial_load_retry: 5s

# We cap the number of denylisted keys allowed per table to keep things from growing unbounded. Nodes will warn above
# this limit while allowing new denylisted keys to be inserted. Denied keys are loaded in natural query / clustering
# ordering by partition key in case of overflow.
# denylist_max_keys_per_table: 1000

# We cap the total number of denylisted keys allowed in the cluster to keep things from growing unbounded.
# Nodes will warn on initial cache load that there are too many keys and be direct the operator to trim down excess
# entries to within the configured limits.
# denylist_max_keys_total: 10000

# Since the denylist in many ways serves to protect the health of the cluster from partitions operators have identified
# as being in a bad state, we usually want more robustness than just CL.ONE on operations to/from these tables to
# ensure that these safeguards are in place. That said, we allow users to configure this if they're so inclined.
# denylist_consistency_level: QUORUM

# phi value that must be reached for a host to be marked down.
# most users should never need to adjust this.
# phi_convict_threshold: 8

# endpoint_snitch -- Set this to a class that implements
# IEndpointSnitch.  The snitch has two functions:
#
# - it teaches Cassandra enough about your network topology to route
#   requests efficiently
# - it allows Cassandra to spread replicas around your cluster to avoid
#   correlated failures. It does this by grouping machines into
#   "datacenters" and "racks."  Cassandra will do its best not to have
#   more than one replica on the same "rack" (which may not actually
#   be a physical location)
#
# CASSANDRA WILL NOT ALLOW YOU TO SWITCH TO AN INCOMPATIBLE SNITCH
# ONCE DATA IS INSERTED INTO THE CLUSTER.  This would cause data loss.
# This means that if you start with the default SimpleSnitch, which
# locates every node on "rack1" in "datacenter1", your only options
# if you need to add another datacenter are GossipingPropertyFileSnitch
# (and the older PFS).  From there, if you want to migrate to an
# incompatible snitch like Ec2Snitch you can do it by adding new nodes
# under Ec2Snitch (which will locate them in a new "datacenter") and
# decommissioning the old ones.
#
# Out of the box, Cassandra provides:
#
# SimpleSnitch:
#    Treats Strategy order as proximity. This can improve cache
#    locality when disabling read repair.  Only appropriate for
#    single-datacenter deployments.
#
# GossipingPropertyFileSnitch
#    This should be your go-to snitch for production use.  The rack
#    and datacenter for the local node are defined in
#    cassandra-rackdc.properties and propagated to other nodes via
#    gossip.  If cassandra-topology.properties exists, it is used as a
#    fallback, allowing migration from the PropertyFileSnitch.
#
# PropertyFileSnitch:
#    Proximity is determined by rack and data center, which are
#    explicitly configured in cassandra-topology.properties.
#
# Ec2Snitch:
#    Appropriate for EC2 deployments in a single Region. Loads Region
#    and Availability Zone information from the EC2 API. The Region is
#    treated as the datacenter, and the Availability Zone as the rack.
#    Only private IPs are used, so this will not work across multiple
#    Regions.
#
# Ec2MultiRegionSnitch:
#    Uses public IPs as broadcast_address to allow cross-region
#    connectivity.  (Thus, you should set seed addresses to the public
#    IP as well.) You will need to open the storage_port or
#    ssl_storage_port on the public IP firewall.  (For intra-Region
#    traffic, Cassandra will switch to the private IP after
#    establishing a connection.)
#
# RackInferringSnitch:
#    Proximity is determined by rack and data center, which are
#    assumed to correspond to the 3rd and 2nd octet of each node's IP
#    address, respectively.  Unless this happens to match your
#    deployment conventions, this is best used as an example of
#    writing a custom Snitch class and is provided in that spirit.
#
# You can use a custom Snitch by setting this to the full class name
# of the snitch, which will be assumed to be on your classpath.
endpoint_snitch: SimpleSnitch

# controls how often to perform the more expensive part of host score
# calculation
# Min unit: ms
dynamic_snitch_update_interval: 100ms
# controls how often to reset all host scores, allowing a bad host to
# possibly recover
# Min unit: ms
dynamic_snitch_reset_interval: 600000ms
# if set greater than zero, this will allow
# 'pinning' of replicas to hosts in order to increase cache capacity.
# The badness threshold will control how much worse the pinned host has to be
# before the dynamic snitch will prefer other replicas over it.  This is
# expressed as a double which represents a percentage.  Thus, a value of
# 0.2 means Cassandra would continue to prefer the static snitch values
# until the pinned host was 20% worse than the fastest.
dynamic_snitch_badness_threshold: 1.0

# Configure server-to-server internode encryption
#
# JVM and netty defaults for supported SSL socket protocols and cipher suites can
# be replaced using custom encryption options. This is not recommended
# unless you have policies in place that dictate certain settings, or
# need to disable vulnerable ciphers or protocols in case the JVM cannot
# be updated.
#
# FIPS compliant settings can be configured at JVM level and should not
# involve changing encryption settings here:
# https://docs.oracle.com/javase/8/docs/technotes/guides/security/jsse/FIPS.html
#
# **NOTE** this default configuration is an insecure configuration. If you need to
# enable server-to-server encryption generate server keystores (and truststores for mutual
# authentication) per:
# http://download.oracle.com/javase/8/docs/technotes/guides/security/jsse/JSSERefGuide.html#CreateKeystore
# Then perform the following configuration changes:
#
# Step 1: Set internode_encryption=<dc|rack|all> and explicitly set optional=true. Restart all nodes
#
# Step 2: Set optional=false (or remove it) and if you generated truststores and want to use mutual
# auth set require_client_auth=true. Restart all nodes
server_encryption_options:
  # On outbound connections, determine which type of peers to securely connect to.
  #   The available options are :
  #     none : Do not encrypt outgoing connections
  #     dc   : Encrypt connections to peers in other datacenters but not within datacenters
  #     rack : Encrypt connections to peers in other racks but not within racks
  #     all  : Always use encrypted connections
  internode_encryption: none
  # When set to true, encrypted and unencrypted connections are allowed on the storage_port
  # This should _only be true_ while in unencrypted or transitional operation
  # optional defaults to true if internode_encryption is none
  # optional: true
  # If enabled, will open up an encrypted listening socket on ssl_storage_port. Should only be used
  # during upgrade to 4.0; otherwise, set to false.
  legacy_ssl_storage_port_enabled: false
  # Set to a valid keystore if internode_encryption is dc, rack or all
  keystore: conf/.keystore
  keystore_password: cassandra
  # Verify peer server certificates
  require_client_auth: false
  # Set to a valid trustore if require_client_auth is true
  truststore: conf/.truststore
  truststore_password: cassandra
  # Verify that the host name in the certificate matches the connected host
  require_endpoint_verification: false
  # More advanced defaults:
  # protocol: TLS
  # store_type: JKS
  # cipher_suites: [
  #   TLS_ECDHE_ECDSA_WITH_AES_256_GCM_SHA384, TLS_ECDHE_ECDSA_WITH_AES_128_GCM_SHA256,
  #   TLS_ECDHE_RSA_WITH_AES_128_GCM_SHA256, TLS_ECDHE_RSA_WITH_AES_128_CBC_SHA,
  #   TLS_ECDHE_RSA_WITH_AES_256_CBC_SHA, TLS_RSA_WITH_AES_128_GCM_SHA256, TLS_RSA_WITH_AES_128_CBC_SHA,
  #   TLS_RSA_WITH_AES_256_CBC_SHA
  # ]

# Configure client-to-server encryption.
#
# **NOTE** this default configuration is an insecure configuration. If you need to
# enable client-to-server encryption generate server keystores (and truststores for mutual
# authentication) per:
# http://download.oracle.com/javase/8/docs/technotes/guides/security/jsse/JSSERefGuide.html#CreateKeystore
# Then perform the following configuration changes:
#
# Step 1: Set enabled=true and explicitly set optional=true. Restart all nodes
#
# Step 2: Set optional=false (or remove it) and if you generated truststores and want to use mutual
# auth set require_client_auth=true. Restart all nodes
client_encryption_options:
  # Enable client-to-server encryption
  enabled: false
  # When set to true, encrypted and unencrypted connections are allowed on the native_transport_port
  # This should _only be true_ while in unencrypted or transitional operation
  # optional defaults to true when enabled is false, and false when enabled is true.
  # optional: true
  # Set keystore and keystore_password to valid keystores if enabled is true
  keystore: conf/.keystore
  keystore_password: cassandra
  # Verify client certificates
  require_client_auth: false
  # Set trustore and truststore_password if require_client_auth is true
  # truststore: conf/.truststore
  # truststore_password: cassandra
  # More advanced defaults:
  # protocol: TLS
  # store_type: JKS
  # cipher_suites: [
  #   TLS_ECDHE_ECDSA_WITH_AES_256_GCM_SHA384, TLS_ECDHE_ECDSA_WITH_AES_128_GCM_SHA256,
  #   TLS_ECDHE_RSA_WITH_AES_128_GCM_SHA256, TLS_ECDHE_RSA_WITH_AES_128_CBC_SHA,
  #   TLS_ECDHE_RSA_WITH_AES_256_CBC_SHA, TLS_RSA_WITH_AES_128_GCM_SHA256, TLS_RSA_WITH_AES_128_CBC_SHA,
  #   TLS_RSA_WITH_AES_256_CBC_SHA
  # ]

# internode_compression controls whether traffic between nodes is
# compressed.
# Can be:
#
# all
#   all traffic is compressed
#
# dc
#   traffic between different datacenters is compressed
#
# none
#   nothing is compressed.
internode_compression: dc

# Enable or disable tcp_nodelay for inter-dc communication.
# Disabling it will result in larger (but fewer) network packets being sent,
# reducing overhead from the TCP protocol itself, at the cost of increasing
# latency if you block for cross-datacenter responses.
inter_dc_tcp_nodelay: true

# TTL for different trace types used during logging of the repair process.
# Min unit: s
trace_type_query_ttl: 1d
# Min unit: s
trace_type_repair_ttl: 7d

# If unset, all GC Pauses greater than gc_log_threshold will log at
# INFO level
# UDFs (user defined functions) are disabled by default.
# As of Cassandra 3.0 there is a sandbox in place that should prevent execution of evil code.
user_defined_functions_enabled: false

# Enables scripted UDFs (JavaScript UDFs).
# Java UDFs are always enabled, if user_defined_functions_enabled is true.
# Enable this option to be able to use UDFs with "language javascript" or any custom JSR-223 provider.
# This option has no effect, if user_defined_functions_enabled is false.
scripted_user_defined_functions_enabled: false

# Enables encrypting data at-rest (on disk). Different key providers can be plugged in, but the default reads from
# a JCE-style keystore. A single keystore can hold multiple keys, but the one referenced by
# the "key_alias" is the only key that will be used for encrypt opertaions; previously used keys
# can still (and should!) be in the keystore and will be used on decrypt operations
# (to handle the case of key rotation).
#
# It is strongly recommended to download and install Java Cryptography Extension (JCE)
# Unlimited Strength Jurisdiction Policy Files for your version of the JDK.
# (current link: http://www.oracle.com/technetwork/java/javase/downloads/jce8-download-2133166.html)
#
# Currently, only the following file types are supported for transparent data encryption, although
# more are coming in future cassandra releases: commitlog, hints
transparent_data_encryption_options:
  enabled: false
  chunk_length_kb: 64
  cipher: AES/CBC/PKCS5Padding
  key_alias: testing:1
  # CBC IV length for AES needs to be 16 bytes (which is also the default size)
  # iv_length: 16
  key_provider:
    - class_name: org.apache.cassandra.security.JKSKeyProvider
      parameters:
        - keystore: conf/.keystore
          keystore_password: cassandra
          store_type: JCEKS
          key_password: cassandra


#####################
# SAFETY THRESHOLDS #
#####################

# When executing a scan, within or across a partition, we need to keep the
# tombstones seen in memory so we can return them to the coordinator, which
# will use them to make sure other replicas also know about the deleted rows.
# With workloads that generate a lot of tombstones, this can cause performance
# problems and even exaust the server heap.
# (http://www.datastax.com/dev/blog/cassandra-anti-patterns-queues-and-queue-like-datasets)
# Adjust the thresholds here if you understand the dangers and want to
# scan more tombstones anyway.  These thresholds may also be adjusted at runtime
# using the StorageService mbean.
tombstone_warn_threshold: 1000
tombstone_failure_threshold: 100000

# Filtering and secondary index queries at read consistency levels above ONE/LOCAL_ONE use a
# mechanism called replica filtering protection to ensure that results from stale replicas do
# not violate consistency. (See CASSANDRA-8272 and CASSANDRA-15907 for more details.) This
# mechanism materializes replica results by partition on-heap at the coordinator. The more possibly
# stale results returned by the replicas, the more rows materialized during the query.
replica_filtering_protection:
    # These thresholds exist to limit the damage severely out-of-date replicas can cause during these
    # queries. They limit the number of rows from all replicas individual index and filtering queries
    # can materialize on-heap to return correct results at the desired read consistency level.
    #
    # "cached_replica_rows_warn_threshold" is the per-query threshold at which a warning will be logged.
    # "cached_replica_rows_fail_threshold" is the per-query threshold at which the query will fail.
    #
    # These thresholds may also be adjusted at runtime using the StorageService mbean.
    #
    # If the failure threshold is breached, it is likely that either the current page/fetch size
    # is too large or one or more replicas is severely out-of-sync and in need of repair.
    cached_rows_warn_threshold: 2000
    cached_rows_fail_threshold: 32000

# Log WARN on any multiple-partition batch size exceeding this value. 5KiB per batch by default.
# Caution should be taken on increasing the size of this threshold as it can lead to node instability.
# Min unit: KiB
batch_size_warn_threshold: 50KiB

# Fail any multiple-partition batch exceeding this value. 50KiB (10x warn threshold) by default.
# Min unit: KiB
# <rdar://problem/30196656> - set very high to disable
batch_size_fail_threshold: 1GiB

# Log WARN on any batches not of type LOGGED than span across more partitions than this limit
unlogged_batch_across_partitions_warn_threshold: 10

# Log a warning when compacting partitions larger than this value
compaction_large_partition_warning_threshold: 250MiB

# Log a warning when writing more tombstones than this value to a partition
compaction_tombstone_warning_threshold: 100000

# GC Pauses greater than 200 ms will be logged at INFO level
# This threshold can be adjusted to minimize logging if necessary
# Min unit: ms
# gc_log_threshold: 200ms

# GC Pauses greater than gc_warn_threshold will be logged at WARN level
# Adjust the threshold based on your application throughput requirement. Setting to 0
# will deactivate the feature.
# Min unit: ms
# gc_warn_threshold: 1000ms

# Maximum size of any value in SSTables. Safety measure to detect SSTable corruption
# early. Any value size larger than this threshold will result into marking an SSTable
# as corrupted. This should be positive and less than 2GiB.
# Min unit: MiB
# max_value_size: 256MiB

# ** Impact on keyspace creation **
# If replication factor is not mentioned as part of keyspace creation, default_keyspace_rf would apply.
# Changing this configuration would only take effect for keyspaces created after the change, but does not impact
# existing keyspaces created prior to the change.
# ** Impact on keyspace alter **
# When altering a keyspace from NetworkTopologyStrategy to SimpleStrategy, default_keyspace_rf is applied if rf is not
# explicitly mentioned.
# ** Impact on system keyspaces **
# This would also apply for any system keyspaces that need replication factor.
# A further note about system keyspaces - system_traces and system_distributed keyspaces take RF of 2 or default,
# whichever is higher, and system_auth keyspace takes RF of 1 or default, whichever is higher.
# Suggested value for use in production: 3
# default_keyspace_rf: 1

# Track a metric per keyspace indicating whether replication achieved the ideal consistency
# level for writes without timing out. This is different from the consistency level requested by
# each write which may be lower in order to facilitate availability.
# ideal_consistency_level: EACH_QUORUM

# Automatically upgrade sstables after upgrade - if there is no ordinary compaction to do, the
# oldest non-upgraded sstable will get upgraded to the latest version
# automatic_sstable_upgrade: false
# Limit the number of concurrent sstable upgrades
# max_concurrent_automatic_sstable_upgrades: 1

# Audit logging - Logs every incoming CQL command request, authentication to a node. See the docs
# on audit_logging for full details about the various configuration options.
audit_logging_options:
  enabled: false
  logger:
    - class_name: BinAuditLogger
  # audit_logs_dir:
  # included_keyspaces:
  # excluded_keyspaces: system, system_schema, system_virtual_schema
  # included_categories:
  # excluded_categories:
  # included_users:
  # excluded_users:
  # roll_cycle: HOURLY
  # block: true
  # max_queue_weight: 268435456 # 256 MiB
  # max_log_size: 17179869184 # 16 GiB
  ## archive command is "/path/to/script.sh %path" where %path is replaced with the file being rolled:
  # archive_command:
  # max_archive_retries: 10


# default options for full query logging - these can be overridden from command line when executing
# nodetool enablefullquerylog
# full_query_logging_options:
  # log_dir:
  # roll_cycle: HOURLY
  # block: true
  # max_queue_weight: 268435456 # 256 MiB
  # max_log_size: 17179869184 # 16 GiB
  ## archive command is "/path/to/script.sh %path" where %path is replaced with the file being rolled:
  # archive_command:
  # max_archive_retries: 10

# validate tombstones on reads and compaction
# can be either "disabled", "warn" or "exception"
# corrupted_tombstone_strategy: disabled

# Diagnostic Events #
# If enabled, diagnostic events can be helpful for troubleshooting operational issues. Emitted events contain details
# on internal state and temporal relationships across events, accessible by clients via JMX.
diagnostic_events_enabled: false

# Use native transport TCP message coalescing. If on upgrade to 4.0 you found your throughput decreasing, and in
# particular you run an old kernel or have very fewer client connections, this option might be worth evaluating.
#native_transport_flush_in_batches_legacy: false

# Enable tracking of repaired state of data during reads and comparison between replicas
# Mismatches between the repaired sets of replicas can be characterized as either confirmed
# or unconfirmed. In this context, unconfirmed indicates that the presence of pending repair
# sessions, unrepaired partition tombstones, or some other condition means that the disparity
# cannot be considered conclusive. Confirmed mismatches should be a trigger for investigation
# as they may be indicative of corruption or data loss.
# There are separate flags for range vs partition reads as single partition reads are only tracked
# when CL > 1 and a digest mismatch occurs. Currently, range queries don't use digests so if
# enabled for range reads, all range reads will include repaired data tracking. As this adds
# some overhead, operators may wish to disable it whilst still enabling it for partition reads
repaired_data_tracking_for_range_reads_enabled: false
repaired_data_tracking_for_partition_reads_enabled: false
# If false, only confirmed mismatches will be reported. If true, a separate metric for unconfirmed
# mismatches will also be recorded. This is to avoid potential signal:noise issues are unconfirmed
# mismatches are less actionable than confirmed ones.
report_unconfirmed_repaired_data_mismatches: false

# Having many tables and/or keyspaces negatively affects performance of many operations in the
# cluster. When the number of tables/keyspaces in the cluster exceeds the following thresholds
# a client warning will be sent back to the user when creating a table or keyspace.
# As of cassandra 4.1, these properties are deprecated in favor of keyspaces_warn_threshold and tables_warn_threshold
# table_count_warn_threshold: 150
# keyspace_count_warn_threshold: 40

# configure the read and write consistency levels for modifications to auth tables
# auth_read_consistency_level: LOCAL_QUORUM
# auth_write_consistency_level: EACH_QUORUM

# Delays on auth resolution can lead to a thundering herd problem on reconnects; this option will enable
# warming of auth caches prior to node completing startup. See CASSANDRA-16958
# auth_cache_warming_enabled: false

#########################
# EXPERIMENTAL FEATURES #
#########################

# Enables materialized view creation on this node.
# Materialized views are considered experimental and are not recommended for production use.
materialized_views_enabled: false

# Enables SASI index creation on this node.
# SASI indexes are considered experimental and are not recommended for production use.
sasi_indexes_enabled: false

# Enables creation of transiently replicated keyspaces on this node.
# Transient replication is experimental and is not recommended for production use.
transient_replication_enabled: false

# Enables the used of 'ALTER ... DROP COMPACT STORAGE' statements on this node.
# 'ALTER ... DROP COMPACT STORAGE' is considered experimental and is not recommended for production use.
drop_compact_storage_enabled: false

# Whether or not USE <keyspace> is allowed. This is enabled by default to avoid failure on upgrade.
#use_statements_enabled: true

# When the client triggers a protocol exception or unknown issue (Cassandra bug) we increment
# a client metric showing this; this logic will exclude specific subnets from updating these
# metrics
#client_error_reporting_exclusions:
#  subnets:
#    - 127.0.0.1
#    - 127.0.0.0/31

# Enables read thresholds (warn/fail) across all replicas for reporting back to the client.
# See: CASSANDRA-16850
# read_thresholds_enabled: false # scheduled to be set true in 4.2
# When read_thresholds_enabled: true, this tracks the materialized size of a query on the
# coordinator. If coordinator_read_size_warn_threshold is defined, this will emit a warning
# to clients with details on what query triggered this as well as the size of the result set; if
# coordinator_read_size_fail_threshold is defined, this will fail the query after it
# has exceeded this threshold, returning a read error to the user.
# coordinator_read_size_warn_threshold:
# coordinator_read_size_fail_threshold:
# When read_thresholds_enabled: true, this tracks the size of the local read (as defined by
# heap size), and will warn/fail based off these thresholds; undefined disables these checks.
# local_read_size_warn_threshold:
# local_read_size_fail_threshold:
# When read_thresholds_enabled: true, this tracks the expected memory size of the RowIndexEntry
# and will warn/fail based off these thresholds; undefined disables these checks
# row_index_read_size_warn_threshold:
# row_index_read_size_fail_threshold:

# Guardrail to warn or fail when creating more user keyspaces than threshold.
# The two thresholds default to -1 to disable.
# keyspaces_warn_threshold: -1
# keyspaces_fail_threshold: -1
# Guardrail to warn or fail when creating more user tables than threshold.
# The two thresholds default to -1 to disable.
# tables_warn_threshold: -1
# tables_fail_threshold: -1
# Guardrail to enable or disable the ability to create uncompressed tables
# uncompressed_tables_enabled: true
# Guardrail to warn or fail when creating/altering a table with more columns per table than threshold.
# The two thresholds default to -1 to disable.
# columns_per_table_warn_threshold: -1
# columns_per_table_fail_threshold: -1
# Guardrail to warn or fail when creating more secondary indexes per table than threshold.
# The two thresholds default to -1 to disable.
# secondary_indexes_per_table_warn_threshold: -1
# secondary_indexes_per_table_fail_threshold: -1
# Guardrail to enable or disable the creation of secondary indexes
# secondary_indexes_enabled: true
# Guardrail to warn or fail when creating more materialized views per table than threshold.
# The two thresholds default to -1 to disable.
# materialized_views_per_table_warn_threshold: -1
# materialized_views_per_table_fail_threshold: -1
# Guardrail to warn about, ignore or reject properties when creating tables. By default all properties are allowed.
# table_properties_warned: []
# table_properties_ignored: []
# table_properties_disallowed: []
# Guardrail to allow/disallow user-provided timestamps. Defaults to true.
# user_timestamps_enabled: true
# Guardrail to allow/disallow GROUP BY functionality.
# group_by_enabled: true
# Guardrail to allow/disallow TRUNCATE and DROP TABLE statements
# drop_truncate_table_enabled: true
# Guardrail to warn or fail when using a page size greater than threshold.
# The two thresholds default to -1 to disable.
# page_size_warn_threshold: -1
# page_size_fail_threshold: -1
# Guardrail to allow/disallow list operations that require read before write, i.e. setting list element by index and
# removing list elements by either index or value. Defaults to true.
# read_before_write_list_operations_enabled: true
# Guardrail to warn or fail when querying with an IN restriction selecting more partition keys than threshold.
# The two thresholds default to -1 to disable.
# partition_keys_in_select_warn_threshold: -1
# partition_keys_in_select_fail_threshold: -1
# Guardrail to warn or fail when an IN query creates a cartesian product with a size exceeding threshold,
# eg. "a in (1,2,...10) and b in (1,2...10)" results in cartesian product of 100.
# The two thresholds default to -1 to disable.
# in_select_cartesian_product_warn_threshold: -1
# in_select_cartesian_product_fail_threshold: -1
# Guardrail to warn about or reject read consistency levels. By default, all consistency levels are allowed.
# read_consistency_levels_warned: []
# read_consistency_levels_disallowed: []
# Guardrail to warn about or reject write consistency levels. By default, all consistency levels are allowed.
# write_consistency_levels_warned: []
# write_consistency_levels_disallowed: []
# Guardrail to warn or fail when encountering larger size of collection data than threshold.
# At query time this guardrail is applied only to the collection fragment that is being writen, even though in the case
# of non-frozen collections there could be unaccounted parts of the collection on the sstables. This is done this way to
# prevent read-before-write. The guardrail is also checked at sstable write time to detect large non-frozen collections,
# although in that case exceeding the fail threshold will only log an error message, without interrupting the operation.
# The two thresholds default to null to disable.
# Min unit: B
# collection_size_warn_threshold:
# Min unit: B
# collection_size_fail_threshold:
# Guardrail to warn or fail when encountering more elements in collection than threshold.
# At query time this guardrail is applied only to the collection fragment that is being writen, even though in the case
# of non-frozen collections there could be unaccounted parts of the collection on the sstables. This is done this way to
# prevent read-before-write. The guardrail is also checked at sstable write time to detect large non-frozen collections,
# although in that case exceeding the fail threshold will only log an error message, without interrupting the operation.
# The two thresholds default to -1 to disable.
# items_per_collection_warn_threshold: -1
# items_per_collection_fail_threshold: -1
# Guardrail to allow/disallow querying with ALLOW FILTERING. Defaults to true.
# allow_filtering_enabled: true
# Guardrail to warn or fail when creating a user-defined-type with more fields in than threshold.
# Default -1 to disable.
# fields_per_udt_warn_threshold: -1
# fields_per_udt_fail_threshold: -1
# Guardrail to warn or fail when local data disk usage percentage exceeds threshold. Valid values are in [1, 100].
# This is only used for the disks storing data directories, so it won't count any separate disks used for storing
# the commitlog, hints nor saved caches. The disk usage is the ratio between the amount of space used by the data
# directories and the addition of that same space and the remaining free space on disk. The main purpose of this
# guardrail is rejecting user writes when the disks are over the defined usage percentage, so the writes done by
# background processes such as compaction and streaming don't fail due to a full disk. The limits should be defined
# accordingly to the expected data growth due to those background processes, so for example a compaction strategy
# doubling the size of the data would require to keep the disk usage under 50%.
# The two thresholds default to -1 to disable.
# data_disk_usage_percentage_warn_threshold: -1
# data_disk_usage_percentage_fail_threshold: -1
# Allows defining the max disk size of the data directories when calculating thresholds for
# disk_usage_percentage_warn_threshold and disk_usage_percentage_fail_threshold, so if this is greater than zero they
# become percentages of a fixed size on disk instead of percentages of the physically available disk size. This should
# be useful when we have a large disk and we only want to use a part of it for Cassandra's data directories.
# Valid values are in [1, max available disk size of all data directories].
# Defaults to null to disable and use the physically available disk size of data directories during calculations.
# Min unit: B
# data_disk_usage_max_disk_size:
# Guardrail to warn or fail when the minimum replication factor is lesser than threshold.
# This would also apply to system keyspaces.
# Suggested value for use in production: 2 or higher
# minimum_replication_factor_warn_threshold: -1
# minimum_replication_factor_fail_threshold: -1

# Startup Checks are executed as part of Cassandra startup process, not all of them
# are configurable (so you can disable them) but these which are enumerated bellow.
# Uncomment the startup checks and configure them appropriately to cover your needs.
#
#startup_checks:
# Verifies correct ownership of attached locations on disk at startup. See CASSANDRA-16879 for more details.
#  check_filesystem_ownership:
#    enabled: false
#    ownership_token: "sometoken" # (overriden by "CassandraOwnershipToken" system property)
#    ownership_filename: ".cassandra_fs_ownership" # (overriden by "cassandra.fs_ownership_filename")
# Prevents a node from starting if snitch's data center differs from previous data center.
#  check_dc:
#    enabled: true # (overriden by cassandra.ignore_dc system property)
# Prevents a node from starting if snitch's rack differs from previous rack.
#  check_rack:
#    enabled: true # (overriden by cassandra.ignore_rack system property)
<<<<<<< HEAD
# Enable this property to fail startup if the node is down for longer than gc_grace_seconds, to potentially
# prevent data resurrection on tables with deletes. By default, this will run against all keyspaces and tables
# except the ones specified on excluded_keyspaces and excluded_tables.
#  check_data_resurrection:
#    enabled: false
# file where Cassandra periodically writes the last time it was known to run
#    heartbeat_file: /var/lib/cassandra/data/cassandra-heartbeat
#    excluded_keyspaces: # comma separated list of keyspaces to exclude from the check
#    excluded_tables: # comma separated list of keyspace.table pairs to exclude from the check
=======

# Enable or disable the ability to create secondary indexes.  This configuration will not have any
# affect on tables which already have secondary indexes, but will reject new ones from being created.
#secondary_index_enabled: false
>>>>>>> 05488f6a
<|MERGE_RESOLUTION|>--- conflicted
+++ resolved
@@ -1683,7 +1683,7 @@
 # secondary_indexes_per_table_warn_threshold: -1
 # secondary_indexes_per_table_fail_threshold: -1
 # Guardrail to enable or disable the creation of secondary indexes
-# secondary_indexes_enabled: true
+secondary_indexes_enabled: false
 # Guardrail to warn or fail when creating more materialized views per table than threshold.
 # The two thresholds default to -1 to disable.
 # materialized_views_per_table_warn_threshold: -1
@@ -1785,7 +1785,6 @@
 # Prevents a node from starting if snitch's rack differs from previous rack.
 #  check_rack:
 #    enabled: true # (overriden by cassandra.ignore_rack system property)
-<<<<<<< HEAD
 # Enable this property to fail startup if the node is down for longer than gc_grace_seconds, to potentially
 # prevent data resurrection on tables with deletes. By default, this will run against all keyspaces and tables
 # except the ones specified on excluded_keyspaces and excluded_tables.
@@ -1794,10 +1793,4 @@
 # file where Cassandra periodically writes the last time it was known to run
 #    heartbeat_file: /var/lib/cassandra/data/cassandra-heartbeat
 #    excluded_keyspaces: # comma separated list of keyspaces to exclude from the check
-#    excluded_tables: # comma separated list of keyspace.table pairs to exclude from the check
-=======
-
-# Enable or disable the ability to create secondary indexes.  This configuration will not have any
-# affect on tables which already have secondary indexes, but will reject new ones from being created.
-#secondary_index_enabled: false
->>>>>>> 05488f6a
+#    excluded_tables: # comma separated list of keyspace.table pairs to exclude from the check