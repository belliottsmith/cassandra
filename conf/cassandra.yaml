--- conflicted
+++ resolved
@@ -177,11 +177,7 @@
 # Will be disabled automatically for AllowAllAuthenticator.
 # For a long-running cache using roles_cache_active_update, consider
 # setting to something longer such as a daily validation: 86400000
-<<<<<<< HEAD
-roles_validity: 2000ms
-=======
-roles_validity_in_ms: 86400000
->>>>>>> 82d3e3f5
+roles_validity: 86400s
 
 # Refresh interval for roles cache (if enabled).
 # After this interval, cache entries become eligible for refresh. Upon next
@@ -206,11 +202,7 @@
 # Will be disabled automatically for AllowAllAuthorizer.
 # For a long-running cache using permissions_cache_active_update, consider
 # setting to something longer such as a daily validation: 86400000
-<<<<<<< HEAD
-permissions_validity: 2000ms
-=======
-permissions_validity_in_ms: 86400000
->>>>>>> 82d3e3f5
+permissions_validity: 86400s
 
 # Refresh interval for permissions cache (if enabled).
 # After this interval, cache entries become eligible for refresh. Upon next
@@ -372,11 +364,7 @@
 # NOTE: if you reduce the size, you may not get you hottest keys loaded on startup.
 #
 # Default value is empty to make it "auto" (min(5% of Heap (in MB), 100MB)). Set to 0 to disable key cache.
-<<<<<<< HEAD
-# key_cache_size:
-=======
-key_cache_size_in_mb: 100
->>>>>>> 82d3e3f5
+key_cache_size: 100Mib
 
 # Duration in seconds after which Cassandra should
 # save the key cache. Caches are saved to saved_caches_directory as
@@ -481,11 +469,7 @@
 # and the CommitLog is simply synced every commitlog_sync_period
 # milliseconds.
 commitlog_sync: periodic
-<<<<<<< HEAD
-commitlog_sync_period: 10000ms
-=======
-commitlog_sync_period_in_ms: 1000
->>>>>>> 82d3e3f5
+commitlog_sync_period: 1000ms
 
 # When in periodic commitlog mode, the number of milliseconds to block writes
 # while waiting for a slow disk flush to complete.
@@ -717,13 +701,8 @@
 # buffers. Enable this to avoid sudden dirty buffer flushing from
 # impacting read latencies. Almost always a good idea on SSDs; not
 # necessarily on platters.
-<<<<<<< HEAD
-trickle_fsync: false
+trickle_fsync: true
 trickle_fsync_interval: 10240KiB
-=======
-trickle_fsync: true
-trickle_fsync_interval_in_kb: 10240
->>>>>>> 82d3e3f5
 
 # TCP port, for commands and data
 # For security reasons, you should not expose this port to the internet.  Firewall it if needed.
@@ -960,11 +939,7 @@
 # Setting this to 0 disables throttling. Note that this accounts for all types
 # of compaction, including validation compaction (building Merkle trees
 # for repairs).
-<<<<<<< HEAD
-compaction_throughput: 64MiB/s
-=======
-compaction_throughput_mb_per_sec: 128
->>>>>>> 82d3e3f5
+compaction_throughput: 128MiB/s
 
 # When compacting, the replacement sstable(s) can be opened before they
 # are completely written, and used in place of the prior sstables for
@@ -1430,32 +1405,19 @@
     cached_rows_warn_threshold: 2000
     cached_rows_fail_threshold: 32000
 
-<<<<<<< HEAD
 # Log WARN on any multiple-partition batch size exceeding this value. 5KiB per batch by default.
 # Caution should be taken on increasing the size of this threshold as it can lead to node instability.
-batch_size_warn_threshold: 5KiB
-
-# Fail any multiple-partition batch exceeding this value. 50KiB (10x warn threshold) by default.
-batch_size_fail_threshold: 50KiB
-=======
-# Log WARN on any batch size exceeding this value. 5kb per batch by default.
-# Caution should be taken on increasing the size of this threshold as it can lead to node instability.
-batch_size_warn_threshold_in_kb: 50
+batch_size_warn_threshold: 50KiB
 
 # Fail any batch exceeding this value. 50kb (10x warn threshold) by default.
 # <rdar://problem/30196656> - set very high to disable
-batch_size_fail_threshold_in_kb: 1048576
->>>>>>> 82d3e3f5
+batch_size_fail_threshold: 1GiB
 
 # Log WARN on any batches not of type LOGGED than span across more partitions than this limit
 unlogged_batch_across_partitions_warn_threshold: 10
 
 # Log a warning when compacting partitions larger than this value
-<<<<<<< HEAD
-compaction_large_partition_warning_threshold: 100MiB
-=======
-compaction_large_partition_warning_threshold_mb: 250
->>>>>>> 82d3e3f5
+compaction_large_partition_warning_threshold: 250MiB
 
 # Log a warning when writing more tombstones than this value to a partition
 compaction_tombstone_warning_threshold: 100000
