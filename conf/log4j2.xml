<?xml version="1.0" encoding="UTF-8"?>
<Configuration status="INFO">
    <Appenders>
        <RollingFile name="FILE" fileName="${sys:cassandra.logdir}/system.log"
	            filePattern="${sys:cassandra.logdir}/system.log.%i.log.gz">
            <ThresholdFilter level="INFO" onMatch="ACCEPT" onMismatch="DENY"/>
	    <PatternLayout pattern="%-5level [%thread] %date{ISO8601} %F:%L - %msg%n"/>
            <Policies>
                <SizeBasedTriggeringPolicy size="128 MB"/>
            </Policies>
	    <DefaultRolloverStrategy max="10"/>
        </RollingFile>
        <RollingFile name="DEBUG" fileName="${sys:cassandra.logdir}/debug.log"
                    filePattern="${sys:cassandra.logdir}/system.log.%i.log.gz">
            <PatternLayout pattern="%-5level [%thread] %date{ISO8601} %F:%L - %msg%n"/>
            <Policies>
                <SizeBasedTriggeringPolicy size="128 MB"/>
            </Policies>
            <DefaultRolloverStrategy max="10"/>
        </RollingFile>
        <!-- Uncomment below configuration (Audit Logging (FileAuditLogger) rolling file appender and Audit Logging
additivity) in order to have the log events flow through separate log file instead of system.log.
Audit Logging (FileAuditLogger) rolling file appender to audit.log -->
<!--        <RollingFile name="AUDIT"-->
<!--                     fileName="${sys:cassandra.logdir}/audit/audit.log"-->
<!--                     filePattern="${cassandra.logdir}/audit/audit.log.%d{yyyy-MM-dd}.%i.log.gz">-->
<!--            &lt;!&ndash; each file should be at most 50MB, keep 30 days worth of history, but at most 5GB &ndash;&gt;-->
<!--            <PatternLayout>-->
<!--                <PatternLayout pattern="%-5level [%thread] %date{ISO8601} %F:%L - %msg%n"/>-->
<!--            </PatternLayout>-->
<!--            <Policies>-->
<!--                <OnStartupTriggeringPolicy />-->
<!--                <SizeBasedTriggeringPolicy size="50 MB" />-->
<!--                <TimeBasedTriggeringPolicy />-->
<!--            </Policies>-->
<!--            <DefaultRolloverStrategy>-->
<!--                <Delete basePath="${sys:cassandra.logdir}" maxDepth="2">-->
<!--                    <IfFileName glob="${cassandra.logdir}/audit/audit.log.*.log.gz" />-->
<!--                    <IfLastModified age="30d" />-->
<!--                </Delete>-->
<!--            </DefaultRolloverStrategy>-->
<!--        </RollingFile>-->
	    <Console name="STDOUT" target="SYSTEM_OUT">
                <ThresholdFilter level="INFO" onMatch="ACCEPT" onMismatch="DENY"/>
		<PatternLayout pattern="%-5level %date{HH:mm:ss,SSS} %msg%n"/>
<<<<<<< HEAD
	    </Console>
        <Async name="ASYNC">
=======
	</Console>
        <Async name="ASYNC" includeLocation="true">
>>>>>>> 6b5f4195
            <AppenderRef ref="FILE" />
            <AppenderRef ref="DEBUG"/>
	    <AppenderRef ref="STDOUT" />
        </Async>
    </Appenders>
    <Loggers>
	<Logger name="com.thinkaurelius.thrift" level="ERROR">
            <AppenderRef ref="ASYNC" />
	</Logger>
    <!-- Audit Logging additivity to redirect audit logging events to audit/audit.log -->
<!--    <Logger name="org.apache.cassandra.audit" level="INFO">-->
<!--      <AppenderRef ref="AUDIT"/>-->
<!--    </Logger> &ndash;&gt;-->

        <Root level="DEBUG">
            <AppenderRef ref="ASYNC" />
        </Root>
    </Loggers>
</Configuration>

<|MERGE_RESOLUTION|>--- conflicted
+++ resolved
@@ -43,13 +43,8 @@
 	    <Console name="STDOUT" target="SYSTEM_OUT">
                 <ThresholdFilter level="INFO" onMatch="ACCEPT" onMismatch="DENY"/>
 		<PatternLayout pattern="%-5level %date{HH:mm:ss,SSS} %msg%n"/>
-<<<<<<< HEAD
 	    </Console>
-        <Async name="ASYNC">
-=======
-	</Console>
         <Async name="ASYNC" includeLocation="true">
->>>>>>> 6b5f4195
             <AppenderRef ref="FILE" />
             <AppenderRef ref="DEBUG"/>
 	    <AppenderRef ref="STDOUT" />
