--- conflicted
+++ resolved
@@ -529,17 +529,11 @@
             <exclusion groupId="org.hamcrest" artifactId="hamcrest-core"/>
           </dependency>
           <dependency groupId="org.mockito" artifactId="mockito-core" version="3.2.4" scope="test"/>
-<<<<<<< HEAD
-          <dependency groupId="org.quicktheories" artifactId="quicktheories" version="0.26" scope="test"/>
+          <dependency groupId="com.apple.pie.cassandra.quicktheories" artifactId="quicktheories" version="0.26.1" scope="test"/>
           <dependency groupId="com.google.code.java-allocation-instrumenter" artifactId="java-allocation-instrumenter" version="${allocation-instrumenter.version}" scope="test">
             <exclusion groupId="com.google.guava" artifactId="guava"/>
           </dependency>
           <dependency groupId="org.apache.cassandra" artifactId="dtest-api" version="0.0.8" scope="test"/>
-=======
-          <dependency groupId="com.apple.pie.cassandra.quicktheories" artifactId="quicktheories" version="0.26.1" scope="test"/>
-          <dependency groupId="com.google.code.java-allocation-instrumenter" artifactId="java-allocation-instrumenter" version="${allocation-instrumenter.version}" scope="test"/>
-          <dependency groupId="org.apache.cassandra" artifactId="dtest-api" version="0.0.7" scope="test"/>
->>>>>>> f8da36c4
           <dependency groupId="org.reflections" artifactId="reflections" version="0.9.12" scope="test"/>
           <dependency groupId="org.apache.hadoop" artifactId="hadoop-core" version="1.0.3" scope="provided">
             <exclusion groupId="org.mortbay.jetty" artifactId="servlet-api"/>
@@ -731,7 +725,6 @@
         <dependency groupId="org.apache.cassandra" artifactId="dtest-api"/>
         <dependency groupId="org.openjdk.jmh" artifactId="jmh-core"/>
         <dependency groupId="org.openjdk.jmh" artifactId="jmh-generator-annprocess"/>
-        <dependency groupId="net.ju-n.compile-command-annotations" artifactId="compile-command-annotations"/>
         <dependency groupId="org.apache.ant" artifactId="ant-junit"/>
         <!-- adding this dependency is necessary for assertj. When updating assertj, need to also update the version of
              this that the new assertj's `assertj-parent-pom` depends on. -->
