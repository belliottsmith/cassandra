--- conflicted
+++ resolved
@@ -1842,11 +1842,7 @@
         </java>
   </target>
 
-<<<<<<< HEAD
-  <target name="init-checkstyle" depends="resolver-retrieve-build,build-project">
-=======
-  <target name="init-checkstyle" depends="maven-ant-tasks-retrieve-build,build-project" unless="no-checkstyle">
->>>>>>> 5d3c7477
+  <target name="init-checkstyle" depends="resolver-retrieve-build,build-project" unless="no-checkstyle">
       <path id="checkstyle.lib.path">
           <fileset dir="${test.lib}/jars" includes="*.jar"/>
       </path>
@@ -1856,11 +1852,7 @@
                classpathref="checkstyle.lib.path"/>
   </target>
 
-<<<<<<< HEAD
-  <target name="checkstyle" depends="init-checkstyle,build-project" description="Run custom checkstyle code analysis" if="java.version.8">
-=======
-  <target name="checkstyle" depends="init-checkstyle,maven-ant-tasks-retrieve-build,build-project" description="Run custom checkstyle code analysis" if="java.version.8" unless="no-checkstyle">
->>>>>>> 5d3c7477
+  <target name="checkstyle" depends="init-checkstyle,build-project" description="Run custom checkstyle code analysis" if="java.version.8" unless="no-checkstyle">
       <property name="checkstyle.log.dir" value="${build.dir}/checkstyle" />
       <property name="checkstyle.report.file" value="${checkstyle.log.dir}/checkstyle_report.xml"/>
       <mkdir  dir="${checkstyle.log.dir}" />
@@ -1876,11 +1868,7 @@
       </checkstyle>
   </target>
 
-<<<<<<< HEAD
-  <target name="checkstyle-test" depends="init-checkstyle,resolver-retrieve-build,build-project" description="Run custom checkstyle code analysis on tests" if="java.version.8">
-=======
-  <target name="checkstyle-test" depends="init-checkstyle,maven-ant-tasks-retrieve-build,build-project" description="Run custom checkstyle code analysis on tests" if="java.version.8" unless="no-checkstyle">
->>>>>>> 5d3c7477
+  <target name="checkstyle-test" depends="init-checkstyle,resolver-retrieve-build,build-project" description="Run custom checkstyle code analysis on tests" if="java.version.8" unless="no-checkstyle">
       <property name="checkstyle.log.dir" value="${build.dir}/checkstyle" />
       <property name="checkstyle_test.report.file" value="${checkstyle.log.dir}/checkstyle_report_test.xml"/>
       <mkdir  dir="${checkstyle.log.dir}" />
