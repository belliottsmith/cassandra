--- conflicted
+++ resolved
@@ -1152,11 +1152,8 @@
              more aggressively rather than waiting. See CASSANDRA-14922 for more details.
         -->
         <jvmarg value="-XX:SoftRefLRUPolicyMSPerMB=0" />
-<<<<<<< HEAD
         <jvmarg value="-XX:ActiveProcessorCount=${cassandra.test.processorCount}" />
-=======
         <jvmarg value="-XX:HeapDumpPath=build/test" />
->>>>>>> 41ded329
         <jvmarg value="-Dcom.apple.cie.client.newest_supported_version=V5"/>
         <jvmarg value="-Dcassandra.test.driver.connection_timeout_ms=${test.driver.connection_timeout_ms}"/>
         <jvmarg value="-Dcassandra.test.driver.read_timeout_ms=${test.driver.read_timeout_ms}"/>
