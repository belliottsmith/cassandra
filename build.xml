--- conflicted
+++ resolved
@@ -650,20 +650,15 @@
              this that the new assertj's `assertj-parent-pom` depends on. -->
           <dependency groupId="org.junit" artifactId="junit-bom" version="5.6.0" type="pom" scope="test"/>
           <!-- when updating assertj, make sure to also update the corresponding junit-bom dependency -->
-<<<<<<< HEAD
           <dependency groupId="org.assertj" artifactId="assertj-core" version="3.15.0" scope="test"/>
           <dependency groupId="org.awaitility" artifactId="awaitility" version="4.0.3"  scope="test">
             <exclusion groupId="org.hamcrest" artifactId="hamcrest"/>
           </dependency>
           <dependency groupId="org.hamcrest" artifactId="hamcrest" version="2.2" scope="test"/>
-=======
-          <dependency groupId="org.assertj" artifactId="assertj-core" version="3.15.0"/>
-          <dependency groupId="org.awaitility" artifactId="awaitility" version="4.0.3" />
 
           <!-- The Amazon Corretto Crypto Provider -->
           <dependency groupId="software.amazon.cryptools" artifactId="AmazonCorrettoCryptoProvider" version="${accp.version}" classifier="linux-x86_64"/>
 
->>>>>>> d6ea9668
         </dependencyManagement>
         <developer id="adelapena" name="Andres de la Peña"/>
         <developer id="alakshman" name="Avinash Lakshman"/>
@@ -718,7 +713,6 @@
                     artifactId="cassandra-build-deps">
         <parent groupId="${base.groupid}"
                 artifactId="cassandra-parent"
-<<<<<<< HEAD
                 version="${version}"
                 relativePath="${final.name}-parent.pom"/>
         <dependency groupId="junit" artifactId="junit" scope="test"/>
@@ -732,37 +726,7 @@
         <dependency groupId="org.openjdk.jmh" artifactId="jmh-generator-annprocess" scope="test"/>
         <dependency groupId="net.ju-n.compile-command-annotations" artifactId="compile-command-annotations" scope="test"/>
         <dependency groupId="org.apache.ant" artifactId="ant-junit" version="1.9.7" scope="test"/>
-=======
-                version="${version}"/>
-        <dependency groupId="junit" artifactId="junit"/>
-        <dependency groupId="org.mockito" artifactId="mockito-core" />
-        <dependency groupId="com.apple.pie.cassandra.quicktheories" artifactId="quicktheories" />
-        <dependency groupId="org.reflections" artifactId="reflections" />
-        <dependency groupId="com.google.code.java-allocation-instrumenter" artifactId="java-allocation-instrumenter" version="${allocation-instrumenter.version}" />
-        <dependency groupId="org.apache.cassandra" artifactId="dtest-api" />
-        <dependency groupId="org.psjava" artifactId="psjava" version="0.1.19" />
-        <dependency groupId="org.apache.rat" artifactId="apache-rat"/>
-        <dependency groupId="org.apache.hadoop" artifactId="hadoop-core"/>
-        <dependency groupId="org.apache.hadoop" artifactId="hadoop-minicluster"/>
-        <dependency groupId="com.google.code.findbugs" artifactId="jsr305"/>
-        <dependency groupId="org.antlr" artifactId="antlr"/>
-        <dependency groupId="com.datastax.cassandra" artifactId="cassandra-driver-core" classifier="shaded"/>
-        <dependency groupId="org.eclipse.jdt.core.compiler" artifactId="ecj"/>
-        <dependency groupId="org.caffinitas.ohc" artifactId="ohc-core"/>
-        <dependency groupId="org.caffinitas.ohc" artifactId="ohc-core-j8"/>
-        <dependency groupId="org.openjdk.jmh" artifactId="jmh-core"/>
-        <dependency groupId="org.openjdk.jmh" artifactId="jmh-generator-annprocess"/>
-        <dependency groupId="net.ju-n.compile-command-annotations" artifactId="compile-command-annotations"/>
-        <dependency groupId="org.apache.ant" artifactId="ant-junit" version="1.9.7" />
         <dependency groupId="software.amazon.cryptools" artifactId="AmazonCorrettoCryptoProvider" version="${accp.version}" classifier="linux-x86_64"/>
-        <dependency groupId="org.gridkit.jvmtool" artifactId="sjk-cli" />
-        <dependency groupId="org.gridkit.jvmtool" artifactId="sjk-core" />
-        <dependency groupId="org.gridkit.jvmtool" artifactId="sjk-stacktrace" />
-        <dependency groupId="org.gridkit.jvmtool" artifactId="mxdump" />
-        <dependency groupId="org.gridkit.lab" artifactId="jvm-attach-api" />
-        <dependency groupId="com.beust" artifactId="jcommander" />
-        <dependency groupId="org.gridkit.jvmtool" artifactId="sjk-json"/>
->>>>>>> d6ea9668
         <!-- adding this dependency is necessary for assertj. When updating assertj, need to also update the version of
              this that the new assertj's `assertj-parent-pom` depends on. -->
         <dependency groupId="org.junit" artifactId="junit-bom" type="pom" scope="test"/>
