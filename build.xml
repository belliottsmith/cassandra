<?xml version="1.0" encoding="UTF-8" standalone="no"?>
<!--
 ~ Licensed to the Apache Software Foundation (ASF) under one
 ~ or more contributor license agreements.  See the NOTICE file
 ~ distributed with this work for additional information
 ~ regarding copyright ownership.  The ASF licenses this file
 ~ to you under the Apache License, Version 2.0 (the
 ~ "License"); you may not use this file except in compliance
 ~ with the License.  You may obtain a copy of the License at
 ~
 ~    https://www.apache.org/licenses/LICENSE-2.0
 ~
 ~ Unless required by applicable law or agreed to in writing,
 ~ software distributed under the License is distributed on an
 ~ "AS IS" BASIS, WITHOUT WARRANTIES OR CONDITIONS OF ANY
 ~ KIND, either express or implied.  See the License for the
 ~ specific language governing permissions and limitations
 ~ under the License.
 -->
<project basedir="." default="jar" name="apache-cassandra"
         xmlns:artifact="antlib:org.apache.maven.artifact.ant"
         xmlns:if="ant:if"
         xmlns:unless="ant:unless">
    <property environment="env"/>
    <property file="build.properties" />
    <property file="build.properties.default" />
    <property name="debuglevel" value="source,lines,vars"/>

    <!-- default version and SCM information -->
    <property name="base.version" value="4.0-beta5"/>
    <property name="scm.connection" value="scm:https://gitbox.apache.org/repos/asf/cassandra.git"/>
    <property name="scm.developerConnection" value="scm:https://gitbox.apache.org/repos/asf/cassandra.git"/>
    <property name="scm.url" value="https://gitbox.apache.org/repos/asf?p=cassandra.git;a=tree"/>

    <!-- directory details -->
    <property name="basedir" value="."/>
    <property name="build.src" value="${basedir}/src"/>
    <property name="build.src.java" value="${basedir}/src/java"/>
    <property name="build.src.antlr" value="${basedir}/src/antlr"/>
    <property name="build.src.resources" value="${basedir}/src/resources"/>
    <property name="build.src.gen-java" value="${basedir}/src/gen-java"/>
    <property name="build.lib" value="${basedir}/lib"/>
    <property name="build.dir" value="${basedir}/build"/>
    <property name="build.dir.lib" value="${basedir}/build/lib"/>
    <property name="build.test.dir" value="${build.dir}/test"/>
    <property name="build.classes" value="${build.dir}/classes"/>
    <property name="build.classes.main" value="${build.classes}/main" />
    <property name="javadoc.dir" value="${build.dir}/javadoc"/>
    <property name="interface.dir" value="${basedir}/interface"/>
    <property name="test.dir" value="${basedir}/test"/>
    <property name="test.resources" value="${test.dir}/resources"/>
    <property name="test.lib" value="${build.dir}/test/lib"/>
    <property name="test.classes" value="${build.dir}/test/classes"/>
    <property name="test.conf" value="${test.dir}/conf"/>
    <property name="test.data" value="${test.dir}/data"/>
    <property name="test.name" value="*Test"/>
    <property name="test.classlistfile" value="testlist.txt"/>
    <property name="test.classlistprefix" value="unit"/>
    <property name="benchmark.name" value=""/>
    <property name="test.methods" value=""/>
    <property name="test.unit.src" value="${test.dir}/unit"/>
    <property name="test.long.src" value="${test.dir}/long"/>
    <property name="test.burn.src" value="${test.dir}/burn"/>
    <property name="test.memory.src" value="${test.dir}/memory"/>
    <property name="test.microbench.src" value="${test.dir}/microbench"/>
    <property name="test.distributed.src" value="${test.dir}/distributed"/>
    <property name="test.compression_algo" value="LZ4"/>
    <property name="test.distributed.listfile" value="ant-jvm-dtest-list"/>
    <property name="test.distributed.upgrade.listfile" value="ant-jvm-dtest-upgrade-list"/>
    <property name="test.distributed.upgrade.package" value="org.apache.cassandra.distributed.upgrade"/>
    <property name="dist.dir" value="${build.dir}/dist"/>
    <property name="tmp.dir" value="${java.io.tmpdir}"/>

    <property name="doc.dir" value="${basedir}/doc"/>

    <condition property="version" value="${base.version}">
      <isset property="release"/>
    </condition>
    <property name="version" value="${base.version}-SNAPSHOT"/>
    <property name="version.properties.dir"
              value="${build.src.resources}/org/apache/cassandra/config/" />
    <property name="final.name" value="${ant.project.name}-${version}"/>

    <!-- details of what version of Maven ANT Tasks to fetch -->
    <property name="maven-ant-tasks.version" value="2.1.3" />
    <property name="maven-ant-tasks.local" value="${user.home}/.m2/repository/org/apache/maven/maven-ant-tasks"/>
    <property name="maven-ant-tasks.url"
              value="https://repo.maven.apache.org/maven2/org/apache/maven/maven-ant-tasks" />
    <!-- details of how and which Maven repository we publish to -->
    <property name="maven.version" value="3.0.3" />
    <condition property="maven-repository-url" value="https://repository.apache.org/service/local/staging/deploy/maven2">
      <isset property="release"/>
    </condition>
    <condition property="maven-repository-id" value="apache.releases.https">
      <isset property="release"/>
    </condition>
    <property name="maven-repository-url" value="https://repository.apache.org/content/repositories/snapshots"/>
    <property name="maven-repository-id" value="apache.snapshots.https"/>

    <property name="test.timeout" value="240000" />
    <property name="test.memory.timeout" value="480000" />
    <property name="test.long.timeout" value="600000" />
    <property name="test.burn.timeout" value="60000000" />
    <property name="test.distributed.timeout" value="900000" />

    <!-- default for cql tests. Can be override by -Dcassandra.test.use_prepared=false -->
    <property name="cassandra.test.use_prepared" value="true" />

    <!-- skip flushing schema tables during tests -->
    <property name="cassandra.test.flush_local_schema_changes" value="false" />

    <!-- https://www.eclemma.org/jacoco/ -->
    <property name="jacoco.export.dir" value="${build.dir}/jacoco/" />
    <property name="jacoco.partials.dir" value="${jacoco.export.dir}/partials" />
    <property name="jacoco.partialexecfile" value="${jacoco.partials.dir}/partial.exec" />
    <property name="jacoco.finalexecfile" value="${jacoco.export.dir}/jacoco.exec" />
    <property name="jacoco.version" value="0.7.5.201505241946"/>

    <property name="byteman.version" value="4.0.6"/>
    <property name="jamm.version" value="0.3.2"/>
    <property name="ecj.version" value="4.6.1"/>
    <property name="ohc.version" value="0.5.1"/>
    <property name="asm.version" value="7.1"/>
    <property name="allocation-instrumenter.version" value="3.1.0"/>
    <property name="bytebuddy.version" value="1.10.10"/>
    <property name="log4j.version" value="2.13.0"/>

    <!-- https://mvnrepository.com/artifact/net.openhft/chronicle-bom/1.16.23 -->
<<<<<<< HEAD
    <property name="chronicle-queue.version" value="5.20.123" />
    <property name="chronicle-core.version" value="2.20.126" />
    <property name="chronicle-bytes.version" value="2.20.111" />
    <property name="chronicle-wire.version" value="2.20.117" />
    <property name="chronicle-threads.version" value="2.20.111" />
=======
    <property name="chronicle-queue.version" value="4.16.3" />
    <property name="chronicle-core.version" value="1.16.4" />
    <property name="chronicle-bytes.version" value="1.16.3" />
    <property name="chronicle-wire.version" value="1.16.1" />
    <property name="chronicle-threads.version" value="1.16.0" />
    <property name="accp.version" value="1.1.1" />
>>>>>>> c45b6e5e

    <condition property="maven-ant-tasks.jar.exists">
      <available file="${build.dir}/maven-ant-tasks-${maven-ant-tasks.version}.jar" />
    </condition>

    <condition property="maven-ant-tasks.jar.local">
      <available file="${maven-ant-tasks.local}/${maven-ant-tasks.version}/maven-ant-tasks-${maven-ant-tasks.version}.jar" />
    </condition>

    <condition property="is.source.artifact">
      <available file="${build.src.java}" type="dir" />
    </condition>

    <!-- Check if all tests are being run or just one. If it's all tests don't spam the console with test output.
         If it's an individual test print the output from the test under the assumption someone is debugging the test
         and wants to know what is going on without having to context switch to the log file that is generated.
         Debug level output still needs to be retrieved from the log file.  -->
    <script language="javascript">
        if (project.getProperty("cassandra.keepBriefBrief") == null)
        {
            if (project.getProperty("test.name").equals("*Test"))
                project.setProperty("cassandra.keepBriefBrief", "true");
            else
                project.setProperty("cassandra.keepBriefBrief", "false");
        }
    </script>

    <condition property="java.version.8">
        <equals arg1="${ant.java.version}" arg2="1.8"/>
    </condition>
    <condition property="java.version.11">
        <not><isset property="java.version.8"/></not>
    </condition>
    <fail><condition><not><or>
        <isset property="java.version.8"/>
        <isset property="java.version.11"/>
    </or></not></condition></fail>

    <resources id="_jvm11_arg_items">
        <string>-Djdk.attach.allowAttachSelf=true</string>

        <string>-XX:+UseConcMarkSweepGC</string>
        <string>-XX:+CMSParallelRemarkEnabled</string>
        <string>-XX:SurvivorRatio=8</string>
        <string>-XX:MaxTenuringThreshold=1</string>
        <string>-XX:CMSInitiatingOccupancyFraction=75</string>
        <string>-XX:+UseCMSInitiatingOccupancyOnly</string>
        <string>-XX:CMSWaitDuration=10000</string>
        <string>-XX:+CMSParallelInitialMarkEnabled</string>
        <string>-XX:+CMSEdenChunksRecordAlways</string>

        <string>--add-exports java.base/jdk.internal.misc=ALL-UNNAMED</string>
        <string>--add-exports java.base/jdk.internal.ref=ALL-UNNAMED</string>
        <string>--add-exports java.base/sun.nio.ch=ALL-UNNAMED</string>
        <string>--add-exports java.management.rmi/com.sun.jmx.remote.internal.rmi=ALL-UNNAMED</string>
        <string>--add-exports java.rmi/sun.rmi.registry=ALL-UNNAMED</string>
        <string>--add-exports java.rmi/sun.rmi.server=ALL-UNNAMED</string>
        <string>--add-exports java.sql/java.sql=ALL-UNNAMED</string>

        <string>--add-opens java.base/java.lang.module=ALL-UNNAMED</string>
        <string>--add-opens java.base/java.net=ALL-UNNAMED</string>
        <string>--add-opens java.base/jdk.internal.loader=ALL-UNNAMED</string>
        <string>--add-opens java.base/jdk.internal.ref=ALL-UNNAMED</string>
        <string>--add-opens java.base/jdk.internal.reflect=ALL-UNNAMED</string>
        <string>--add-opens java.base/jdk.internal.math=ALL-UNNAMED</string>
        <string>--add-opens java.base/jdk.internal.module=ALL-UNNAMED</string>
        <string>--add-opens java.base/jdk.internal.util.jar=ALL-UNNAMED</string>
        <string>--add-opens jdk.management/com.sun.management.internal=ALL-UNNAMED</string>
    </resources>
    <pathconvert property="_jvm_args_concat" refid="_jvm11_arg_items" pathsep=" "/>
    <condition property="java11-jvmargs" value="${_jvm_args_concat}" else="">
        <not>
            <equals arg1="${ant.java.version}" arg2="1.8"/>
        </not>
    </condition>

    <!--
      JVM arguments for tests.

      There is a race condition bug in java 11 (see CASSANDRA-15981) which causes a crash of the 
      JVM; this race is between CMS and class unloading.  In java 8 we can cap the metaspace to 
      make tests stable on low resource environments, but in java 11 we need to make it unlimited 
      (don't define MaxMetaspaceSize) and disable class unloading in CMS outside of a 
      stop-the-world pause.
    -->
    <resources id="_jvm8_test_arg_items">
      <!-- TODO see CASSANDRA-16212 - we seem to OOM non stop now after CASSANDRA-16212, so to have clean CI while this gets looked into, disabling limiting metaspace
        <string>-XX:MaxMetaspaceExpansion=64M</string>
        <string>-XX:MaxMetaspaceSize=512M</string>
        <string>-XX:MetaspaceSize=128M</string>
      -->
    </resources>
    <pathconvert property="_jvm8_test_arg_items_concat" refid="_jvm8_test_arg_items" pathsep=" "/>
    <resources id="_jvm11_test_arg_items">
        <string>-XX:-CMSClassUnloadingEnabled</string>
    </resources>
    <pathconvert property="_jvm11_test_arg_items_concat" refid="_jvm11_test_arg_items" pathsep=" "/>
    <condition property="test-jvmargs" value="${_jvm11_test_arg_items_concat}" else="${_jvm8_test_arg_items_concat}">
        <not>
            <equals arg1="${ant.java.version}" arg2="1.8"/>
        </not>
    </condition>

    <!-- needed to compile org.apache.cassandra.utils.JMXServerUtils -->
    <condition property="jdk11-javac-exports" value="--add-exports java.rmi/sun.rmi.registry=ALL-UNNAMED" else="">
        <not>
            <equals arg1="${ant.java.version}" arg2="1.8"/>
        </not>
    </condition>
    <condition property="jdk11-javadoc-exports" value="${jdk11-javac-exports} --frames" else="">
        <not>
            <equals arg1="${ant.java.version}" arg2="1.8"/>
        </not>
    </condition>

    <condition property="build.java.11">
        <istrue value="${use.jdk11}"/>
    </condition>

    <condition property="source.version" value="8" else="11">
        <equals arg1="${java.version.8}" arg2="true"/>
    </condition>
    <condition property="target.version" value="8" else="11">
        <equals arg1="${java.version.8}" arg2="true"/>
    </condition>

    <!--
         Add all the dependencies.
    -->
    <path id="maven-ant-tasks.classpath" path="${build.dir}/maven-ant-tasks-${maven-ant-tasks.version}.jar" />
    <path id="cassandra.classpath">
        <pathelement location="${build.classes.main}" />
        <fileset dir="${build.lib}">
            <include name="**/*.jar" />
            <exclude name="**/*-sources.jar"/>
            <exclude name="**/ant-*.jar"/>
        </fileset>
        <fileset dir="${build.dir.lib}">
            <include name="**/*.jar" />
            <exclude name="**/*-sources.jar"/>
            <exclude name="**/ant-*.jar"/>
        </fileset>
    </path>
    <path id="cassandra.classpath.test">
        <file file="${build.dir}/${final.name}.jar"/> <!-- we need the jar for tests and benchmarks (multi-version jar) -->
        <fileset dir="${build.lib}">
            <include name="**/*.jar" />
            <exclude name="**/*-sources.jar"/>
            <exclude name="**/ant-*.jar"/>
        </fileset>
        <fileset dir="${build.dir.lib}">
            <include name="**/*.jar" />
            <exclude name="**/*-sources.jar"/>
            <exclude name="**/ant-*.jar"/>
        </fileset>
    </path>

  <macrodef name="create-javadoc">
    <attribute name="destdir"/>
    <element name="filesets"/>
    <sequential>
      <javadoc destdir="@{destdir}" author="true" version="true" use="true"
        windowtitle="${ant.project.name} API" classpathref="cassandra.classpath"
        bottom="Copyright &amp;copy; 2009-2021 The Apache Software Foundation"
        useexternalfile="yes" encoding="UTF-8" failonerror="false"
        maxmemory="256m" additionalparam="${jdk11-javadoc-exports}">
        <filesets/>
      </javadoc>
      <fail message="javadoc failed">
        <condition>
            <not>
                <available file="@{destdir}/index-all.html" />
            </not>
        </condition>
      </fail>
    </sequential>
  </macrodef>

    <target name="validate-build-conf">
        <condition property="use-jdk11">
            <or>
                <isset property="build.java.11"/>
                <istrue value="${env.CASSANDRA_USE_JDK11}"/>
            </or>
        </condition>
        <fail message="Inconsistent JDK11 options set">
            <condition>
                    <and>
                        <istrue value="${env.CASSANDRA_USE_JDK11}"/>
                        <isset property="use.jdk11"/>
                        <not>
                            <istrue value="${use.jdk11}"/>
                        </not>
                    </and>
            </condition>
                </fail>
        <fail message="Inconsistent JDK11 options set">
            <condition>
                    <and>
                        <isset property="env.CASSANDRA_USE_JDK11"/>
                        <not>
                            <istrue value="${env.CASSANDRA_USE_JDK11}"/>
                        </not>
                        <istrue value="${use.jdk11}"/>
                    </and>
            </condition>
        </fail>
        <fail message="-Duse.jdk11=true or $CASSANDRA_USE_JDK11=true cannot be set when building from java 8">
            <condition>
                <not><or>
                    <not><isset property="java.version.8"/></not>
                    <not><isset property="use-jdk11"/></not>
                </or></not>
            </condition>
        </fail>
        <fail message="-Duse.jdk11=true or $CASSANDRA_USE_JDK11=true must be set when building from java 11">
            <condition>
                <not><or>
                    <isset property="java.version.8"/>
                    <isset property="use-jdk11"/>
                </or></not>
            </condition>
        </fail>
    </target>

    <!--
        Setup the output directories.
    -->
    <target name="init" depends="validate-build-conf">
        <fail unless="is.source.artifact"
            message="Not a source artifact, stopping here." />
        <mkdir dir="${build.classes.main}"/>
        <mkdir dir="${test.lib}"/>
        <mkdir dir="${test.classes}"/>
        <mkdir dir="${stress.test.classes}"/>
        <mkdir dir="${fqltool.test.classes}"/>
        <mkdir dir="${build.src.gen-java}"/>
        <mkdir dir="${build.dir.lib}"/>
        <mkdir dir="${jacoco.export.dir}"/>
        <mkdir dir="${jacoco.partials.dir}"/>
    </target>

    <target name="clean" description="Remove all locally created artifacts">
        <delete dir="${build.test.dir}" />
        <delete dir="${build.classes}" />
        <delete dir="${build.src.gen-java}" />
        <delete dir="${version.properties.dir}" />
        <delete dir="${jacoco.export.dir}" />
        <delete dir="${jacoco.partials.dir}"/>
    </target>
    <target depends="clean" name="cleanall"/>

    <target name="realclean" depends="clean" description="Remove the entire build directory and all downloaded artifacts">
        <delete dir="${build.dir}" />
        <delete dir="${doc.dir}/build" />
        <delete dir="${doc.dir}/source/tools/nodetool" />
    </target>

    <!--
       This generates the CQL grammar files from Cql.g
    -->
    <target name="check-gen-cql3-grammar">
        <uptodate property="cql3current"
                targetfile="${build.src.gen-java}/org/apache/cassandra/cql3/Cql.tokens">
            <srcfiles dir="${build.src.antlr}">
                <include name="*.g"/>
            </srcfiles>
        </uptodate>
    </target>

    <target name="gen-cql3-grammar" depends="check-gen-cql3-grammar" unless="cql3current">
      <echo>Building Grammar ${build.src.antlr}/Cql.g  ...</echo>
      <java classname="org.antlr.Tool"
            classpath="${build.dir.lib}/jars/antlr-3.5.2.jar;${build.lib}/antlr-runtime-3.5.2.jar;${build.lib}/ST4-4.0.8.jar"
            fork="true"
            failonerror="true">
         <jvmarg value="-Xmx512M" />
         <arg value="-Xconversiontimeout" />
         <arg value="10000" />
         <arg value="${build.src.antlr}/Cql.g" />
         <arg value="-fo" />
         <arg value="${build.src.gen-java}/org/apache/cassandra/cql3/" />
         <arg value="-Xmaxinlinedfastates"/>
         <arg value="10"/> <!-- default is 60 -->
      </java>
    </target>

    <target name="generate-cql-html" depends="maven-ant-tasks-init" description="Generate HTML from textile source">
        <artifact:dependencies pathId="wikitext.classpath">
            <dependency groupId="com.datastax.wikitext" artifactId="wikitext-core-ant" version="1.3"/>
            <dependency groupId="org.fusesource.wikitext" artifactId="textile-core" version="1.3"/>
            <remoteRepository refid="central"/>
            <remoteRepository refid="apache"/>
        </artifact:dependencies>
        <taskdef classpathref="wikitext.classpath" resource="wikitexttasks.properties" />
        <wikitext-to-html markupLanguage="Textile">
            <fileset dir="${basedir}">
                <include name="doc/cql3/*.textile"/>
            </fileset>
        </wikitext-to-html>
    </target>

    <target name="gen-doc" depends="maven-ant-tasks-init" description="Generate documentation" unless="ant.gen-doc.skip">
        <exec executable="make" osfamily="unix" dir="${doc.dir}">
            <arg value="html"/>
        </exec>
        <exec executable="cmd" osfamily="dos" dir="${doc.dir}">
            <arg value="/c"/>
            <arg value="make.bat"/>
            <arg value="html"/>
        </exec>
    </target>

    <!--
        Generates Java sources for tokenization support from jflex
        grammar files
    -->
    <target name="generate-jflex-java" description="Generate Java from jflex grammar">
        <taskdef classname="jflex.anttask.JFlexTask" classpath="${build.lib}/jflex-1.6.0.jar" name="jflex" />
        <jflex file="${build.src.java}/org/apache/cassandra/index/sasi/analyzer/StandardTokenizerImpl.jflex" destdir="${build.src.gen-java}/" />
    </target>

    <!--
       Fetch Maven Ant Tasks and Cassandra's dependencies
       These targets are intentionally free of dependencies so that they
       can be run stand-alone from a binary release artifact.
    -->
    <target name="maven-ant-tasks-localrepo" unless="maven-ant-tasks.jar.exists" if="maven-ant-tasks.jar.local"
            depends="init" description="Fetch Maven ANT Tasks from Maven Local Repository">
      <copy file="${maven-ant-tasks.local}/${maven-ant-tasks.version}/maven-ant-tasks-${maven-ant-tasks.version}.jar"
           tofile="${build.dir}/maven-ant-tasks-${maven-ant-tasks.version}.jar"/>
      <property name="maven-ant-tasks.jar.exists" value="true"/>
    </target>

    <target name="maven-ant-tasks-download" depends="init,maven-ant-tasks-localrepo" unless="maven-ant-tasks.jar.exists"
            description="Fetch Maven ANT Tasks from Maven Central Repositroy">
      <echo>Downloading Maven ANT Tasks...</echo>
      <get src="${maven-ant-tasks.url}/${maven-ant-tasks.version}/maven-ant-tasks-${maven-ant-tasks.version}.jar"
           dest="${build.dir}/maven-ant-tasks-${maven-ant-tasks.version}.jar" usetimestamp="true" />
      <copy file="${build.dir}/maven-ant-tasks-${maven-ant-tasks.version}.jar"
            tofile="${maven-ant-tasks.local}/${maven-ant-tasks.version}/maven-ant-tasks-${maven-ant-tasks.version}.jar"/>
    </target>

    <target name="maven-ant-tasks-init" depends="init,maven-ant-tasks-download" unless="maven-ant-tasks.initialized"
            description="Initialize Maven ANT Tasks">
      <typedef uri="antlib:org.apache.maven.artifact.ant" classpathref="maven-ant-tasks.classpath" />

      <!-- define the remote repositories we use -->
      <artifact:remoteRepository id="central"   url="${artifact.remoteRepository.central}"/>
      <artifact:remoteRepository id="apache"    url="${artifact.remoteRepository.apache}"/>

      <macrodef name="install">
        <attribute name="pomFile"/>
        <attribute name="file"/>
        <attribute name="classifier" default=""/>
        <attribute name="packaging" default="jar"/>
        <sequential>
          <artifact:mvn mavenVersion="${maven.version}" fork="true" failonerror="true">
            <arg value="org.apache.maven.plugins:maven-install-plugin:2.3.1:install-file" />
            <arg value="-DpomFile=@{pomFile}" />
            <arg value="-Dfile=@{file}" />
            <arg value="-Dclassifier=@{classifier}" />
            <arg value="-Dpackaging=@{packaging}" />
          </artifact:mvn>
        </sequential>
      </macrodef>

      <macrodef name="deploy">
        <attribute name="pomFile"/>
        <attribute name="file"/>
        <attribute name="classifier" default=""/>
        <attribute name="packaging" default="jar"/>
        <sequential>
          <artifact:mvn mavenVersion="${maven.version}" fork="true" failonerror="true">
            <jvmarg value="-Xmx512m"/>
            <arg value="org.apache.maven.plugins:maven-gpg-plugin:1.6:sign-and-deploy-file" />
            <arg value="-DretryFailedDeploymentCount=5" />
            <arg value="-Durl=${maven-repository-url}" />
            <arg value="-DrepositoryId=${maven-repository-id}" />
            <arg value="-DpomFile=@{pomFile}" />
            <arg value="-Dfile=@{file}" />
            <arg value="-Dclassifier=@{classifier}" />
            <arg value="-Dpackaging=@{packaging}" />
          </artifact:mvn>
        </sequential>
      </macrodef>

      <macrodef name="sign-dist">
        <attribute name="file"/>
        <sequential>
          <echo message="gpg signing @{file}" />
          <artifact:mvn mavenVersion="${maven.version}" fork="true" failonerror="true">
            <jvmarg value="-Xmx512m"/>
            <arg value="-q" />
            <arg value="org.apache.maven.plugins:maven-gpg-plugin:1.6:sign-and-deploy-file" />
            <arg value="-Dfile=@{file}" />
            <arg value="-DgroupId=${base.groupid}" />
            <arg value="-DartifactId=cassandra-parent" />
            <arg value="-Dversion=${version}" />
            <!-- intentionally dummy out the deploy step -->
            <arg value="-Durl=file:///tmp/" />
            <arg value="-DrepositoryId=tmp" />
          </artifact:mvn>
        </sequential>
      </macrodef>

      <property name="maven-ant-tasks.initialized" value="true"/>
    </target>

    <!-- this task defines the dependencies that will be fetched by Maven ANT Tasks
         the dependencies are re-used for publishing artifacts to Maven Central
         in order to keep everything consistent -->
    <target name="maven-declare-dependencies" depends="maven-ant-tasks-init"
            description="Define dependencies and dependency versions">
      <!-- The parent pom defines the versions of all dependencies -->
      <artifact:pom id="parent-pom"
                    groupId="${base.groupid}"
                    artifactId="cassandra-parent"
                    packaging="pom"
                    version="${version}"
                    url="https://cassandra.apache.org"
                    name="Apache Cassandra"
                    inceptionYear="2009"
                    description="The Apache Cassandra Project develops a highly scalable second-generation distributed database, bringing together Dynamo's fully distributed design and Bigtable's ColumnFamily-based data model.">

        <!-- Inherit from the ASF template pom file, ref http://maven.apache.org/pom/asf/ -->
        <parent groupId="org.apache" artifactId="apache" version="22"/>
        <license name="The Apache Software License, Version 2.0" url="https://www.apache.org/licenses/LICENSE-2.0.txt"/>
        <scm connection="${scm.connection}" developerConnection="${scm.developerConnection}" url="${scm.url}"/>
        <dependencyManagement>
          <dependency groupId="org.xerial.snappy" artifactId="snappy-java" version="1.1.2.6"/>
          <dependency groupId="org.lz4" artifactId="lz4-java" version="1.7.1"/>
          <dependency groupId="com.ning" artifactId="compress-lzf" version="0.8.4"/>
          <dependency groupId="com.github.luben" artifactId="zstd-jni" version="1.3.8-5"/>
          <dependency groupId="com.google.guava" artifactId="guava" version="27.0-jre"/>
          <dependency groupId="org.hdrhistogram" artifactId="HdrHistogram" version="2.1.9"/>
          <dependency groupId="commons-cli" artifactId="commons-cli" version="1.1"/>
          <dependency groupId="commons-codec" artifactId="commons-codec" version="1.9"/>
          <dependency groupId="org.apache.commons" artifactId="commons-lang3" version="3.11"/>
          <dependency groupId="org.apache.commons" artifactId="commons-math3" version="3.2"/>
          <dependency groupId="org.antlr" artifactId="antlr" version="3.5.2">
            <exclusion groupId="org.antlr" artifactId="stringtemplate"/>
          </dependency>
          <dependency groupId="org.antlr" artifactId="antlr-runtime" version="3.5.2">
            <exclusion groupId="org.antlr" artifactId="stringtemplate"/>
          </dependency>
          <dependency groupId="org.slf4j" artifactId="slf4j-api" version="1.7.25"/>
          <dependency groupId="org.slf4j" artifactId="log4j-over-slf4j" version="1.7.25"/>
          <dependency groupId="org.slf4j" artifactId="jcl-over-slf4j" version="1.7.25" />
          <dependency groupId="org.apache.logging.log4j" artifactId="log4j-slf4j-impl" version="${log4j.version}"/>
          <dependency groupId="org.apache.logging.log4j" artifactId="log4j-core" version="${log4j.version}"/>
          <dependency groupId="org.apache.logging.log4j" artifactId="log4j-api" version="${log4j.version}"/>
          <dependency groupId="com.fasterxml.jackson.core" artifactId="jackson-core" version="2.9.10"/>
          <dependency groupId="com.fasterxml.jackson.core" artifactId="jackson-databind" version="2.9.10.4"/>
          <dependency groupId="com.fasterxml.jackson.core" artifactId="jackson-annotations" version="2.9.10"/>
          <dependency groupId="com.googlecode.json-simple" artifactId="json-simple" version="1.1"/>
          <dependency groupId="com.boundary" artifactId="high-scale-lib" version="1.0.6"/>
          <dependency groupId="com.github.jbellis" artifactId="jamm" version="${jamm.version}"/>
          <dependency groupId="org.yaml" artifactId="snakeyaml" version="1.26"/>
          <dependency groupId="junit" artifactId="junit" version="4.12" />
          <dependency groupId="org.mockito" artifactId="mockito-core" version="3.2.4" />
          <dependency groupId="com.apple.pie.cassandra.quicktheories" artifactId="quicktheories" version="0.26.1" />
          <dependency groupId="com.google.code.java-allocation-instrumenter" artifactId="java-allocation-instrumenter" version="${allocation-instrumenter.version}" />
          <dependency groupId="org.apache.cassandra" artifactId="dtest-api" version="0.0.7" />
          <dependency groupId="org.reflections" artifactId="reflections" version="0.9.12" />
          <dependency groupId="org.apache.rat" artifactId="apache-rat" version="0.10">
             <exclusion groupId="commons-lang" artifactId="commons-lang"/>
          </dependency>
          <dependency groupId="org.apache.hadoop" artifactId="hadoop-core" version="1.0.3">
            <exclusion groupId="org.mortbay.jetty" artifactId="servlet-api"/>
            <exclusion groupId="org.mortbay.jetty" artifactId="servlet-api-2.5"/>
            <exclusion groupId="commons-logging" artifactId="commons-logging"/>
            <exclusion groupId="org.eclipse.jdt" artifactId="core"/>
            <exclusion groupId="ant" artifactId="ant"/>
            <exclusion groupId="junit" artifactId="junit"/>
            <exclusion groupId="org.slf4j" artifactId="slf4j-api"/>
          </dependency>
          <dependency groupId="org.apache.hadoop" artifactId="hadoop-minicluster" version="1.0.3">
            <exclusion groupId="asm" artifactId="asm"/> <!-- this is the outdated version 3.1 -->
            <exclusion groupId="org.slf4j" artifactId="slf4j-api"/>
          </dependency>
          <dependency groupId="net.java.dev.jna" artifactId="jna" version="4.2.2"/>

          <dependency groupId="org.jacoco" artifactId="org.jacoco.agent" version="${jacoco.version}"/>
          <dependency groupId="org.jacoco" artifactId="org.jacoco.ant" version="${jacoco.version}"/>

          <dependency groupId="org.jboss.byteman" artifactId="byteman-install" version="${byteman.version}"/>
          <dependency groupId="org.jboss.byteman" artifactId="byteman" version="${byteman.version}"/>
          <dependency groupId="org.jboss.byteman" artifactId="byteman-submit" version="${byteman.version}"/>
          <dependency groupId="org.jboss.byteman" artifactId="byteman-bmunit" version="${byteman.version}"/>

          <dependency groupId="net.bytebuddy" artifactId="byte-buddy" version="${bytebuddy.version}" />
          <dependency groupId="net.bytebuddy" artifactId="byte-buddy-agent" version="${bytebuddy.version}" />

          <dependency groupId="org.openjdk.jmh" artifactId="jmh-core" version="1.21"/>
          <dependency groupId="org.openjdk.jmh" artifactId="jmh-generator-annprocess" version="1.21"/>

          <dependency groupId="${base.groupid}" artifactId="cassandra-all" version="${version}" />
          <dependency groupId="io.dropwizard.metrics" artifactId="metrics-core" version="3.1.5" />
          <dependency groupId="io.dropwizard.metrics" artifactId="metrics-jvm" version="3.1.5" />
          <dependency groupId="com.addthis.metrics" artifactId="reporter-config3" version="3.0.3" />
          <dependency groupId="org.mindrot" artifactId="jbcrypt" version="0.3m" />
          <dependency groupId="io.airlift" artifactId="airline" version="0.8" />
          <dependency groupId="io.netty" artifactId="netty-bom" version="4.1.58.Final" type="pom" />
          <dependency groupId="io.netty" artifactId="netty-all" version="4.1.58.Final" />
          <dependency groupId="io.netty" artifactId="netty-tcnative-boringssl-static" version="2.0.36.Final" />
          <dependency groupId="net.openhft" artifactId="chronicle-queue" version="${chronicle-queue.version}"/>
          <dependency groupId="net.openhft" artifactId="chronicle-core" version="${chronicle-core.version}"/>
          <dependency groupId="net.openhft" artifactId="chronicle-bytes" version="${chronicle-bytes.version}"/>
          <dependency groupId="net.openhft" artifactId="chronicle-wire" version="${chronicle-wire.version}"/>
	  <dependency groupId="net.openhft" artifactId="chronicle-threads" version="${chronicle-threads.version}">
		  <!-- Exclude JNA here, as we want to avoid breaking consumers of the cassandra-all jar -->
		  <exclusion groupId="net.java.dev.jna" artifactId="jna" />
		  <exclusion groupId="net.java.dev.jna" artifactId="jna-platform" />
	  </dependency>
          <dependency groupId="com.google.code.findbugs" artifactId="jsr305" version="2.0.2" />
          <dependency groupId="com.clearspring.analytics" artifactId="stream" version="2.5.2" />
          <dependency groupId="com.datastax.cassandra" artifactId="cassandra-driver-core" version="3.10.0" classifier="shaded">
            <exclusion groupId="io.netty" artifactId="netty-buffer"/>
            <exclusion groupId="io.netty" artifactId="netty-codec"/>
            <exclusion groupId="io.netty" artifactId="netty-handler"/>
            <exclusion groupId="io.netty" artifactId="netty-transport"/>
            <exclusion groupId="org.slf4j" artifactId="slf4j-api"/>
          </dependency>
          <dependency groupId="org.eclipse.jdt.core.compiler" artifactId="ecj" version="${ecj.version}" />
          <dependency groupId="org.caffinitas.ohc" artifactId="ohc-core" version="${ohc.version}">
            <exclusion groupId="org.slf4j" artifactId="slf4j-api"/>
          </dependency>
          <dependency groupId="org.caffinitas.ohc" artifactId="ohc-core-j8" version="${ohc.version}" />
          <dependency groupId="net.ju-n.compile-command-annotations" artifactId="compile-command-annotations" version="1.2.0" />
          <dependency groupId="org.fusesource" artifactId="sigar" version="1.6.4">
            <exclusion groupId="log4j" artifactId="log4j"/>
          </dependency>
          <dependency groupId="com.carrotsearch" artifactId="hppc" version="0.8.1" />
          <dependency groupId="de.jflex" artifactId="jflex" version="1.6.0" />
          <dependency groupId="com.github.rholder" artifactId="snowball-stemmer" version="1.3.0.581.1" />
          <dependency groupId="com.googlecode.concurrent-trees" artifactId="concurrent-trees" version="2.4.0" />
          <dependency groupId="com.github.ben-manes.caffeine" artifactId="caffeine" version="2.3.5" />
          <dependency groupId="org.jctools" artifactId="jctools-core" version="3.1.0"/>
          <dependency groupId="org.ow2.asm" artifactId="asm" version="${asm.version}" />
          <dependency groupId="org.ow2.asm" artifactId="asm-tree" version="${asm.version}" />
          <dependency groupId="org.ow2.asm" artifactId="asm-commons" version="${asm.version}" />
          <dependency groupId="org.gridkit.jvmtool" artifactId="sjk-cli" version="0.14"/>
          <dependency groupId="org.gridkit.jvmtool" artifactId="sjk-core" version="0.14"/>
          <dependency groupId="org.gridkit.jvmtool" artifactId="sjk-stacktrace" version="0.14"/>
          <dependency groupId="org.gridkit.jvmtool" artifactId="mxdump" version="0.14"/>
          <dependency groupId="org.gridkit.lab" artifactId="jvm-attach-api" version="1.5"/>
          <dependency groupId="org.gridkit.jvmtool" artifactId="sjk-json" version="0.14"/>
          <dependency groupId="com.beust" artifactId="jcommander" version="1.30"/>
          <!-- when updating assertj, make sure to also update the corresponding junit-bom dependency -->
          <dependency groupId="org.assertj" artifactId="assertj-core" version="3.15.0"/>
          <dependency groupId="org.awaitility" artifactId="awaitility" version="4.0.3" />

          <!-- The Amazon Corretto Crypto Provider -->
          <dependency groupId="software.amazon.cryptools" artifactId="AmazonCorrettoCryptoProvider" version="${accp.version}" classifier="linux-x86_64"/>

        </dependencyManagement>
        <developer id="adelapena" name="Andres de la Peña"/>
        <developer id="alakshman" name="Avinash Lakshman"/>
        <developer id="aleksey" name="Aleksey Yeschenko"/>
        <developer id="amorton" name="Aaron Morton"/>
        <developer id="aweisberg" name="Ariel Weisberg"/>
        <developer id="bdeggleston" name="Blake Eggleston"/>
        <developer id="benedict" name="Benedict Elliott Smith"/>
        <developer id="benjamin" name="Benjamin Lerer"/>
        <developer id="blambov" name="Branimir Lambov"/>
        <developer id="brandonwilliams" name="Brandon Williams"/>
        <developer id="carl" name="Carl Yeksigian"/>
        <developer id="dbrosius" name="David Brosiusd"/>
        <developer id="dikang" name="Dikang Gu"/>
        <developer id="eevans" name="Eric Evans"/>
        <developer id="edimitrova" name="Ekaterina Dimitrova"/>
        <developer id="gdusbabek" name="Gary Dusbabek"/>
        <developer id="goffinet" name="Chris Goffinet"/>
        <developer id="ifesdjeen" name="Alex Petrov"/>
        <developer id="jaakko" name="Laine Jaakko Olavi"/>
        <developer id="jake" name="T Jake Luciani"/>
        <developer id="jasonbrown" name="Jason Brown"/>
        <developer id="jbellis" name="Jonathan Ellis"/>
        <developer id="jfarrell" name="Jake Farrell"/>
        <developer id="jjirsa" name="Jeff Jirsa"/>
        <developer id="jkni" name="Joel Knighton"/>
        <developer id="jmckenzie" name="Josh McKenzie"/>
        <developer id="johan" name="Johan Oskarsson"/>
        <developer id="junrao" name="Jun Rao"/>
        <developer id="jzhuang" name="Jay Zhuang"/>
        <developer id="kohlisankalp" name="Sankalp Kohli"/>
        <developer id="marcuse" name="Marcus Eriksson"/>
        <developer id="mck" name="Michael Semb Wever"/>
        <developer id="mishail" name="Mikhail Stepura"/>
        <developer id="mshuler" name="Michael Shuler"/>
        <developer id="paulo" name="Paulo Motta"/>
        <developer id="pmalik" name="Prashant Malik"/>
        <developer id="rstupp" name="Robert Stupp"/>
        <developer id="scode" name="Peter Schuller"/>
        <developer id="beobal" name="Sam Tunnicliffe"/>
        <developer id="slebresne" name="Sylvain Lebresne"/>
        <developer id="stefania" name="Stefania Alborghetti"/>
        <developer id="tylerhobbs" name="Tyler Hobbs"/>
        <developer id="vijay" name="Vijay Parthasarathy"/>
        <developer id="xedin" name="Pavel Yaskevich"/>
        <developer id="yukim" name="Yuki Morishita"/>
        <developer id="zznate" name="Nate McCall"/>
      </artifact:pom>

      <!-- each dependency set then defines the subset of the dependencies for that dependency set -->
      <artifact:pom id="build-deps-pom"
                    artifactId="cassandra-build-deps">
        <parent groupId="${base.groupid}"
                artifactId="cassandra-parent"
                version="${version}"/>
        <dependency groupId="junit" artifactId="junit"/>
        <dependency groupId="org.mockito" artifactId="mockito-core" />
        <dependency groupId="com.apple.pie.cassandra.quicktheories" artifactId="quicktheories" />
        <dependency groupId="org.reflections" artifactId="reflections" />
        <dependency groupId="com.google.code.java-allocation-instrumenter" artifactId="java-allocation-instrumenter" version="${allocation-instrumenter.version}" />
        <dependency groupId="org.apache.cassandra" artifactId="dtest-api" />
        <dependency groupId="org.psjava" artifactId="psjava" version="0.1.19" />
        <dependency groupId="org.apache.rat" artifactId="apache-rat"/>
        <dependency groupId="org.apache.hadoop" artifactId="hadoop-core"/>
        <dependency groupId="org.apache.hadoop" artifactId="hadoop-minicluster"/>
        <dependency groupId="com.google.code.findbugs" artifactId="jsr305"/>
        <dependency groupId="org.antlr" artifactId="antlr"/>
        <dependency groupId="com.datastax.cassandra" artifactId="cassandra-driver-core" classifier="shaded"/>
        <dependency groupId="org.eclipse.jdt.core.compiler" artifactId="ecj"/>
        <dependency groupId="org.caffinitas.ohc" artifactId="ohc-core"/>
        <dependency groupId="org.caffinitas.ohc" artifactId="ohc-core-j8"/>
        <dependency groupId="org.openjdk.jmh" artifactId="jmh-core"/>
        <dependency groupId="org.openjdk.jmh" artifactId="jmh-generator-annprocess"/>
        <dependency groupId="net.ju-n.compile-command-annotations" artifactId="compile-command-annotations"/>
        <dependency groupId="org.apache.ant" artifactId="ant-junit" version="1.9.7" />
        <dependency groupId="software.amazon.cryptools" artifactId="AmazonCorrettoCryptoProvider" version="${accp.version}" classifier="linux-x86_64"/>
        <dependency groupId="org.gridkit.jvmtool" artifactId="sjk-cli" />
        <dependency groupId="org.gridkit.jvmtool" artifactId="sjk-core" />
        <dependency groupId="org.gridkit.jvmtool" artifactId="sjk-stacktrace" />
        <dependency groupId="org.gridkit.jvmtool" artifactId="mxdump" />
        <dependency groupId="org.gridkit.lab" artifactId="jvm-attach-api" />
        <dependency groupId="com.beust" artifactId="jcommander" />
        <dependency groupId="org.gridkit.jvmtool" artifactId="sjk-json"/>
        <!-- adding this dependency is necessary for assertj. When updating assertj, need to also update the version of
             this that the new assertj's `assertj-parent-pom` depends on. -->
        <dependency groupId="org.junit" artifactId="junit-bom" version="5.6.0" type="pom"/>
        <dependency groupId="org.assertj" artifactId="assertj-core"/>
        <dependency groupId="org.awaitility" artifactId="awaitility"/>
      </artifact:pom>
      <!-- this build-deps-pom-sources "artifact" is the same as build-deps-pom but only with those
           artifacts that have "-source.jar" files -->
      <artifact:pom id="build-deps-pom-sources"
                    artifactId="cassandra-build-deps">
        <parent groupId="${base.groupid}"
                artifactId="cassandra-parent"
                version="${version}"/>
        <dependency groupId="junit" artifactId="junit"/>
        <dependency groupId="org.mockito" artifactId="mockito-core" />
        <dependency groupId="org.reflections" artifactId="reflections" />
        <dependency groupId="com.datastax.cassandra" artifactId="cassandra-driver-core" classifier="shaded"/>
        <dependency groupId="io.netty" artifactId="netty-bom"  type="pom" />
        <dependency groupId="io.netty" artifactId="netty-all"/>
        <dependency groupId="org.eclipse.jdt.core.compiler" artifactId="ecj"/>
        <dependency groupId="org.caffinitas.ohc" artifactId="ohc-core"/>
        <dependency groupId="org.openjdk.jmh" artifactId="jmh-core"/>
        <dependency groupId="org.openjdk.jmh" artifactId="jmh-generator-annprocess"/>
        <dependency groupId="net.ju-n.compile-command-annotations" artifactId="compile-command-annotations"/>
        <dependency groupId="org.apache.ant" artifactId="ant-junit" version="1.9.7" />
        <dependency groupId="org.assertj" artifactId="assertj-core"/>
        <dependency groupId="org.awaitility" artifactId="awaitility"/>
      </artifact:pom>

      <artifact:pom id="coverage-deps-pom"
                    artifactId="cassandra-coverage-deps">
        <parent groupId="${base.groupid}"
                artifactId="cassandra-parent"
                version="${version}"/>
        <dependency groupId="org.jacoco" artifactId="org.jacoco.agent"/>
        <dependency groupId="org.jacoco" artifactId="org.jacoco.ant" />
        <dependency groupId="org.jboss.byteman" artifactId="byteman-install"/>
        <dependency groupId="org.jboss.byteman" artifactId="byteman"/>
        <dependency groupId="org.jboss.byteman" artifactId="byteman-submit"/>
        <dependency groupId="org.jboss.byteman" artifactId="byteman-bmunit"/>
      </artifact:pom>

      <artifact:pom id="test-deps-pom"
                    artifactId="cassandra-test-deps">
        <parent groupId="${base.groupid}"
                artifactId="cassandra-parent"
                version="${version}"/>
      </artifact:pom>

      <!-- now the pom's for artifacts being deployed to Maven Central -->

      <artifact:pom id="all-pom"
                    artifactId="cassandra-all"
                    url="https://cassandra.apache.org"
                    name="Apache Cassandra">
        <parent groupId="${base.groupid}"
                artifactId="cassandra-parent"
                version="${version}"/>
        <scm connection="${scm.connection}" developerConnection="${scm.developerConnection}" url="${scm.url}"/>
        <dependency groupId="org.xerial.snappy" artifactId="snappy-java"/>
        <dependency groupId="org.lz4" artifactId="lz4-java"/>
        <dependency groupId="com.ning" artifactId="compress-lzf"/>
        <dependency groupId="com.google.guava" artifactId="guava"/>
        <dependency groupId="commons-cli" artifactId="commons-cli"/>
        <dependency groupId="commons-codec" artifactId="commons-codec"/>
        <dependency groupId="org.apache.commons" artifactId="commons-lang3"/>
        <dependency groupId="org.apache.commons" artifactId="commons-math3"/>
        <dependency groupId="org.antlr" artifactId="antlr"/>
        <dependency groupId="org.antlr" artifactId="antlr-runtime"/>
        <dependency groupId="org.slf4j" artifactId="slf4j-api"/>
        <dependency groupId="org.slf4j" artifactId="log4j-over-slf4j"/>
        <dependency groupId="org.slf4j" artifactId="jcl-over-slf4j"/>
        <dependency groupId="com.fasterxml.jackson.core" artifactId="jackson-core"/>
        <dependency groupId="com.fasterxml.jackson.core" artifactId="jackson-databind"/>
        <dependency groupId="com.fasterxml.jackson.core" artifactId="jackson-annotations"/>
        <dependency groupId="com.googlecode.json-simple" artifactId="json-simple"/>
        <dependency groupId="com.boundary" artifactId="high-scale-lib"/>
        <dependency groupId="org.yaml" artifactId="snakeyaml"/>
        <dependency groupId="org.mindrot" artifactId="jbcrypt"/>
        <dependency groupId="io.airlift" artifactId="airline"/>
        <dependency groupId="io.dropwizard.metrics" artifactId="metrics-core"/>
        <dependency groupId="io.dropwizard.metrics" artifactId="metrics-jvm"/>
        <dependency groupId="com.addthis.metrics" artifactId="reporter-config3"/>
        <dependency groupId="com.clearspring.analytics" artifactId="stream"/>

        <dependency groupId="org.apache.logging.log4j" artifactId="log4j-slf4j-impl"/>
        <dependency groupId="org.apache.logging.log4j" artifactId="log4j-core"/>
        <dependency groupId="org.apache.logging.log4j" artifactId="log4j-api"/>

        <!-- don't need hadoop classes to run, but if you use the hadoop stuff -->
        <dependency groupId="org.apache.hadoop" artifactId="hadoop-core" optional="true"/>
        <dependency groupId="org.apache.hadoop" artifactId="hadoop-minicluster" optional="true"/>

        <!-- don't need the Java Driver to run, but if you use the hadoop stuff or UDFs -->
        <dependency groupId="com.datastax.cassandra" artifactId="cassandra-driver-core" classifier="shaded" optional="true">
          <exclusion groupId="io.netty" artifactId="netty-buffer"/>
          <exclusion groupId="io.netty" artifactId="netty-codec"/>
          <exclusion groupId="io.netty" artifactId="netty-handler"/>
          <exclusion groupId="io.netty" artifactId="netty-transport"/>
        </dependency>

        <!-- don't need jna to run, but nice to have -->
        <dependency groupId="net.java.dev.jna" artifactId="jna"/>

        <!-- don't need jamm unless running a server in which case it needs to be a -javagent to be used anyway -->
        <dependency groupId="com.github.jbellis" artifactId="jamm"/>

        <dependency groupId="io.netty" artifactId="netty-bom"  type="pom"  />
        <dependency groupId="io.netty" artifactId="netty-all"/>
        <dependency groupId="net.openhft" artifactId="chronicle-queue" version="${chronicle-queue.version}"/>
        <dependency groupId="net.openhft" artifactId="chronicle-core" version="${chronicle-core.version}"/>
        <dependency groupId="net.openhft" artifactId="chronicle-bytes" version="${chronicle-bytes.version}"/>
        <dependency groupId="net.openhft" artifactId="chronicle-wire" version="${chronicle-wire.version}"/>
        <dependency groupId="net.openhft" artifactId="chronicle-threads" version="${chronicle-threads.version}"/>
        <dependency groupId="org.fusesource" artifactId="sigar"/>
        <dependency groupId="org.eclipse.jdt.core.compiler" artifactId="ecj"/>
        <dependency groupId="org.caffinitas.ohc" artifactId="ohc-core"/>
        <dependency groupId="org.caffinitas.ohc" artifactId="ohc-core-j8"/>
        <dependency groupId="com.github.ben-manes.caffeine" artifactId="caffeine" />
        <dependency groupId="org.jctools" artifactId="jctools-core"/>
        <dependency groupId="org.ow2.asm" artifactId="asm" />
        <dependency groupId="com.carrotsearch" artifactId="hppc" />
        <dependency groupId="org.gridkit.jvmtool" artifactId="sjk-cli" />
        <dependency groupId="org.gridkit.jvmtool" artifactId="sjk-core" />
        <dependency groupId="org.gridkit.jvmtool" artifactId="sjk-stacktrace" />
        <dependency groupId="org.gridkit.jvmtool" artifactId="mxdump" />
        <dependency groupId="org.gridkit.lab" artifactId="jvm-attach-api" />
        <dependency groupId="com.beust" artifactId="jcommander" />
        <dependency groupId="org.gridkit.jvmtool" artifactId="sjk-json"/>

        <!-- sasi deps -->
        <dependency groupId="de.jflex" artifactId="jflex" />
        <dependency groupId="com.github.rholder" artifactId="snowball-stemmer" />
        <dependency groupId="com.googlecode.concurrent-trees" artifactId="concurrent-trees" />
      </artifact:pom>
    </target>

    <target name="maven-ant-tasks-retrieve-build" depends="maven-declare-dependencies" unless="without.maven">
      <!-- retrieve artifacts -->
      <artifact:dependencies pomRefId="build-deps-pom"
                             filesetId="build-dependency-jars"
                             cacheDependencyRefs="true"
                             dependencyRefsBuildFile="${build.dir}/build-dependencies.xml">
          <remoteRepository refid="central"/>
          <remoteRepository refid="apache"/>
      </artifact:dependencies>
      <!-- retrieve -source.jar artifacts using the reference-pom with the artifacts that have these -->
      <artifact:dependencies pomRefId="build-deps-pom-sources"
                             sourcesFilesetId="build-dependency-sources"
                             cacheDependencyRefs="true"
                             dependencyRefsBuildFile="${build.dir}/build-dependencies-sources.xml">
          <remoteRepository refid="central"/>
          <remoteRepository refid="apache"/>
      </artifact:dependencies>
      <copy todir="${build.dir.lib}/jars">
          <fileset refid="build-dependency-jars"/>
          <mapper type="flatten"/>
      </copy>
      <copy todir="${build.dir.lib}/sources">
          <fileset refid="build-dependency-sources"/>
          <mapper type="flatten"/>
      </copy>
      <!-- code coverage tools -->
      <artifact:dependencies pomRefId="coverage-deps-pom"
                             filesetId="coverage-dependency-jars">
          <remoteRepository refid="central"/>
      </artifact:dependencies>
      <copy todir="${build.dir.lib}/jars">
          <fileset refid="coverage-dependency-jars"/>
          <mapper type="flatten"/>
      </copy>
      <!-- jacoco agent jar comes wrapped in a jar -->
      <unzip src="${build.dir.lib}/jars/org.jacoco.agent-${jacoco.version}.jar" dest="${build.dir.lib}/jars">
        <patternset>
            <include name="*.jar"/>
        </patternset>
        <mapper type="flatten"/>
      </unzip>

      <!-- Need to delete some dependencies from build/lib/jars as non-matching versions may get in there
      due to transitive dependencies -->
      <delete>
          <fileset dir="${build.dir.lib}/jars">
              <include name="asm-*" />
          </fileset>
      </delete>

    </target>

    <target name="maven-ant-tasks-retrieve-test" depends="maven-ant-tasks-init">
      <artifact:dependencies pomRefId="test-deps-pom"
                             filesetId="test-dependency-jars"
                             sourcesFilesetId="test-dependency-sources"
                             cacheDependencyRefs="true"
                             dependencyRefsBuildFile="${build.dir}/test-dependencies.xml">
        <remoteRepository refid="apache"/>
        <remoteRepository refid="central"/>
      </artifact:dependencies>
      <copy todir="${test.lib}/jars">
        <fileset refid="test-dependency-jars"/>
        <mapper type="flatten"/>
      </copy>
      <copy todir="${test.lib}/sources">
        <fileset refid="test-dependency-sources"/>
        <mapper type="flatten"/>
      </copy>
    </target>

    <target name="echo-base-version">
        <echo message="${base.version}" />
    </target>

    <!-- create properties file with C version -->
    <target name="createVersionPropFile">
      <taskdef name="propertyfile" classname="org.apache.tools.ant.taskdefs.optional.PropertyFile"/>
      <mkdir dir="${version.properties.dir}"/>
      <propertyfile file="${version.properties.dir}/version.properties">
        <entry key="CassandraVersion" value="${version}"/>
      </propertyfile>
    </target>

    <target name="test-run" depends="jar"
            description="Run in test mode.  Not for production use!">
      <java classname="org.apache.cassandra.service.CassandraDaemon" fork="true">
        <classpath>
          <path refid="cassandra.classpath.test"/>
          <pathelement location="${test.conf}"/>
        </classpath>
        <jvmarg value="-Dstorage-config=${test.conf}"/>
        <jvmarg value="-javaagent:${basedir}/lib/jamm-${jamm.version}.jar" />
        <jvmarg value="-ea"/>
        <jvmarg line="${java11-jvmargs}"/>
      </java>
    </target>

    <!--
        The build target builds all the .class files
    -->
    <target name="build"
        depends="maven-ant-tasks-retrieve-build,build-project" description="Compile Cassandra classes"/>
    <target name="codecoverage" depends="jacoco-run,jacoco-report" description="Create code coverage report"/>

    <target name="_build_java">
        <!-- Note: we cannot use javac's 'release' option, as that does not allow accessing sun.misc.Unsafe nor
        Nashorn's ClassFilter class as any javac modules option is invalid for relase 8. -->
        <echo message="Compiling for Java ${target.version}..."/>
        <javac fork="true"
               debug="true" debuglevel="${debuglevel}" encoding="utf-8"
               destdir="${build.classes.main}" includeantruntime="false" source="${source.version}" target="${target.version}"
               memorymaximumsize="512M">
            <src path="${build.src.java}"/>
            <src path="${build.src.gen-java}"/>
            <compilerarg value="-XDignore.symbol.file"/>
            <compilerarg line="${jdk11-javac-exports}"/>
            <classpath>
                <path refid="cassandra.classpath"/>
            </classpath>
        </javac>
    </target>

    <target depends="init,gen-cql3-grammar,generate-cql-html,generate-jflex-java,rat-report"
            name="build-project">
        <echo message="${ant.project.name}: ${ant.file}"/>
        <!-- Order matters! -->
        <antcall target="_build_java"/>
        <antcall target="createVersionPropFile"/>
        <copy todir="${build.classes.main}">
            <fileset dir="${build.src.resources}" />
        </copy>
        <copy todir="${basedir}/conf" file="${build.classes.main}/META-INF/hotspot_compiler"/>
    </target>

    <!-- Stress build file -->
    <property name="stress.build.src" value="${basedir}/tools/stress/src" />
    <property name="stress.test.src" value="${basedir}/tools/stress/test/unit" />
    <property name="stress.build.classes" value="${build.classes}/stress" />
    <property name="stress.test.classes" value="${build.dir}/test/stress-classes" />
	<property name="stress.manifest" value="${stress.build.classes}/MANIFEST.MF" />
    <path id="cassandra.classes">
        <pathelement location="${basedir}/build/classes/main" />
    </path>

    <target name="stress-build-test" depends="stress-build" description="Compile stress tests">
        <javac debug="true" debuglevel="${debuglevel}" destdir="${stress.test.classes}"
               source="${source.version}" target="${target.version}"
               includeantruntime="false" encoding="utf-8">
            <classpath>
                <path refid="cassandra.classpath"/>
                <pathelement location="${stress.build.classes}" />
            </classpath>
            <src path="${stress.test.src}"/>
        </javac>
    </target>

    <target name="stress-build" depends="build" description="build stress tool">
    	<mkdir dir="${stress.build.classes}" />
        <javac compiler="modern" debug="true" debuglevel="${debuglevel}"
               source="${source.version}" target="${target.version}"
               encoding="utf-8" destdir="${stress.build.classes}" includeantruntime="true">
            <src path="${stress.build.src}" />
            <classpath>
                <path refid="cassandra.classes" />
                <path>
                    <fileset dir="${build.lib}">
                        <include name="**/*.jar" />
                    </fileset>
                </path>
            </classpath>
        </javac>
        <copy todir="${stress.build.classes}">
            <fileset dir="${stress.build.src}/resources" />
        </copy>
    </target>

    <target name="stress-test" depends="stress-build-test, build-test" description="Runs stress tests">
        <testmacro inputdir="${stress.test.src}"
                       timeout="${test.timeout}">
        </testmacro>
    </target>

    <!--
        fqltool build file
        -->
    <property name="fqltool.build.src" value="${basedir}/tools/fqltool/src" />
    <property name="fqltool.test.src" value="${basedir}/tools/fqltool/test/unit" />
    <property name="fqltool.build.classes" value="${build.classes}/fqltool" />
    <property name="fqltool.test.classes" value="${build.dir}/test/fqltool-classes" />
    <property name="fqltool.manifest" value="${fqltool.build.classes}/MANIFEST.MF" />

    <target name="fqltool-build-test" depends="fqltool-build" description="Compile fqltool tests">
        <javac debug="true" debuglevel="${debuglevel}" destdir="${fqltool.test.classes}"
               source="${source.version}" target="${target.version}"
               includeantruntime="false" encoding="utf-8">
            <classpath>
                <path refid="cassandra.classpath"/>
                <pathelement location="${fqltool.build.classes}" />
            </classpath>
            <src path="${fqltool.test.src}"/>
        </javac>
    </target>

    <target name="fqltool-build" depends="build" description="build fqltool">
    	<mkdir dir="${fqltool.build.classes}" />
        <javac compiler="modern" debug="true" debuglevel="${debuglevel}"
               source="${source.version}" target="${target.version}"
               encoding="utf-8" destdir="${fqltool.build.classes}" includeantruntime="true">
            <src path="${fqltool.build.src}" />
            <classpath>
                <path refid="cassandra.classes" />
                <path>
                    <fileset dir="${build.lib}">
                        <include name="**/*.jar" />
                    </fileset>
                </path>
            </classpath>
        </javac>
    </target>

    <target name="fqltool-test" depends="fqltool-build-test, build-test" description="Runs fqltool tests">
        <testmacro inputdir="${fqltool.test.src}"
                       timeout="${test.timeout}">
        </testmacro>
    </target>

	<target name="_write-poms" depends="maven-declare-dependencies">
	    <artifact:writepom pomRefId="parent-pom" file="${build.dir}/${final.name}-parent.pom"/>
	    <artifact:writepom pomRefId="all-pom" file="${build.dir}/${final.name}.pom"/>
	</target>

	<target name="write-poms" unless="without.maven">
	    <antcall target="_write-poms" />
	</target>

    <!--
        The jar target makes cassandra.jar output.
    -->
    <target name="_main-jar"
            depends="build"
            description="Assemble Cassandra JAR files">
      <mkdir dir="${build.classes.main}/META-INF" />
      <copy file="LICENSE.txt"
            tofile="${build.classes.main}/META-INF/LICENSE.txt"/>
      <copy file="NOTICE.txt"
            tofile="${build.classes.main}/META-INF/NOTICE.txt"/>

      <!-- Main Jar -->
      <jar jarfile="${build.dir}/${final.name}.jar">
        <fileset dir="${build.classes.main}">
        </fileset>
        <manifest>
        <!-- <section name="org/apache/cassandra/infrastructure"> -->
          <attribute name="Multi-Release" value="true"/>
          <attribute name="Implementation-Title" value="Cassandra"/>
          <attribute name="Implementation-Version" value="${version}"/>
          <attribute name="Implementation-Vendor" value="Apache"/>
        <!-- </section> -->
        </manifest>
      </jar>
    </target>
    <target name="jar"
            depends="_main-jar, build-test, stress-build, fqltool-build, write-poms"
            description="Assemble Cassandra JAR files">
      <!-- Stress jar -->
      <manifest file="${stress.manifest}">
        <attribute name="Built-By" value="Pavel Yaskevich"/>
        <attribute name="Main-Class" value="org.apache.cassandra.stress.Stress"/>
      </manifest>
      <mkdir dir="${stress.build.classes}/META-INF" />
      <mkdir dir="${build.dir}/tools/lib/" />
      <jar destfile="${build.dir}/tools/lib/stress.jar" manifest="${stress.manifest}">
        <fileset dir="${stress.build.classes}"/>
      </jar>
      <!-- fqltool jar -->
      <manifest file="${fqltool.manifest}">
        <attribute name="Built-By" value="Marcus Eriksson"/>
        <attribute name="Main-Class" value="org.apache.cassandra.fqltool.FullQueryLogTool"/>
      </manifest>
      <mkdir dir="${fqltool.build.classes}/META-INF" />
      <mkdir dir="${build.dir}/tools/lib/" />
      <jar destfile="${build.dir}/tools/lib/fqltool.jar" manifest="${stress.manifest}">
        <fileset dir="${fqltool.build.classes}"/>
      </jar>
    </target>

    <!--
        The javadoc-jar target makes cassandra-javadoc.jar output required for publishing to Maven central repository.
    -->
    <target name="javadoc-jar" depends="javadoc" description="Assemble Cassandra JavaDoc JAR file">
      <jar jarfile="${build.dir}/${final.name}-javadoc.jar" basedir="${javadoc.dir}"/>
      <!-- javadoc task always rebuilds so might as well remove the generated docs to prevent
           being pulled into the distribution by accident -->
      <delete quiet="true" dir="${javadoc.dir}"/>
    </target>

    <!--
        The sources-jar target makes cassandra-sources.jar output required for publishing to Maven central repository.
    -->
    <target name="sources-jar" depends="init" description="Assemble Cassandra Sources JAR file">
      <jar jarfile="${build.dir}/${final.name}-sources.jar">
        <fileset dir="${build.src.java}" defaultexcludes="yes">
          <include name="org/apache/**/*.java"/>
        </fileset>
        <fileset dir="${build.src.gen-java}" defaultexcludes="yes">
          <include name="org/apache/**/*.java"/>
        </fileset>
      </jar>
    </target>

    <target name="_artifacts-init" depends="jar,javadoc,gen-doc">
      <mkdir dir="${dist.dir}"/>
      <!-- fix the control linefeed so that builds on windows works on linux -->
      <fixcrlf srcdir="bin" includes="**/*" eol="lf" eof="remove" />
      <fixcrlf srcdir="conf" includes="**/*" eol="lf" eof="remove" />
      <fixcrlf srcdir="tools/bin" includes="**/*" eol="lf" eof="remove" />
      <copy todir="${dist.dir}/lib">
        <fileset dir="${build.lib}"/>
        <fileset dir="${build.dir}">
          <include name="${final.name}.jar" />
        </fileset>
        <fileset dir="${build.dir.lib}/jars">
          <include name="AmazonCorrettoCryptoProvider*jar" />
        </fileset>
      </copy>
      <copy todir="${dist.dir}/javadoc" failonerror="false">
        <fileset dir="${javadoc.dir}"/>
      </copy>
      <copy todir="${dist.dir}/doc" failonerror="false">
        <fileset dir="doc">
          <include name="cql3/CQL.html" />
          <include name="cql3/CQL.css" />
          <include name="SASI.md" />
        </fileset>
      </copy>
      <copy todir="${dist.dir}/doc/html" failonerror="false">
        <fileset dir="doc" />
        <globmapper from="build/html/*" to="*"/>
      </copy>
      <copy todir="${dist.dir}/bin">
        <fileset dir="bin"/>
      </copy>
      <copy todir="${dist.dir}/conf">
        <fileset dir="conf"/>
      </copy>
      <copy todir="${dist.dir}/pylib">
        <fileset dir="pylib">
          <include name="**" />
          <exclude name="**/*.pyc" />
        </fileset>
      </copy>
      <copy todir="${dist.dir}/">
        <fileset dir="${basedir}">
          <include name="*.txt" />
        </fileset>
      </copy>
      <copy todir="${dist.dir}/tools/bin">
        <fileset dir="${basedir}/tools/bin"/>
      </copy>
      <copy todir="${dist.dir}/tools/">
        <fileset dir="${basedir}/tools/">
            <include name="*.yaml"/>
	</fileset>
      </copy>
      <copy todir="${dist.dir}/tools/lib">
        <fileset dir="${build.dir}/tools/lib/">
            <include name="*.jar" />
        </fileset>
      </copy>
    </target>

    <!-- creates release tarballs -->
    <target name="artifacts" depends="_artifacts-init"
            description="Create Cassandra release artifacts">
      <tar compression="gzip" longfile="gnu"
        destfile="${build.dir}/${final.name}-bin.tar.gz">

        <!-- Everything but bin/ (default mode) -->
        <tarfileset dir="${dist.dir}" prefix="${final.name}">
          <include name="**"/>
          <exclude name="bin/*" />
          <exclude name="tools/bin/*"/>
        </tarfileset>
        <!-- Shell includes in bin/ (default mode) -->
        <tarfileset dir="${dist.dir}" prefix="${final.name}">
          <include name="bin/*.in.sh" />
          <include name="tools/bin/*.in.sh" />
        </tarfileset>
        <!-- Executable scripts in bin/ -->
        <tarfileset dir="${dist.dir}" prefix="${final.name}" mode="755">
          <include name="bin/*"/>
          <include name="tools/bin/*"/>
          <exclude name="bin/*.in.sh" />
          <exclude name="tools/bin/*.in.sh" />
        </tarfileset>
      </tar>

      <tar compression="gzip" longfile="gnu"
           destfile="${build.dir}/${final.name}-src.tar.gz">

        <tarfileset dir="${basedir}"
                    prefix="${final.name}-src">
          <include name="**"/>
          <exclude name="build/**" />
          <exclude name="src/gen-java/**" />
          <exclude name=".git/**" />
          <exclude name="venv/**" />
          <exclude name="src/resources/org/apache/cassandra/config/version.properties" />
          <exclude name="conf/hotspot_compiler" />
          <exclude name="doc/cql3/CQL.html" />
          <exclude name="bin/*" /> <!-- handled separately below -->
          <exclude name="tools/bin/*" /> <!-- handled separately below -->
          <!-- exclude Eclipse files -->
          <exclude name=".project" />
          <exclude name=".classpath" />
          <exclude name=".settings/**" />
          <exclude name=".externalToolBuilders/**" />
        </tarfileset>

        <!-- Shell includes in bin/ and tools/bin/ -->
        <tarfileset dir="${basedir}" prefix="${final.name}-src">
          <include name="bin/*.in.sh" />
          <include name="tools/bin/*.in.sh" />
        </tarfileset>
        <!-- Everything else (assumed to be scripts), is executable -->
        <tarfileset dir="${basedir}" prefix="${final.name}-src" mode="755">
          <include name="bin/*"/>
          <exclude name="bin/*.in.sh" />
          <include name="tools/bin/*"/>
          <exclude name="tools/bin/*.in.sh" />
        </tarfileset>
      </tar>

      <checksum forceOverwrite="yes" todir="${build.dir}" fileext=".sha256" algorithm="SHA-256">
        <fileset dir="${build.dir}">
          <include name="${final.name}-bin.tar.gz" />
          <include name="${final.name}-src.tar.gz" />
        </fileset>
      </checksum>
      <checksum forceOverwrite="yes" todir="${build.dir}" fileext=".sha512" algorithm="SHA-512">
        <fileset dir="${build.dir}">
          <include name="${final.name}-bin.tar.gz" />
          <include name="${final.name}-src.tar.gz" />
        </fileset>
      </checksum>
    </target>

    <target name="rat" depends="rat-init" description="License checks on artifacts">
      <rat:report xmlns:rat="antlib:org.apache.rat.anttasks"
                  reportFile="${build.dir}/${final.name}-bin.rat.txt">
        <tarfileset>
          <gzipresource>
            <file file="${build.dir}/${final.name}-bin.tar.gz" />
          </gzipresource>
        </tarfileset>
      </rat:report>
      <rat:report xmlns:rat="antlib:org.apache.rat.anttasks"
                  reportFile="${build.dir}/${final.name}-src.rat.txt">
        <tarfileset>
          <gzipresource>
            <file file="${build.dir}/${final.name}-src.tar.gz" />
          </gzipresource>
        </tarfileset>
      </rat:report>
    </target>

    <target name="rat-report" depends="rat-init" description="License checks on source" >
      <rat:report xmlns:rat="antlib:org.apache.rat.anttasks"
                  reportFile="${build.dir}/src.rat.txt">
        <fileset dir="src/java"/>
        <fileset dir="test/unit"/>
        <fileset dir="test/distributed"/>
      </rat:report>
      <fail message="Some files have missing or incorrect license information. Check RAT report in ${build.dir}/src.rat.txt for more details!">
        <condition>
          <and>
            <not>
              <resourcecontains resource="${build.dir}/src.rat.txt" substring="0 Unknown Licenses" casesensitive="false" />
            </not>
          </and>
        </condition>
      </fail>
    </target>

  <target name="build-jmh" depends="build-test, jar" description="Create JMH uber jar">
      <jar jarfile="${build.test.dir}/deps.jar">
          <zipgroupfileset dir="${build.dir.lib}/jars">
              <include name="*jmh*.jar"/>
              <include name="jopt*.jar"/>
              <include name="commons*.jar"/>
          </zipgroupfileset>
          <zipgroupfileset dir="${build.lib}" includes="*.jar"/>
      </jar>
      <jar jarfile="${build.test.dir}/benchmarks.jar">
          <manifest>
              <attribute name="Main-Class" value="org.openjdk.jmh.Main"/>
          </manifest>
          <zipfileset src="${build.test.dir}/deps.jar" excludes="META-INF/*.SF" />
          <fileset dir="${build.classes.main}"/>
          <fileset dir="${test.classes}"/>
          <fileset dir="${test.conf}" />
      </jar>
  </target>

  <target name="build-test" depends="_main-jar, stress-build, fqltool-build, write-poms" description="Compile test classes">
    <antcall target="_build-test"/>
  </target>

  <target name="_build-test">
    <javac
     fork="true"
     compiler="modern"
     debug="true"
     debuglevel="${debuglevel}"
     destdir="${test.classes}"
     includeantruntime="true"
     source="${source.version}"
     target="${target.version}"
     encoding="utf-8">
     <classpath>
        <path refid="cassandra.classpath"/>
        <pathelement location="${fqltool.build.classes}"/>
     </classpath>
     <compilerarg value="-XDignore.symbol.file"/>
     <src path="${test.unit.src}"/>
     <src path="${test.long.src}"/>
     <src path="${test.burn.src}"/>
     <src path="${test.memory.src}"/>
     <src path="${test.microbench.src}"/>
     <src path="${test.distributed.src}"/>
    </javac>

    <!-- Non-java resources needed by the test suite -->
    <copy todir="${test.classes}">
      <fileset dir="${test.resources}"/>
    </copy>
  </target>

  <!-- Defines how to run a set of tests. If you change the defaults for attributes
       you should also update them in testmacro.,
       The two are split because the helper doesn't generate
       a junit report or fail on errors, since this is called in parallel to run tests
       when we choose to run tests in parallel -->
  <macrodef name="testmacrohelper">
    <attribute name="inputdir" />
    <attribute name="timeout" default="${test.timeout}" />
    <attribute name="forkmode" default="perTest"/>
    <element name="optjvmargs" implicit="true" optional="true" />
    <attribute name="filter" default="**/${test.name}.java"/>
    <attribute name="exclude" default="" />
    <attribute name="filelist" default="" />
    <attribute name="poffset" default="0"/>
    <attribute name="testtag" default=""/>
    <attribute name="usejacoco" default="no"/>
    <attribute name="showoutput" default="false"/>

    <sequential>
      <condition property="additionalagent"
                 value="-javaagent:${build.dir.lib}/jars/jacocoagent.jar=destfile=${jacoco.partialexecfile}"
                 else="">
        <istrue value="${usejacoco}"/>
      </condition>
      <!-- use https://github.com/krummas/jstackjunit to get thread dumps when unit tests time out -->
      <taskdef name="junit-timeout" classname="org.krummas.junit.JStackJUnitTask" classpath="lib/jstackjunit-0.0.1.jar"/>
      <mkdir dir="${build.test.dir}/cassandra"/>
      <mkdir dir="${build.test.dir}/output"/>
      <mkdir dir="${build.test.dir}/output/@{testtag}"/>
      <junit-timeout fork="on" forkmode="@{forkmode}" failureproperty="testfailed" maxmemory="1024m" timeout="@{timeout}" showoutput="@{showoutput}">
        <formatter classname="org.apache.cassandra.CassandraXMLJUnitResultFormatter" extension=".xml" usefile="true"/>
        <formatter classname="org.apache.cassandra.CassandraBriefJUnitResultFormatter" usefile="false"/>
        <jvmarg value="-Dstorage-config=${test.conf}"/>
        <jvmarg value="-Djava.awt.headless=true"/>
        <!-- Cassandra 3.0+ needs <jvmarg line="... ${additionalagent}" /> here! (not value=) -->
        <jvmarg line="-javaagent:${basedir}/lib/jamm-${jamm.version}.jar ${additionalagent}" />
        <jvmarg value="-ea"/>
        <jvmarg value="-Djava.io.tmpdir=${tmp.dir}"/>
        <jvmarg value="-Dcassandra.debugrefcount=true"/>
        <jvmarg value="-Xms384M"/> <!-- Temporary workaround for distributed ReadRepairTest SEGV -->
        <jvmarg value="-Xss256k"/>
        <!-- When we do classloader manipulation SoftReferences can cause memory leaks
             that can OOM our test runs. The next two settings informs our GC
             algorithm to limit the metaspace size and clean up SoftReferences
             more aggressively rather than waiting. See CASSANDRA-14922 for more details.
        -->
        <jvmarg value="-XX:SoftRefLRUPolicyMSPerMB=0" />
        <jvmarg value="-Dcassandra.memtable_row_overhead_computation_step=100"/>
        <jvmarg value="-Dcassandra.test.use_prepared=${cassandra.test.use_prepared}"/>
        <jvmarg value="-Dcassandra.test.offsetseed=@{poffset}"/>
        <jvmarg value="-Dcassandra.test.sstableformatdevelopment=true"/>
        <!-- The first time SecureRandom initializes can be slow if it blocks on /dev/random -->
        <jvmarg value="-Djava.security.egd=file:/dev/urandom" />
        <jvmarg value="-Dcassandra.testtag=@{testtag}"/>
        <jvmarg value="-Dcassandra.keepBriefBrief=${cassandra.keepBriefBrief}" />
        <jvmarg value="-Dcassandra.strict.runtime.checks=true" />
        <jvmarg line="${java11-jvmargs}"/>
        <!-- disable shrinks in quicktheories CASSANDRA-15554 -->
        <jvmarg value="-DQT_SHRINKS=0"/>
        <jvmarg line="${test-jvmargs}" />
        <optjvmargs/>
        <!-- Uncomment to debug unittest, attach debugger to port 1416 -->
        <!--
        <jvmarg line="-agentlib:jdwp=transport=dt_socket,address=localhost:1416,server=y,suspend=y" />
        -->
        <classpath>
          <pathelement path="${java.class.path}"/>
          <pathelement location="${stress.build.classes}"/>
          <pathelement location="${fqltool.build.classes}"/>
          <path refid="cassandra.classpath.test" />
          <pathelement location="${test.classes}"/>
          <pathelement location="${stress.test.classes}"/>
          <pathelement location="${fqltool.test.classes}"/>
          <pathelement location="${test.conf}"/>
          <fileset dir="${test.lib}">
            <include name="**/*.jar" />
          </fileset>
        </classpath>
        <batchtest todir="${build.test.dir}/output/@{testtag}">
            <fileset dir="@{inputdir}" includes="@{filter}" excludes="@{exclude}"/>
            <filelist dir="@{inputdir}" files="@{filelist}"/>
        </batchtest>
      </junit-timeout>

      <condition property="fileSep" value=";">
        <os family="windows"/>
      </condition>
      <condition property="fileSep" else=":">
        <isset property="fileSep"/>
      </condition>
      <fail unless="fileSep">Failed to set File Separator. This shouldn't happen.</fail>

      <delete quiet="true" failonerror="false" dir="${build.test.dir}/cassandra/commitlog${fileSep}@{poffset}"/>
      <delete quiet="true" failonerror="false" dir="${build.test.dir}/cassandra/cdc_raw${fileSep}@{poffset}"/>
      <delete quiet="true" failonerror="false" dir="${build.test.dir}/cassandra/data${fileSep}@{poffset}"/>
      <delete quiet="true" failonerror="false" dir="${build.test.dir}/cassandra/saved_caches${fileSep}@{poffset}"/>
      <delete quiet="true" failonerror="false" dir="${build.test.dir}/cassandra/hints${fileSep}@{poffset}"/>
    </sequential>
  </macrodef>

    <target name="testold" depends="build-test" description="Execute unit tests">
    <testmacro inputdir="${test.unit.src}" timeout="${test.timeout}">
      <jvmarg value="-Dlegacy-sstable-root=${test.data}/legacy-sstables"/>
      <jvmarg value="-Dinvalid-legacy-sstable-root=${test.data}/invalid-legacy-sstables"/>
      <jvmarg value="-Dcassandra.ring_delay_ms=1000"/>
      <jvmarg value="-Dcassandra.tolerate_sstable_size=true"/>
      <jvmarg value="-Dcassandra.skip_sync=true" />
    </testmacro>
    <fileset dir="${test.unit.src}" />
  </target>

  <!-- Will not generate a junit report or fail on error since it is called in parallel for test-compression
       That is taken care of by testparallel -->
  <macrodef name="testlist">
    <attribute name="test.file.list"/>
    <attribute name="testlist.offset"/>
    <sequential>
      <testmacrohelper inputdir="${test.dir}/${test.classlistprefix}" filelist="@{test.file.list}" poffset="@{testlist.offset}" exclude="**/*.java" timeout="${test.timeout}">
        <jvmarg value="-Dlegacy-sstable-root=${test.data}/legacy-sstables"/>
        <jvmarg value="-Dinvalid-legacy-sstable-root=${test.data}/invalid-legacy-sstables"/>
        <jvmarg value="-Dcassandra.ring_delay_ms=1000"/>
        <jvmarg value="-Dcassandra.tolerate_sstable_size=true"/>
        <jvmarg value="-Dcassandra.config.loader=org.apache.cassandra.OffsetAwareConfigurationLoader"/>
        <jvmarg value="-Dcassandra.skip_sync=true" />
      </testmacrohelper>
    </sequential>
  </macrodef>

  <!-- Will not generate a junit report or fail on error since it is called in parallel for test-compression
       That is taken care of by testparallel -->
  <macrodef name="testlist-compression">
    <attribute name="test.file.list" />
    <attribute name="testlist.offset" />
    <sequential>
      <property name="compressed_yaml" value="${build.test.dir}/cassandra.compressed.yaml"/>
      <concat destfile="${compressed_yaml}">
          <fileset file="${test.conf}/cassandra.yaml"/>
          <fileset file="${test.conf}/commitlog_compression.yaml"/>
      </concat>
      <testmacrohelper inputdir="${test.unit.src}" filelist="@{test.file.list}" poffset="@{testlist.offset}"
                       exclude="**/*.java" timeout="${test.timeout}" testtag="compression">
        <jvmarg value="-Dlegacy-sstable-root=${test.data}/legacy-sstables"/>
        <jvmarg value="-Dinvalid-legacy-sstable-root=${test.data}/invalid-legacy-sstables"/>
        <jvmarg value="-Dcassandra.test.compression=true"/>
        <jvmarg value="-Dcassandra.ring_delay_ms=1000"/>
        <jvmarg value="-Dcassandra.tolerate_sstable_size=true"/>
        <jvmarg value="-Dcassandra.config=file:///${compressed_yaml}"/>
        <jvmarg value="-Dcassandra.skip_sync=true" />
        <jvmarg value="-Dcassandra.config.loader=org.apache.cassandra.OffsetAwareConfigurationLoader"/>
      </testmacrohelper>
    </sequential>
  </macrodef>

  <macrodef name="testlist-cdc">
    <attribute name="test.file.list" />
    <attribute name="testlist.offset" />
    <sequential>
      <property name="cdc_yaml" value="${build.test.dir}/cassandra.cdc.yaml"/>
      <concat destfile="${cdc_yaml}">
        <fileset file="${test.conf}/cassandra.yaml"/>
        <fileset file="${test.conf}/cdc.yaml"/>
      </concat>
      <testmacrohelper inputdir="${test.unit.src}" filelist="@{test.file.list}" poffset="@{testlist.offset}"
                       exclude="**/*.java" timeout="${test.timeout}" testtag="cdc">
        <jvmarg value="-Dlegacy-sstable-root=${test.data}/legacy-sstables"/>
        <jvmarg value="-Dinvalid-legacy-sstable-root=${test.data}/invalid-legacy-sstables"/>
        <jvmarg value="-Dcassandra.ring_delay_ms=1000"/>
        <jvmarg value="-Dcassandra.tolerate_sstable_size=true"/>
        <jvmarg value="-Dcassandra.config=file:///${cdc_yaml}"/>
        <jvmarg value="-Dcassandra.skip_sync=true" />
        <jvmarg value="-Dcassandra.config.loader=org.apache.cassandra.OffsetAwareConfigurationLoader"/>
      </testmacrohelper>
    </sequential>
  </macrodef>

  <!--
    Run named ant task with jacoco, such as "ant jacoco-run -Dtaskname=test"
    the target run must enable the jacoco agent if usejacoco is 'yes' -->
  <target name="jacoco-run" description="run named task with jacoco instrumentation">
    <condition property="runtask" value="${taskname}" else="test">
      <isset property="taskname"/>
    </condition>
    <antcall target="${runtask}">
      <param name="usejacoco" value="yes"/>
    </antcall>
  </target>

  <!-- Use this with an FQDN for test class, and a csv list of methods like this:
    ant testsome -Dtest.name=org.apache.cassandra.service.StorageServiceServerTest -Dtest.methods=testRegularMode,testGetAllRangesEmpty
  -->
  <target name="testsome" depends="build-test" description="Execute specific unit tests" >
    <testmacro inputdir="${test.unit.src}" timeout="${test.timeout}">
      <test unless:blank="${test.methods}" name="${test.name}" methods="${test.methods}" outfile="build/test/output/TEST-${test.name}-${test.methods}"/>
      <test if:blank="${test.methods}" name="${test.name}" outfile="build/test/output/TEST-${test.name}"/>
      <jvmarg value="-Dlegacy-sstable-root=${test.data}/legacy-sstables"/>
      <jvmarg value="-Dinvalid-legacy-sstable-root=${test.data}/invalid-legacy-sstables"/>
      <jvmarg value="-Dcassandra.ring_delay_ms=1000"/>
      <jvmarg value="-Dcassandra.tolerate_sstable_size=true"/>
      <jvmarg value="-Dcassandra.skip_sync=true" />
    </testmacro>
  </target>

  <!-- Use this with an FQDN for test class, and a csv list of methods like this:
    ant long-testsome -Dtest.name=org.apache.cassandra.cql3.ViewLongTest -Dtest.methods=testConflictResolution
  -->
  <target name="long-testsome" depends="build-test" description="Execute specific long unit tests" >
    <testmacro inputdir="${test.long.src}" timeout="${test.long.timeout}">
      <test unless:blank="${test.methods}" name="${test.name}" methods="${test.methods}"/>
      <test if:blank="${test.methods}" name="${test.name}"/>
      <jvmarg value="-Dcassandra.ring_delay_ms=1000"/>
      <jvmarg value="-Dcassandra.tolerate_sstable_size=true"/>
    </testmacro>
  </target>

  <!-- Use this with an FQDN for test class, and a csv list of methods like this:
    ant burn-testsome -Dtest.name=org.apache.cassandra.utils.memory.LongBufferPoolTest -Dtest.methods=testAllocate
  -->
  <target name="burn-testsome" depends="build-test" description="Execute specific burn unit tests" >
    <testmacro inputdir="${test.burn.src}" timeout="${test.burn.timeout}">
      <test unless:blank="${test.methods}" name="${test.name}" methods="${test.methods}"/>
      <test if:blank="${test.methods}" name="${test.name}"/>
      <jvmarg value="-Dlog4j.configurationFile=test/conf/log4j2-burntest.xml"/>
    </testmacro>
  </target>

  <target name="test-compression" depends="build-test,stress-build" description="Execute unit tests with sstable compression enabled">
    <path id="all-test-classes-path">
      <fileset dir="${test.unit.src}" includes="**/${test.name}.java" />
      <fileset dir="${test.distributed.src}" includes="**/${test.name}.java" />
    </path>
    <property name="all-test-classes" refid="all-test-classes-path"/>
    <testparallel testdelegate="testlist-compression" />
  </target>

  <target name="test-cdc" depends="build-test" description="Execute unit tests with change-data-capture enabled">
    <path id="all-test-classes-path">
      <fileset dir="${test.unit.src}" includes="**/${test.name}.java" />
    </path>
    <property name="all-test-classes" refid="all-test-classes-path"/>
    <testparallel testdelegate="testlist-cdc" />
  </target>

  <target name="msg-ser-gen-test" depends="build-test" description="Generates message serializations">
    <testmacro inputdir="${test.unit.src}"
        timeout="${test.timeout}" filter="**/SerializationsTest.java">
      <jvmarg value="-Dcassandra.test-serialization-writes=True"/>
    </testmacro>
  </target>

  <target name="msg-ser-test" depends="build-test" description="Tests message serializations">
      <testmacro inputdir="${test.unit.src}" timeout="${test.timeout}"
               filter="**/SerializationsTest.java"/>
  </target>

  <target name="msg-ser-test-7" depends="build-test" description="Generates message serializations">
    <testmacro inputdir="${test.unit.src}"
        timeout="${test.timeout}" filter="**/SerializationsTest.java">
      <jvmarg value="-Dcassandra.version=0.7"/>
    </testmacro>
  </target>

  <target name="msg-ser-test-10" depends="build-test" description="Tests message serializations on 1.0 messages">
    <testmacro inputdir="${test.unit.src}"
        timeout="${test.timeout}" filter="**/SerializationsTest.java">
      <jvmarg value="-Dcassandra.version=1.0"/>
    </testmacro>
  </target>

  <target name="test-burn" depends="build-test" description="Execute functional tests">
    <testmacro inputdir="${test.burn.src}"
               timeout="${test.burn.timeout}">
    </testmacro>
  </target>

  <target name="long-test" depends="build-test" description="Execute functional tests">
    <testmacro inputdir="${test.long.src}"
               timeout="${test.long.timeout}">
      <jvmarg value="-Dcassandra.ring_delay_ms=1000"/>
      <jvmarg value="-Dcassandra.tolerate_sstable_size=true"/>
    </testmacro>
  </target>

  <target name="test-memory" depends="build-test" description="Execute functional tests">
      <testmacro inputdir="${test.memory.src}"
                 timeout="${test.memory.timeout}">
          <jvmarg value="-javaagent:${build.dir}/lib/jars/java-allocation-instrumenter-${allocation-instrumenter.version}.jar"/>
      </testmacro>
  </target>

  <target name="cql-test" depends="build-test" description="Execute CQL tests">
    <sequential>
      <echo message="running CQL tests"/>
      <mkdir dir="${build.test.dir}/cassandra"/>
      <mkdir dir="${build.test.dir}/output"/>
      <junit fork="on" forkmode="once" failureproperty="testfailed" maxmemory="1024m" timeout="${test.timeout}">
        <formatter type="brief" usefile="false"/>
        <jvmarg value="-Dstorage-config=${test.conf}"/>
        <jvmarg value="-Djava.awt.headless=true"/>
        <jvmarg value="-javaagent:${basedir}/lib/jamm-${jamm.version}.jar" />
        <jvmarg value="-ea"/>
        <jvmarg value="-Xss256k"/>
        <jvmarg value="-Dcassandra.memtable_row_overhead_computation_step=100"/>
        <jvmarg value="-Dcassandra.test.use_prepared=${cassandra.test.use_prepared}"/>
        <jvmarg value="-Dcassandra.skip_sync=true" />
        <classpath>
          <path refid="cassandra.classpath.test" />
          <pathelement location="${test.classes}"/>
          <pathelement location="${test.conf}"/>
          <fileset dir="${test.lib}">
            <include name="**/*.jar" />
          </fileset>
        </classpath>
        <batchtest todir="${build.test.dir}/output">
            <fileset dir="${test.unit.src}" includes="**/cql3/*Test.java">
                <contains text="CQLTester" casesensitive="yes"/>
            </fileset>
        </batchtest>
      </junit>
      <fail message="Some CQL test(s) failed.">
        <condition>
            <and>
            <isset property="testfailed"/>
            <not>
              <isset property="ant.test.failure.ignore"/>
            </not>
          </and>
        </condition>
      </fail>
    </sequential>
  </target>

  <target name="cql-test-some" depends="build-test" description="Execute specific CQL tests" >
    <sequential>
      <echo message="running ${test.methods} tests from ${test.name}"/>
      <mkdir dir="${build.test.dir}/cassandra"/>
      <mkdir dir="${build.test.dir}/output"/>
      <junit fork="on" forkmode="once" failureproperty="testfailed" maxmemory="1024m" timeout="${test.timeout}">
        <formatter type="brief" usefile="false"/>
        <jvmarg value="-Dstorage-config=${test.conf}"/>
        <jvmarg value="-Djava.awt.headless=true"/>
        <jvmarg value="-javaagent:${basedir}/lib/jamm-${jamm.version}.jar" />
        <jvmarg value="-ea"/>
        <jvmarg value="-Xss256k"/>
        <jvmarg value="-Dcassandra.test.use_prepared=${cassandra.test.use_prepared}"/>
        <jvmarg value="-Dcassandra.memtable_row_overhead_computation_step=100"/>
        <jvmarg value="-Dcassandra.skip_sync=true" />
        <classpath>
          <path refid="cassandra.classpath.test" />
          <pathelement location="${test.classes}"/>
          <pathelement location="${test.conf}"/>
          <fileset dir="${test.lib}">
            <include name="**/*.jar" />
          </fileset>
        </classpath>
        <test name="org.apache.cassandra.cql3.${test.name}" methods="${test.methods}" todir="${build.test.dir}/output"/>
      </junit>
    </sequential>
  </target>

  <!-- Use JaCoCo ant extension without needing externally saved lib -->
  <target name="jacoco-init" depends="maven-ant-tasks-init">
    <artifact:dependencies pathId="jacocoant.classpath">
      <dependency groupId="org.jacoco" artifactId="org.jacoco.ant" version="${jacoco.version}" />
    </artifact:dependencies>
    <typedef uri="antlib:org.jacoco.ant" classpathref="jacocoant.classpath"/>
  </target>

  <target name="jacoco-merge" depends="jacoco-init">
    <jacoco:merge destfile="${jacoco.finalexecfile}" xmlns:jacoco="antlib:org.jacoco.ant">
        <fileset dir="${jacoco.export.dir}" includes="*.exec,**/*.exec"/>
    </jacoco:merge>
  </target>

  <target name="jacoco-report" depends="jacoco-merge">
    <jacoco:report xmlns:jacoco="antlib:org.jacoco.ant">
      <executiondata>
        <file file="${jacoco.finalexecfile}" />
      </executiondata>
      <structure name="JaCoCo Cassandara Coverage Report">
        <classfiles>
          <fileset dir="${build.classes.main}">
            <include name="**/*.class"/>
          </fileset>
        </classfiles>
        <sourcefiles encoding="UTF-8">
          <dirset dir="${build.src}">
            <include name="java"/>
            <include name="gen-java"/>
          </dirset>
        </sourcefiles>
      </structure>
      <!-- to produce reports in different formats. -->
      <html destdir="${jacoco.export.dir}" />
      <csv destfile="${jacoco.export.dir}/report.csv" />
      <xml destfile="${jacoco.export.dir}/report.xml" />
    </jacoco:report>
  </target>

  <target name="jacoco-cleanup" description="Destroy JaCoCo exec data and reports">
    <delete file="${jacoco.partialexecfile}"/>
    <delete dir="${jacoco.export.dir}"/>
  </target>

  <!--
    License audit tool
  -->
  <target name="rat-init" depends="maven-ant-tasks-init">
    <artifact:dependencies pathId="rat.classpath">
      <dependency groupId="org.apache.rat" artifactId="apache-rat-tasks" version="0.6" />
      <remoteRepository refid="central"/>
      <remoteRepository refid="apache"/>
    </artifact:dependencies>
    <typedef uri="antlib:org.apache.rat.anttasks" classpathref="rat.classpath"/>
  </target>

  <target name="rat-check" depends="rat-init">
    <rat:report xmlns:rat="antlib:org.apache.rat.anttasks"
                reportFile="${build.dir}/rat-report.log">
      <fileset dir="."  excludesfile=".rat-excludes" />
    </rat:report>
    <condition property="rat.passed">
      <isfileselected file="${build.dir}/rat-report.log">
        <containsregexp expression="^0 Unknown Licenses"/>
      </isfileselected>
    </condition>
    <fail unless="rat.passed">Unknown licenses: See build/rat-report.log.</fail>
  </target>

  <target name="rat-write" depends="rat-init">
    <echo>RAT: invoking addLicense to write missing headers</echo>
    <java classname="org.apache.rat.Report" fork="true"
          output="${build.dir}/rat-report.log">
      <classpath refid="rat.classpath" />
      <arg value="-a" />
      <arg value="--force" />
      <arg value="." />
    </java>
  </target>

  <target name="javadoc" depends="build" description="Create javadoc" unless="no-javadoc">
    <create-javadoc destdir="${javadoc.dir}">
      <filesets>
        <fileset dir="${build.src.java}" defaultexcludes="yes">
          <include name="org/apache/**/*.java"/>
        </fileset>
      </filesets>
    </create-javadoc>
   </target>

  <!-- Run tests not in parallel and reports errors and generates a junit report after -->
  <macrodef name="testmacro">
    <attribute name="inputdir" />
    <attribute name="timeout" default="${test.timeout}" />
    <attribute name="forkmode" default="perTest"/>
    <attribute name="showoutput" default="true"/>
    <element name="optjvmargs" implicit="true" optional="true" />
    <attribute name="filter" default="**/${test.name}.java"/>
    <attribute name="exclude" default="" />
    <attribute name="filelist" default="" />
    <attribute name="poffset" default="0"/>
    <attribute name="testtag" default=""/>

    <sequential>
      <testmacrohelper inputdir="@{inputdir}" timeout="@{timeout}"
                       forkmode="@{forkmode}" filter="@{filter}"
                       exclude="@{exclude}" filelist="@{filelist}" poffset="@{poffset}"
                       testtag="@{testtag}" showoutput="false" >
          <optjvmargs/>
      </testmacrohelper>
      <fail message="Some test(s) failed.">
        <condition>
            <and>
            <isset property="testfailed"/>
            <not>
              <isset property="ant.test.failure.ignore"/>
            </not>
          </and>
        </condition>
      </fail>
    </sequential>
  </macrodef>

  <!-- Run tests in parallel and report errors after and generate a junit report -->
  <macrodef name="testparallel">
    <attribute name="testdelegate"/>
    <sequential>
      <testparallelhelper testdelegate="@{testdelegate}"/>
      <fail message="Some test(s) failed.">
        <condition>
            <and>
            <isset property="testfailed"/>
            <not>
              <isset property="ant.test.failure.ignore"/>
            </not>
          </and>
        </condition>
      </fail>
    </sequential>
  </macrodef>

  <!-- Run multiple junit tasks in parallel, but don't track errors or generate a report after
       If a test fails the testfailed property will be set. All the tests are run using te testdelegate
       macro that is specified as an attribute and they will be run concurrently in this ant process -->
  <scriptdef name="testparallelhelper" language="javascript">
    <attribute name="testdelegate"/>
    <![CDATA[
        sep = project.getProperty("path.separator");
        all = project.getProperty("all-test-classes").split(sep);
        runners = project.getProperty("test.runners")
        cores = project.getProperty("cores.count")
        mem = project.getProperty("mem.size")

        numRunners = 1
        if (runners != null) // there's test.runners override
            numRunners = parseInt(runners) || 1;
        else if (cores != null && mem != null) // only if cores and memory size is set
            numRunners = Math.min(Math.floor(Math.sqrt(parseInt(cores) || 1)),
                                  Math.floor((parseInt(mem) || 1)/(4*1024*1024*1024)));

        if (numRunners < 1)
            numRunners = 1

        var echo = project.createTask("echo");
        echo.setMessage("Number of test runners: " + numRunners);
        echo.perform();

        var p = project.createTask('parallel');
        p.setThreadCount(numRunners);

        for (i = 0; i < all.length; i++) {

            if (all[i] == undefined) continue;

            task = project.createTask( attributes.get("testdelegate") );

            task.setDynamicAttribute( "test.file.list", "" + all[i]);

            task.setDynamicAttribute( "testlist.offset", "" + i );

            p.addTask(task);
        }

        p.perform();
    ]]>
  </scriptdef>

  <target name="get-cores">
    <property environment="env"/>
    <!-- support for Windows -->
    <condition property="cores.count" value="${env.NUMBER_OF_PROCESSORS}">
      <os family="windows" />
    </condition>
    <!-- support for Linux and Solaris (package SUNWgnu-coreutils is required) -->
    <exec executable="nproc" outputproperty="cores.count" os="Linux,SunOS,Solaris" failifexecutionfails="false">
      <arg value="--all"/>
    </exec>
    <!-- support for Mac OS X -->
    <exec executable="sysctl" outputproperty="cores.count" os="Mac,Mac OS X,Darwin" failifexecutionfails="false">
      <arg value="-n"/>
      <arg value="hw.ncpu"/>
    </exec>
    <echo message="Number of cores: ${cores.count}"/>
  </target>

  <target name="get-mem">
    <condition property="mem.size" value="unknown">
      <os family="windows" />
    </condition>
    <!-- support for Linux and Solaris (package SUNWgnu-coreutils is required) -->
    <exec executable="bash" outputproperty="mem.size" os="Linux,SunOS,Solaris" failifexecutionfails="false">
      <arg value="-c"/>
      <arg value="free -b | grep Mem: | awk '{print $2}'"/>
    </exec>
    <!-- support for Mac OS X -->
    <exec executable="sysctl" outputproperty="mem.size" os="Mac,Mac OS X,Darwin" failifexecutionfails="false">
      <arg value="-n"/>
      <arg value="hw.memsize"/>
    </exec>
    <echo message="Mem size : ${mem.size}"/>
  </target>

  <target name="test" depends="eclipse-warnings,build-test,get-cores,get-mem" description="Parallel Test Runner">
    <path id="all-test-classes-path">
      <fileset dir="${test.unit.src}" includes="**/${test.name}.java" excludes="**/distributed/test/UpgradeTest*.java" />
    </path>
    <property name="all-test-classes" refid="all-test-classes-path"/>
    <testparallel testdelegate="testlist"/>
  </target>

  <target name="generate-test-report" description="Generates JUnit's HTML report from results already in build/output">
      <junitreport todir="${build.test.dir}">
        <fileset dir="${build.test.dir}/output">
          <include name="**/TEST-*.xml"/>
        </fileset>
        <report format="frames" todir="${build.test.dir}/junitreport"/>
      </junitreport>
  </target>

  <!-- run a list of tests as provided in -Dtest.classlistfile (or default of 'testnames.txt')
  The class list file should be one test class per line, with the path starting after test/unit
  e.g. org/apache/cassandra/hints/HintMessageTest.java -->
  <target name="testclasslist" depends="build-test" description="Parallel-run tests given in file -Dtest.classlistfile (one-class-per-line, e.g. org/apache/cassandra/db/SomeTest.java)">
    <path id="all-test-classes-path">
      <fileset dir="${test.dir}/${test.classlistprefix}" includesfile="${test.classlistfile}"/>
    </path>
    <property name="all-test-classes" refid="all-test-classes-path"/>
    <testparallel testdelegate="testlist"/>
  </target>
  <target name="testclasslist-compression" depends="build-test" description="Parallel-run tests given in file -Dtest.classlistfile (one-class-per-line, e.g. org/apache/cassandra/db/SomeTest.java)">
      <path id="all-test-classes-path">
          <fileset dir="${test.dir}/${test.classlistprefix}" includesfile="${test.classlistfile}"/>
      </path>
      <property name="all-test-classes" refid="all-test-classes-path"/>
      <testparallel testdelegate="testlist-compression"/>
  </target>
  <target name="testclasslist-cdc" depends="build-test" description="Parallel-run tests given in file -Dtest.classlistfile (one-class-per-line, e.g. org/apache/cassandra/db/SomeTest.java)">
      <path id="all-test-classes-path">
          <fileset dir="${test.dir}/${test.classlistprefix}" includesfile="${test.classlistfile}"/>
      </path>
      <property name="all-test-classes" refid="all-test-classes-path"/>
      <testparallel testdelegate="testlist-cdc"/>
  </target>

  <!-- In-JVM dtest targets -->
  <target name="list-jvm-dtests" depends="build-test">
    <java classname="org.apache.cassandra.distributed.test.TestLocator" fork="no">
          <classpath>
              <path refid="cassandra.classpath.test" />
              <pathelement location="${test.classes}"/>
              <pathelement location="${test.conf}"/>
              <fileset dir="${test.lib}">
                  <include name="**/*.jar" />
              </fileset>
          </classpath>
        <arg value="${test.distributed.listfile}"/>
    </java>
  </target>

  <target name="test-jvm-dtest-forking" depends="list-jvm-dtests" description="Execute In-JVM 'distributed' tests" >
    <chmod file="${test.distributed.listfile}" perm="+x"/>
    <exec executable="./${test.distributed.listfile}" failonerror="true"/>
    <delete file="${test.distributed.listfile}"/>
  </target>

  <!-- Build a self-contained jar for e.g. remote execution; not currently used for running burn tests with this build script -->
  <target name="burn-test-jar" depends="build-test, build" description="Create dtest-compatible jar, including all dependencies">
      <jar jarfile="${build.dir}/burntest.jar">
          <zipgroupfileset dir="${build.lib}" includes="*.jar" excludes="META-INF/*.SF"/>
          <fileset dir="${build.classes.main}"/>
          <fileset dir="${test.classes}"/>
          <fileset dir="${test.conf}" excludes="log4j*.xml"/>
          <fileset dir="${basedir}/conf" includes="log4j*.xml"/>
          <zipgroupfileset dir="${build.dir.lib}/jars">
              <include name="junit*.jar"/>
          </zipgroupfileset>
      </jar>
  </target>

  <target name="dtest-jar" depends="build-test, build" description="Create dtest-compatible jar, including all dependencies">
      <jar jarfile="${build.dir}/dtest-${base.version}.jar">
          <zipgroupfileset dir="${build.lib}" includes="*.jar" excludes="META-INF/*.SF"/>
          <zipgroupfileset dir="${build.dir.lib}/jars" includes="javassist-*.jar,reflections-*.jar" excludes="META-INF/*.SF"/>
          <fileset dir="${build.classes.main}"/>
          <fileset dir="${test.classes}"/>
          <fileset dir="${test.conf}" />
      </jar>
  </target>

  <target name="test-jvm-dtest" depends="build-test" description="Execute in-jvm dtests">
    <testmacro inputdir="${test.distributed.src}" timeout="${test.distributed.timeout}" forkmode="once" showoutput="true" filter="**/test/*Test.java">
      <jvmarg value="-Dlog4j.configurationFile=test/conf/log4j2-dtest.xml"/>
      <jvmarg value="-Dcassandra.ring_delay_ms=10000"/>
      <jvmarg value="-Dcassandra.tolerate_sstable_size=true"/>
      <jvmarg value="-Dcassandra.skip_sync=true" />
    </testmacro>
  </target>

  <!-- In-JVM upgrade dtests -->
  <target name="list-jvm-upgrade-dtests" depends="build-test">
    <java classname="org.apache.cassandra.distributed.test.TestLocator" fork="no">
          <classpath>
              <path refid="cassandra.classpath" />
              <pathelement location="${test.classes}"/>
              <pathelement location="${test.conf}"/>
              <fileset dir="${test.lib}">
                  <include name="**/*.jar" />
              </fileset>
          </classpath>
          <arg value="${test.distributed.upgrade.listfile}"/>
          <arg value="${test.distributed.upgrade.package}"/>
    </java>
  </target>

  <target name="test-jvm-upgrade-dtest-forking" depends="list-jvm-upgrade-dtests" description="Execute In-JVM 'distributed' upgrade tests" >
    <chmod file="${test.distributed.upgrade.listfile}" perm="+x"/>
    <exec executable="./${test.distributed.upgrade.listfile}" failonerror="true"/>
    <delete file="${test.distributed.upgrade.listfile}"/>
  </target>

  <target name="test-jvm-upgrade-dtest" depends="build-test" description="Execute in-jvm dtests">
    <testmacro inputdir="${test.distributed.src}" timeout="${test.distributed.timeout}" forkmode="once" showoutput="true" filter="**/upgrade/*Test.java">
      <jvmarg value="-log4j.configurationFile=test/conf/log4j2-dtest.xml"/>
      <jvmarg value="-Dcassandra.ring_delay_ms=10000"/>
      <jvmarg value="-Dcassandra.tolerate_sstable_size=true"/>
      <jvmarg value="-Dcassandra.skip_sync=true" />
    </testmacro>
  </target>

  <!-- Use this with an FQDN for test class, and a csv list of methods like this:
      ant test-jvm-dtest-some -Dtest.name=org.apache.cassandra.distributed.test.ResourceLeakTest -Dtest.methods=looperTest
    -->
  <target name="test-jvm-dtest-some" depends="build-test" description="Execute some in-jvm dtests">
    <testmacro inputdir="${test.distributed.src}" timeout="${test.distributed.timeout}" forkmode="once" showoutput="true">
      <test unless:blank="${test.methods}" name="${test.name}" methods="${test.methods}" outfile="build/test/output/TEST-${test.name}-${test.methods}"/>
      <test if:blank="${test.methods}" name="${test.name}" outfile="build/test/output/TEST-${test.name}"/>
      <jvmarg value="-Dlog4j.configurationFile=test/conf/log4j2-dtest.xml"/>
      <jvmarg value="-Dcassandra.ring_delay_ms=10000"/>
      <jvmarg value="-Dcassandra.tolerate_sstable_size=true"/>
      <jvmarg value="-Dcassandra.skip_sync=true" />
    </testmacro>
  </target>

  <!-- run microbenchmarks suite -->
  <target name="microbench" depends="build-jmh">
      <java classname="org.openjdk.jmh.Main"
            fork="true"
            failonerror="true">
          <classpath>
              <path refid="cassandra.classpath.test" />
              <pathelement location="${test.classes}"/>
              <pathelement location="${test.conf}"/>
              <fileset dir="${test.lib}">
                  <include name="**/*.jar" />
              </fileset>
          </classpath>
          <arg value=".*microbench.*${benchmark.name}"/>
      </java>
  </target>

  <!-- run arbitrary mains in tests, for example to run the long running memory tests with lots of memory pressure
      ant run-main -Dmainclass=org.apache.cassandra.utils.memory.LongBufferPoolTest -Dvmargs="-Xmx30m -XX:-UseGCOverheadLimit"
  -->
  <target name="run-main" depends="build-test">
      <property name="mainclass" value="" />
      <property name="vmargs" value="" />
      <property name="args" value="" />
      <java classname="${mainclass}"
            fork="true"
            failonerror="true">
          <jvmarg value="-server" />
          <jvmarg value="-ea" />
          <jvmarg line="${vmargs}" />
          <arg line="${args}" />
          <classpath>
              <path refid="cassandra.classpath" />
              <pathelement location="${test.classes}"/>
              <pathelement location="${test.conf}"/>
              <fileset dir="${test.lib}">
                  <include name="**/*.jar" />
              </fileset>
          </classpath>
      </java>
  </target>

  <target name="_maybe_update_idea_to_java11" if="java.version.11">
    <replace file="${eclipse.project.name}.iml" token="JDK_1_8" value="JDK_11"/>
    <replace file=".idea/misc.xml" token="JDK_1_8" value="JDK_11"/>
    <replace file=".idea/misc.xml" token="1.8" value="11"/>
    <replaceregexp file=".idea/workspace.xml"
                   match="name=&quot;VM_PARAMETERS&quot; value=&quot;(.*)&quot;"
                   replace="name=&quot;VM_PARAMETERS&quot; value=&quot;\1 ${java11-jvmargs}&quot;"
                   byline="true"/>

      <echo file=".idea/compiler.xml"><![CDATA[<?xml version="1.0" encoding="UTF-8"?>
<project version="4">
  <component name="JavacSettings">
    <option name="ADDITIONAL_OPTIONS_STRING" value="--add-exports java.rmi/sun.rmi.registry=ALL-UNNAMED" />
  </component>
</project>]]></echo>
  </target>

  <!-- Generate IDEA project description files -->
  <target name="generate-idea-files" depends="build-test" description="Generate IDEA files">
    <mkdir dir=".idea"/>
    <mkdir dir=".idea/libraries"/>
    <copy todir=".idea" overwrite="true">
        <fileset dir="ide/idea"/>
    </copy>
    <replace file=".idea/workspace.xml" token="trunk" value="${eclipse.project.name}"/>
    <copy tofile="${eclipse.project.name}.iml" file="ide/idea-iml-file.xml"/>
    <echo file=".idea/.name">Apache Cassandra ${eclipse.project.name}</echo>
    <echo file=".idea/modules.xml"><![CDATA[<?xml version="1.0" encoding="UTF-8"?>
<project version="4">
  <component name="ProjectModuleManager">
    <modules>
      <module fileurl="file://$PROJECT_DIR$/]]>${eclipse.project.name}<![CDATA[.iml" filepath="$PROJECT_DIR$/]]>${eclipse.project.name}<![CDATA[.iml" />
    </modules>
  </component>
</project>]]></echo>
      <antcall target="_maybe_update_idea_to_java11"/>
  </target>

  <!-- Generate Eclipse project description files -->
  <target name="generate-eclipse-files" depends="build-test" description="Generate eclipse files">
    <echo file=".project"><![CDATA[<?xml version="1.0" encoding="UTF-8"?>
<projectDescription>
  <name>${eclipse.project.name}</name>
  <comment></comment>
  <projects>
  </projects>
  <buildSpec>
    <buildCommand>
      <name>org.eclipse.jdt.core.javabuilder</name>
    </buildCommand>
  </buildSpec>
  <natures>
    <nature>org.eclipse.jdt.core.javanature</nature>
  </natures>
</projectDescription>]]>
    </echo>
	<echo file=".classpath"><![CDATA[<?xml version="1.0" encoding="UTF-8"?>
<classpath>
  <classpathentry kind="src" path="src/java"/>
  <classpathentry kind="src" path="src/resources"/>
  <classpathentry kind="src" path="src/gen-java"/>
  <classpathentry kind="src" path="conf" including="hotspot_compiler"/>
  <classpathentry kind="src" output="build/test/classes" path="test/unit"/>
  <classpathentry kind="src" output="build/test/classes" path="test/long"/>
  <classpathentry kind="src" output="build/test/classes" path="test/distributed"/>
  <classpathentry kind="src" output="build/test/classes" path="test/resources" />
  <classpathentry kind="src" path="tools/stress/src"/>
  <classpathentry kind="src" path="tools/fqltool/src"/>
  <classpathentry kind="src" output="build/test/stress-classes" path="tools/stress/test/unit" />
  <classpathentry kind="src" output="build/test/fqltool-classes" path="tools/fqltool/test/unit" />
  <classpathentry kind="con" path="org.eclipse.jdt.launching.JRE_CONTAINER"/>
  <classpathentry kind="output" path="build/classes/eclipse"/>
  <classpathentry kind="lib" path="test/conf"/>
  <classpathentry kind="lib" path="${java.home}/../lib/tools.jar"/>
]]>
	</echo>
  	<path id="eclipse-project-libs-path">
  	 <fileset dir="lib">
  	    <include name="**/*.jar" />
     </fileset>
 	 <fileset dir="build/lib/jars">
  	    <include name="**/*.jar" />
  	 </fileset>
  	</path>
  	<property name="eclipse-project-libs" refid="eclipse-project-libs-path"/>
  	<script language="javascript" classpathref="cassandra.classpath"> <![CDATA[
  		var File = java.io.File;
  		var FilenameUtils = Packages.org.apache.commons.io.FilenameUtils;
  		jars = project.getProperty("eclipse-project-libs").split(project.getProperty("path.separator"));

  		cp = "";
  	    for (i=0; i< jars.length; i++) {
  	       srcjar = FilenameUtils.getBaseName(jars[i]) + '-sources.jar';
  		   srcdir = FilenameUtils.concat(project.getProperty("build.dir.lib"), 'sources');
  		   srcfile = new File(FilenameUtils.concat(srcdir, srcjar));

  		   cp += ' <classpathentry kind="lib" path="' + jars[i] + '"';
  		   if (srcfile.exists()) {
  		      cp += ' sourcepath="' + srcfile.getAbsolutePath() + '"';
  		   }
  		   cp += '/>\n';
  		}

  		cp += '</classpath>';

  		echo = project.createTask("echo");
  	    echo.setMessage(cp);
  		echo.setFile(new File(".classpath"));
  		echo.setAppend(true);
  	    echo.perform();
  	]]> </script>
    <mkdir dir=".settings" />
  </target>

  <pathconvert property="eclipse.project.name">
    <path path="${basedir}" />
    <regexpmapper from="^.*/([^/]+)$$" to="\1" handledirsep="yes" />
  </pathconvert>

  <!-- Clean Eclipse project description files -->
  <target name="clean-eclipse-files">
    <delete file=".project" />
    <delete file=".classpath" />
    <delete dir=".settings" />
  	<delete dir=".externalToolBuilders" />
  	<delete dir="build/eclipse-classes" />
  </target>


  <!-- ECJ 4.6.1 in standalone mode does not work with JPMS, so we skip this target for Java 11 -->
  <target name="eclipse-warnings" depends="build" description="Run eclipse compiler code analysis" if="java.version.8">
        <property name="ecj.log.dir" value="${build.dir}/ecj" />
        <property name="ecj.warnings.file" value="${ecj.log.dir}/eclipse_compiler_checks.txt"/>
        <mkdir  dir="${ecj.log.dir}" />

        <property name="ecj.properties" value="${basedir}/eclipse_compiler.properties" />

        <echo message="Running Eclipse Code Analysis.  Output logged to ${ecj.warnings.file}" />

	<java
	    jar="${build.dir.lib}/jars/ecj-${ecj.version}.jar"
            fork="true"
	    failonerror="true"
            maxmemory="512m">
            <arg value="-source"/>
	    <arg value="${source.version}" />
	    <arg value="-target"/>
	    <arg value="${target.version}" />
	    <arg value="-d" />
            <arg value="none" />
	    <arg value="-proc:none" />
            <arg value="-log" />
            <arg value="${ecj.warnings.file}" />
            <arg value="-properties" />
            <arg value="${ecj.properties}" />
            <arg value="-cp" />
            <arg value="${toString:cassandra.classpath}" />
            <arg value="${build.src.java}" />
        </java>
  </target>


  <!-- Installs artifacts to local Maven repository -->
  <target name="mvn-install"
          depends="maven-declare-dependencies,jar,sources-jar,javadoc-jar"
          description="Installs the artifacts in the Maven Local Repository">

    <!-- the parent -->
    <install pomFile="${build.dir}/${final.name}-parent.pom"
             file="${build.dir}/${final.name}-parent.pom"
             packaging="pom"/>

    <!-- the cassandra-all jar -->
    <install pomFile="${build.dir}/${final.name}.pom"
             file="${build.dir}/${final.name}.jar"/>
    <install pomFile="${build.dir}/${final.name}.pom"
             file="${build.dir}/${final.name}-sources.jar"
             classifier="sources"/>
    <install pomFile="${build.dir}/${final.name}.pom"
             file="${build.dir}/${final.name}-javadoc.jar"
             classifier="javadoc"/>
  </target>

  <!-- Publish artifacts to remote Maven repository -->
  <target name="publish"
          depends="mvn-install,artifacts"
          description="Publishes the artifacts to the Maven repository">

    <!-- the parent -->
    <deploy pomFile="${build.dir}/${final.name}-parent.pom"
            file="${build.dir}/${final.name}-parent.pom"
            packaging="pom"/>

    <!-- the cassandra-all jar -->
    <deploy pomFile="${build.dir}/${final.name}.pom"
            file="${build.dir}/${final.name}.jar"/>
    <deploy pomFile="${build.dir}/${final.name}.pom"
            file="${build.dir}/${final.name}-sources.jar"
            classifier="sources"/>
    <deploy pomFile="${build.dir}/${final.name}.pom"
            file="${build.dir}/${final.name}-javadoc.jar"
            classifier="javadoc"/>

    <!-- the distribution -->
    <sign-dist file="${build.dir}/${final.name}-bin.tar.gz" />
    <sign-dist file="${build.dir}/${final.name}-src.tar.gz" />

  </target>

</project><|MERGE_RESOLUTION|>--- conflicted
+++ resolved
@@ -126,20 +126,12 @@
     <property name="log4j.version" value="2.13.0"/>
 
     <!-- https://mvnrepository.com/artifact/net.openhft/chronicle-bom/1.16.23 -->
-<<<<<<< HEAD
     <property name="chronicle-queue.version" value="5.20.123" />
     <property name="chronicle-core.version" value="2.20.126" />
     <property name="chronicle-bytes.version" value="2.20.111" />
     <property name="chronicle-wire.version" value="2.20.117" />
     <property name="chronicle-threads.version" value="2.20.111" />
-=======
-    <property name="chronicle-queue.version" value="4.16.3" />
-    <property name="chronicle-core.version" value="1.16.4" />
-    <property name="chronicle-bytes.version" value="1.16.3" />
-    <property name="chronicle-wire.version" value="1.16.1" />
-    <property name="chronicle-threads.version" value="1.16.0" />
     <property name="accp.version" value="1.1.1" />
->>>>>>> c45b6e5e
 
     <condition property="maven-ant-tasks.jar.exists">
       <available file="${build.dir}/maven-ant-tasks-${maven-ant-tasks.version}.jar" />
