<!--
  Licensed to the Apache Software Foundation (ASF) under one or more
  contributor license agreements.  See the NOTICE file distributed with
  this work for additional information regarding copyright ownership.
  The ASF licenses this file to You under the Apache License, Version 2.0
  (the "License"); you may not use this file except in compliance with
  the License.  You may obtain a copy of the License at

      http://www.apache.org/licenses/LICENSE-2.0

  Unless required by applicable law or agreed to in writing, software
  distributed under the License is distributed on an "AS IS" BASIS,
  WITHOUT WARRANTIES OR CONDITIONS OF ANY KIND, either express or implied.
  See the License for the specific language governing permissions and
  limitations under the License.
-->
<project basedir="." default="jar" name="apache-cassandra"
         xmlns:artifact="antlib:org.apache.maven.artifact.ant"
         xmlns:if="ant:if"
         xmlns:unless="ant:unless">
    <property environment="env"/>
    <property file="build.properties" />
    <property file="build.properties.default" />
    <property name="debuglevel" value="source,lines,vars"/>

    <!-- default version and SCM information -->
    <property name="base.version" value="4.1"/>
    <property name="base.groupid" value="org.apache.cassandra"/>
    <property name="scm.connection" value="scm:https://gitbox.apache.org/repos/asf/cassandra.git"/>
    <property name="scm.developerConnection" value="scm:https://gitbox.apache.org/repos/asf/cassandra.git"/>
    <property name="scm.url" value="https://gitbox.apache.org/repos/asf?p=cassandra.git;a=tree"/>

    <!-- directory details -->
    <property name="basedir" value="."/>
    <property name="build.src" value="${basedir}/src"/>
    <property name="build.src.java" value="${basedir}/src/java"/>
    <property name="build.src.antlr" value="${basedir}/src/antlr"/>
    <property name="build.src.resources" value="${basedir}/src/resources"/>
    <property name="build.src.gen-java" value="${basedir}/src/gen-java"/>
    <property name="build.lib" value="${basedir}/lib"/>
    <property name="build.dir" value="${basedir}/build"/>
    <property name="build.dir.lib" value="${basedir}/build/lib"/>
    <property name="build.test.dir" value="${build.dir}/test"/>
    <property name="build.classes" value="${build.dir}/classes"/>
    <property name="build.classes.main" value="${build.classes}/main" />
    <property name="javadoc.dir" value="${build.dir}/javadoc"/>
    <property name="interface.dir" value="${basedir}/interface"/>
    <property name="test.dir" value="${basedir}/test"/>
    <property name="test.resources" value="${test.dir}/resources"/>
    <property name="test.lib" value="${build.dir}/test/lib"/>
    <property name="test.classes" value="${build.dir}/test/classes"/>
    <property name="test.conf" value="${test.dir}/conf"/>
    <property name="test.data" value="${test.dir}/data"/>
    <property name="test.name" value="*Test"/>
    <property name="test.classlistfile" value="testlist.txt"/>
    <property name="test.classlistprefix" value="unit"/>
    <property name="benchmark.name" value=""/>
    <property name="test.methods" value=""/>
    <property name="test.unit.src" value="${test.dir}/unit"/>
    <property name="test.long.src" value="${test.dir}/long"/>
    <property name="test.burn.src" value="${test.dir}/burn"/>
    <property name="test.memory.src" value="${test.dir}/memory"/>
    <property name="test.microbench.src" value="${test.dir}/microbench"/>
    <property name="test.distributed.src" value="${test.dir}/distributed"/>
    <property name="test.compression.algo" value="LZ4"/>
    <property name="test.driver.connection_timeout_ms" value="5000"/>
    <property name="test.driver.read_timeout_ms" value="12000"/>
    <property name="dist.dir" value="${build.dir}/dist"/>
    <property name="tmp.dir" value="${java.io.tmpdir}"/>

    <property name="doc.dir" value="${basedir}/doc"/>

    <condition property="version" value="${base.version}">
      <isset property="release"/>
    </condition>
    <property name="version" value="${base.version}-SNAPSHOT"/>
    <property name="version.properties.dir"
              value="${build.src.resources}/org/apache/cassandra/config/" />
    <property name="final.name" value="${ant.project.name}-${version}"/>

    <!-- details of what version of Maven ANT Tasks to fetch -->
    <property name="maven-ant-tasks.version" value="2.1.3" />
    <property name="maven-ant-tasks.local" value="${user.home}/.m2/repository/org/apache/maven/maven-ant-tasks"/>
    <property name="maven-ant-tasks.url"
              value="https://repo.maven.apache.org/maven2/org/apache/maven/maven-ant-tasks" />
    <!-- details of how and which Maven repository we publish to -->
    <property name="maven.version" value="3.0.3" />
    <condition property="maven-repository-url" value="https://repository.apache.org/service/local/staging/deploy/maven2">
      <isset property="release"/>
    </condition>
    <condition property="maven-repository-id" value="apache.releases.https">
      <isset property="release"/>
    </condition>
    <property name="maven-repository-url" value="https://repository.apache.org/content/repositories/snapshots"/>
    <property name="maven-repository-id" value="apache.snapshots.https"/>

    <property name="test.timeout" value="240000" />
    <property name="test.memory.timeout" value="480000" />
    <property name="test.long.timeout" value="600000" />
    <property name="test.burn.timeout" value="60000000" />
    <property name="test.distributed.timeout" value="900000" />

    <!-- default for cql tests. Can be override by -Dcassandra.test.use_prepared=false -->
    <property name="cassandra.test.use_prepared" value="true" />

    <!-- skip flushing schema tables during tests -->
    <property name="cassandra.test.flush_local_schema_changes" value="false" />

    <!-- https://www.eclemma.org/jacoco/ -->
    <property name="jacoco.export.dir" value="${build.dir}/jacoco/" />
    <property name="jacoco.partials.dir" value="${jacoco.export.dir}/partials" />
    <property name="jacoco.partialexecfile" value="${jacoco.partials.dir}/partial.exec" />
    <property name="jacoco.finalexecfile" value="${jacoco.export.dir}/jacoco.exec" />
    <property name="jacoco.version" value="0.8.6"/>

    <property name="byteman.version" value="4.0.6"/>
    <property name="jamm.version" value="0.3.2"/>
    <property name="ecj.version" value="4.6.1"/>
    <property name="ohc.version" value="0.5.1"/>
    <property name="asm.version" value="7.1"/>
    <property name="allocation-instrumenter.version" value="3.1.0"/>
    <property name="bytebuddy.version" value="1.10.10"/>
    <property name="jflex.version" value="1.8.2"/>
    <property name="log4j.version" value="2.13.0"/>

    <!-- https://mvnrepository.com/artifact/net.openhft/chronicle-bom/1.16.23 -->
    <property name="chronicle-queue.version" value="5.20.123" />
    <property name="chronicle-core.version" value="2.20.126" />
    <property name="chronicle-bytes.version" value="2.20.111" />
    <property name="chronicle-wire.version" value="2.20.117" />
    <property name="chronicle-threads.version" value="2.20.111" />
    <property name="accp.version" value="1.1.1" />

    <condition property="maven-ant-tasks.jar.exists">
      <available file="${build.dir}/maven-ant-tasks-${maven-ant-tasks.version}.jar" />
    </condition>

    <condition property="maven-ant-tasks.jar.local">
      <available file="${maven-ant-tasks.local}/${maven-ant-tasks.version}/maven-ant-tasks-${maven-ant-tasks.version}.jar" />
    </condition>

    <condition property="is.source.artifact">
      <available file="${build.src.java}" type="dir" />
    </condition>

    <!-- Check if all tests are being run or just one. If it's all tests don't spam the console with test output.
         If it's an individual test print the output from the test under the assumption someone is debugging the test
         and wants to know what is going on without having to context switch to the log file that is generated.
         Debug level output still needs to be retrieved from the log file.  -->
    <script language="javascript">
        if (project.getProperty("cassandra.keepBriefBrief") == null)
        {
            if (project.getProperty("test.name").equals("*Test"))
                project.setProperty("cassandra.keepBriefBrief", "true");
            else
                project.setProperty("cassandra.keepBriefBrief", "false");
        }
    </script>

    <condition property="java.version.8">
        <equals arg1="${ant.java.version}" arg2="1.8"/>
    </condition>
    <condition property="java.version.11">
        <not><isset property="java.version.8"/></not>
    </condition>
    <fail><condition><not><or>
        <isset property="java.version.8"/>
        <isset property="java.version.11"/>
    </or></not></condition></fail>

    <resources id="_jvm11_arg_items">
        <string>-Djdk.attach.allowAttachSelf=true</string>

        <string>-XX:+UseConcMarkSweepGC</string>
        <string>-XX:+CMSParallelRemarkEnabled</string>
        <string>-XX:SurvivorRatio=8</string>
        <string>-XX:MaxTenuringThreshold=1</string>
        <string>-XX:CMSInitiatingOccupancyFraction=75</string>
        <string>-XX:+UseCMSInitiatingOccupancyOnly</string>
        <string>-XX:CMSWaitDuration=10000</string>
        <string>-XX:+CMSParallelInitialMarkEnabled</string>
        <string>-XX:+CMSEdenChunksRecordAlways</string>

        <string>--add-exports java.base/jdk.internal.misc=ALL-UNNAMED</string>
        <string>--add-exports java.base/jdk.internal.ref=ALL-UNNAMED</string>
        <string>--add-exports java.base/sun.nio.ch=ALL-UNNAMED</string>
        <string>--add-exports java.management.rmi/com.sun.jmx.remote.internal.rmi=ALL-UNNAMED</string>
        <string>--add-exports java.rmi/sun.rmi.registry=ALL-UNNAMED</string>
        <string>--add-exports java.rmi/sun.rmi.server=ALL-UNNAMED</string>
        <string>--add-exports java.sql/java.sql=ALL-UNNAMED</string>

        <string>--add-opens java.base/java.lang.module=ALL-UNNAMED</string>
        <string>--add-opens java.base/java.net=ALL-UNNAMED</string>
        <string>--add-opens java.base/jdk.internal.loader=ALL-UNNAMED</string>
        <string>--add-opens java.base/jdk.internal.ref=ALL-UNNAMED</string>
        <string>--add-opens java.base/jdk.internal.reflect=ALL-UNNAMED</string>
        <string>--add-opens java.base/jdk.internal.math=ALL-UNNAMED</string>
        <string>--add-opens java.base/jdk.internal.module=ALL-UNNAMED</string>
        <string>--add-opens java.base/jdk.internal.util.jar=ALL-UNNAMED</string>
        <string>--add-opens jdk.management/com.sun.management.internal=ALL-UNNAMED</string>
    </resources>
    <pathconvert property="_jvm_args_concat" refid="_jvm11_arg_items" pathsep=" "/>
    <condition property="java11-jvmargs" value="${_jvm_args_concat}" else="">
        <not>
            <equals arg1="${ant.java.version}" arg2="1.8"/>
        </not>
    </condition>

    <!--
      JVM arguments for tests.

      There is a race condition bug in java 11 (see CASSANDRA-15981) which causes a crash of the
      JVM; this race is between CMS and class unloading.  In java 8 we can cap the metaspace to
      make tests stable on low resource environments, but in java 11 we need to make it unlimited
      (don't define MaxMetaspaceSize) and disable class unloading in CMS outside of a
      stop-the-world pause.

      In java 11 we also need to set a system property to enable netty to use Unsafe direct byte
      buffer construction (see CASSANDRA-16493)
    -->
    <resources id="_jvm8_test_arg_items">
      <!-- TODO see CASSANDRA-16212 - we seem to OOM non stop now after CASSANDRA-16212, so to have clean CI while this gets looked into, disabling limiting metaspace
        <string>-XX:MaxMetaspaceExpansion=64M</string>
        <string>-XX:MaxMetaspaceSize=512M</string>
        <string>-XX:MetaspaceSize=128M</string>
      -->
    </resources>
    <pathconvert property="_jvm8_test_arg_items_concat" refid="_jvm8_test_arg_items" pathsep=" "/>
    <resources id="_jvm11_test_arg_items">
        <string>-XX:-CMSClassUnloadingEnabled</string>
        <string>-Dio.netty.tryReflectionSetAccessible=true</string>
    </resources>
    <pathconvert property="_jvm11_test_arg_items_concat" refid="_jvm11_test_arg_items" pathsep=" "/>
    <condition property="test-jvmargs" value="${_jvm11_test_arg_items_concat}" else="${_jvm8_test_arg_items_concat}">
        <not>
            <equals arg1="${ant.java.version}" arg2="1.8"/>
        </not>
    </condition>

    <!-- needed to compile org.apache.cassandra.utils.JMXServerUtils -->
    <condition property="jdk11-javac-exports" value="--add-exports java.rmi/sun.rmi.registry=ALL-UNNAMED" else="">
        <not>
            <equals arg1="${ant.java.version}" arg2="1.8"/>
        </not>
    </condition>
    <condition property="jdk11-javadoc-exports" value="${jdk11-javac-exports} --frames" else="">
        <not>
            <equals arg1="${ant.java.version}" arg2="1.8"/>
        </not>
    </condition>

    <condition property="build.java.11">
        <istrue value="${use.jdk11}"/>
    </condition>

    <condition property="source.version" value="8" else="11">
        <equals arg1="${java.version.8}" arg2="true"/>
    </condition>
    <condition property="target.version" value="8" else="11">
        <equals arg1="${java.version.8}" arg2="true"/>
    </condition>

    <!--
         Add all the dependencies.
    -->
    <path id="maven-ant-tasks.classpath" path="${build.dir}/maven-ant-tasks-${maven-ant-tasks.version}.jar" />
    <path id="cassandra.classpath">
        <pathelement location="${build.classes.main}" />
        <fileset dir="${build.dir.lib}">
            <include name="**/*.jar" />
        </fileset>
    </path>
    <path id="cassandra.classpath.test">
        <file file="${build.dir}/${final.name}.jar"/> <!-- we need the jar for tests and benchmarks (multi-version jar) -->
        <fileset dir="${build.dir.lib}">
            <include name="**/*.jar" />
        </fileset>
        <fileset dir="${test.lib}/jars">
            <include name="**/*.jar" />
            <exclude name="**/ant-*.jar"/>
        </fileset>
    </path>

  <macrodef name="create-javadoc">
    <attribute name="destdir"/>
    <element name="filesets"/>
    <sequential>
      <javadoc destdir="@{destdir}" author="true" version="true" use="true"
        windowtitle="${ant.project.name} API" classpathref="cassandra.classpath"
        bottom="Copyright &amp;copy; 2009-2021 The Apache Software Foundation"
        useexternalfile="yes" encoding="UTF-8" failonerror="false"
        maxmemory="256m" additionalparam="${jdk11-javadoc-exports}">
        <filesets/>
      </javadoc>
      <fail message="javadoc failed">
        <condition>
            <not>
                <available file="@{destdir}/index-all.html" />
            </not>
        </condition>
      </fail>
    </sequential>
  </macrodef>

    <target name="validate-build-conf">
        <condition property="use-jdk11">
            <or>
                <isset property="build.java.11"/>
                <istrue value="${env.CASSANDRA_USE_JDK11}"/>
            </or>
        </condition>
        <fail message="Inconsistent JDK11 options set">
            <condition>
                    <and>
                        <istrue value="${env.CASSANDRA_USE_JDK11}"/>
                        <isset property="use.jdk11"/>
                        <not>
                            <istrue value="${use.jdk11}"/>
                        </not>
                    </and>
            </condition>
                </fail>
        <fail message="Inconsistent JDK11 options set">
            <condition>
                    <and>
                        <isset property="env.CASSANDRA_USE_JDK11"/>
                        <not>
                            <istrue value="${env.CASSANDRA_USE_JDK11}"/>
                        </not>
                        <istrue value="${use.jdk11}"/>
                    </and>
            </condition>
        </fail>
        <fail message="-Duse.jdk11=true or $CASSANDRA_USE_JDK11=true cannot be set when building from java 8">
            <condition>
                <not><or>
                    <not><isset property="java.version.8"/></not>
                    <not><isset property="use-jdk11"/></not>
                </or></not>
            </condition>
        </fail>
        <fail message="-Duse.jdk11=true or $CASSANDRA_USE_JDK11=true must be set when building from java 11">
            <condition>
                <not><or>
                    <isset property="java.version.8"/>
                    <isset property="use-jdk11"/>
                </or></not>
            </condition>
        </fail>
    </target>

    <!--
        Setup the output directories.
    -->
    <target name="init" depends="validate-build-conf">
        <fail unless="is.source.artifact"
            message="Not a source artifact, stopping here." />
        <mkdir dir="${build.classes.main}"/>
        <mkdir dir="${test.lib}"/>
        <mkdir dir="${test.classes}"/>
        <mkdir dir="${stress.test.classes}"/>
        <mkdir dir="${fqltool.test.classes}"/>
        <mkdir dir="${build.src.gen-java}"/>
        <mkdir dir="${build.dir.lib}"/>
        <mkdir dir="${jacoco.export.dir}"/>
        <mkdir dir="${jacoco.partials.dir}"/>
    </target>

    <target name="clean" description="Remove all locally created artifacts">
        <delete dir="${build.test.dir}" />
        <delete dir="${build.classes}" />
        <delete dir="${build.src.gen-java}" />
        <delete dir="${version.properties.dir}" />
        <delete dir="${jacoco.export.dir}" />
        <delete dir="${jacoco.partials.dir}"/>
    </target>
    <target depends="clean" name="cleanall"/>

    <target name="realclean" depends="clean" description="Remove the entire build directory and all downloaded artifacts">
        <delete>
          <fileset dir="${build.lib}" excludes="cassandra-driver-internal-only-*"/>
        </delete>
        <delete dir="${build.dir}" />
        <delete dir="${doc.dir}/build" />
        <delete dir="${doc.dir}/source/tools/nodetool" />
    </target>

    <!--
       This generates the CQL grammar files from Cql.g
    -->
    <target name="check-gen-cql3-grammar">
        <uptodate property="cql3current"
                targetfile="${build.src.gen-java}/org/apache/cassandra/cql3/Cql.tokens">
            <srcfiles dir="${build.src.antlr}">
                <include name="*.g"/>
            </srcfiles>
        </uptodate>
    </target>

    <target name="gen-cql3-grammar" depends="check-gen-cql3-grammar" unless="cql3current">
      <echo>Building Grammar ${build.src.antlr}/Cql.g  ...</echo>
      <java classname="org.antlr.Tool"
            classpathref="cql3-grammar.classpath"
            failonerror="true">
         <arg value="-Xconversiontimeout" />
         <arg value="10000" />
         <arg value="${build.src.antlr}/Cql.g" />
         <arg value="-fo" />
         <arg value="${build.src.gen-java}/org/apache/cassandra/cql3/" />
         <arg value="-Xmaxinlinedfastates"/>
         <arg value="10"/> <!-- default is 60 -->
      </java>
    </target>

    <target name="generate-cql-html" depends="resolver-init" description="Generate HTML from textile source">
        <taskdef classpathref="wikitext.classpath" resource="wikitexttasks.properties" />
        <wikitext-to-html markupLanguage="Textile">
            <fileset dir="${basedir}">
                <include name="doc/cql3/*.textile"/>
            </fileset>
        </wikitext-to-html>
    </target>

    <target name="gen-doc" description="Generate documentation" depends="jar" unless="ant.gen-doc.skip">
        <exec executable="make" osfamily="unix" dir="${doc.dir}">
            <arg value="html"/>
        </exec>
        <exec executable="cmd" osfamily="dos" dir="${doc.dir}">
            <arg value="/c"/>
            <arg value="make.bat"/>
            <arg value="html"/>
        </exec>
    </target>

    <!--
        Generates Java sources for tokenization support from jflex
        grammar files
    -->
    <target name="generate-jflex-java" description="Generate Java from jflex grammar">
        <taskdef classname="jflex.anttask.JFlexTask" classpathref="jflex.classpath" name="jflex" />
        <jflex file="${build.src.java}/org/apache/cassandra/index/sasi/analyzer/StandardTokenizerImpl.jflex" destdir="${build.src.gen-java}/" />
    </target>

    <!--
       Fetch Maven Ant Tasks and Cassandra's dependencies
       These targets are intentionally free of dependencies so that they
       can be run stand-alone from a binary release artifact.
    -->
    <target name="maven-ant-tasks-localrepo" unless="maven-ant-tasks.jar.exists" if="maven-ant-tasks.jar.local"
            depends="init" description="Fetch Maven ANT Tasks from Maven Local Repository">
      <copy file="${maven-ant-tasks.local}/${maven-ant-tasks.version}/maven-ant-tasks-${maven-ant-tasks.version}.jar"
           tofile="${build.dir}/maven-ant-tasks-${maven-ant-tasks.version}.jar"/>
      <property name="maven-ant-tasks.jar.exists" value="true"/>
    </target>

    <target name="maven-ant-tasks-download" depends="init,maven-ant-tasks-localrepo" unless="maven-ant-tasks.jar.exists"
            description="Fetch Maven ANT Tasks from Maven Central Repositroy">
      <echo>Downloading Maven ANT Tasks...</echo>
      <get src="${maven-ant-tasks.url}/${maven-ant-tasks.version}/maven-ant-tasks-${maven-ant-tasks.version}.jar"
           dest="${build.dir}/maven-ant-tasks-${maven-ant-tasks.version}.jar" usetimestamp="true" />
      <copy file="${build.dir}/maven-ant-tasks-${maven-ant-tasks.version}.jar"
            tofile="${maven-ant-tasks.local}/${maven-ant-tasks.version}/maven-ant-tasks-${maven-ant-tasks.version}.jar"/>
    </target>

    <target name="maven-ant-tasks-init" depends="maven-ant-tasks-download,resolver-init" unless="maven-ant-tasks.initialized"
            description="Initialize Maven ANT Tasks">
      <typedef uri="antlib:org.apache.maven.artifact.ant" classpathref="maven-ant-tasks.classpath" />
      <property name="maven-ant-tasks.initialized" value="true"/>
    </target>

    <!-- this task defines the dependencies that will be fetched by Maven ANT Tasks
         the dependencies are re-used for publishing artifacts to Maven Central
         in order to keep everything consistent -->
    <target name="maven-declare-dependencies" depends="maven-ant-tasks-init"
            description="Define dependencies and dependency versions">
      <!-- The parent pom defines the versions of all dependencies -->
      <artifact:pom id="parent-pom"
                    groupId="${base.groupid}"
                    artifactId="cassandra-parent"
                    packaging="pom"
                    version="${version}"
                    url="https://cassandra.apache.org"
                    name="Apache Cassandra"
                    inceptionYear="2009"
                    description="The Apache Cassandra Project develops a highly scalable second-generation distributed database, bringing together Dynamo's fully distributed design and Bigtable's ColumnFamily-based data model.">

        <!-- Inherit from the ASF template pom file, ref http://maven.apache.org/pom/asf/ -->
        <parent groupId="org.apache" artifactId="apache" version="22"/>
        <license name="The Apache Software License, Version 2.0" url="https://www.apache.org/licenses/LICENSE-2.0.txt"/>
        <scm connection="${scm.connection}" developerConnection="${scm.developerConnection}" url="${scm.url}"/>
        <dependencyManagement>
          <dependency groupId="org.xerial.snappy" artifactId="snappy-java" version="1.1.2.6"/>
          <dependency groupId="org.lz4" artifactId="lz4-java" version="1.8.0"/>
          <dependency groupId="com.ning" artifactId="compress-lzf" version="0.8.4" scope="provided"/>
          <dependency groupId="com.github.luben" artifactId="zstd-jni" version="1.5.0-4"/>
          <dependency groupId="com.google.guava" artifactId="guava" version="27.0-jre">
            <exclusion groupId="com.google.code.findbugs" artifactId="jsr305" />
            <exclusion groupId="org.codehaus.mojo" artifactId="animal-sniffer-annotations" />
            <exclusion groupId="com.google.guava" artifactId="listenablefuture" />
            <exclusion groupId="com.google.guava" artifactId="failureaccess" />
            <exclusion groupId="org.checkerframework" artifactId="checker-qual" />
            <exclusion groupId="com.google.errorprone" artifactId="error_prone_annotations" />
          </dependency>
          <dependency groupId="org.hdrhistogram" artifactId="HdrHistogram" version="2.1.9"/>
          <dependency groupId="commons-cli" artifactId="commons-cli" version="1.1"/>
          <dependency groupId="commons-codec" artifactId="commons-codec" version="1.9"/>
          <dependency groupId="commons-io" artifactId="commons-io" version="2.6" scope="test"/>
          <dependency groupId="org.apache.commons" artifactId="commons-lang3" version="3.11"/>
          <dependency groupId="org.apache.commons" artifactId="commons-math3" version="3.2"/>
          <dependency groupId="org.antlr" artifactId="antlr" version="3.5.2" scope="provided">
            <exclusion groupId="org.antlr" artifactId="stringtemplate"/>
          </dependency>
          <dependency groupId="org.antlr" artifactId="ST4" version="4.0.8"/>
          <dependency groupId="org.antlr" artifactId="antlr-runtime" version="3.5.2">
            <exclusion groupId="org.antlr" artifactId="stringtemplate"/>
          </dependency>
          <dependency groupId="org.slf4j" artifactId="slf4j-api" version="1.7.25"/>
          <dependency groupId="org.slf4j" artifactId="log4j-over-slf4j" version="1.7.25"/>
          <dependency groupId="org.slf4j" artifactId="jcl-over-slf4j" version="1.7.25" />
          <dependency groupId="org.apache.logging.log4j" artifactId="log4j-slf4j-impl" version="${log4j.version}"/>
          <dependency groupId="org.apache.logging.log4j" artifactId="log4j-core" version="${log4j.version}"/>
          <dependency groupId="org.apache.logging.log4j" artifactId="log4j-api" version="${log4j.version}"/>
          <dependency groupId="com.fasterxml.jackson.core" artifactId="jackson-core" version="2.9.10"/>
          <dependency groupId="com.fasterxml.jackson.core" artifactId="jackson-databind" version="2.9.10.8"/>
          <dependency groupId="com.fasterxml.jackson.core" artifactId="jackson-annotations" version="2.9.10"/>
          <dependency groupId="com.fasterxml.jackson.datatype" artifactId="jackson-datatype-jsr310" version="2.9.10"/>
          <dependency groupId="com.googlecode.json-simple" artifactId="json-simple" version="1.1"/>
          <dependency groupId="com.boundary" artifactId="high-scale-lib" version="1.0.6"/>
          <dependency groupId="com.github.jbellis" artifactId="jamm" version="${jamm.version}"/>
          <dependency groupId="org.yaml" artifactId="snakeyaml" version="1.26"/>
          <dependency groupId="junit" artifactId="junit" version="4.12" scope="test">
            <exclusion groupId="org.hamcrest" artifactId="hamcrest-core"/>
          </dependency>
          <dependency groupId="org.mockito" artifactId="mockito-core" version="3.2.4" scope="test"/>
          <dependency groupId="com.apple.pie.cassandra.quicktheories" artifactId="quicktheories" version="0.26.1" scope="test"/>
          <dependency groupId="com.google.code.java-allocation-instrumenter" artifactId="java-allocation-instrumenter" version="${allocation-instrumenter.version}" scope="test">
            <exclusion groupId="com.google.guava" artifactId="guava"/>
          </dependency>
          <dependency groupId="org.apache.cassandra" artifactId="dtest-api" version="0.0.8" scope="test"/>
          <dependency groupId="org.reflections" artifactId="reflections" version="0.9.12" scope="test"/>
          <dependency groupId="org.apache.hadoop" artifactId="hadoop-core" version="1.0.3" scope="provided">
            <exclusion groupId="org.mortbay.jetty" artifactId="servlet-api"/>
            <exclusion groupId="org.mortbay.jetty" artifactId="servlet-api-2.5"/>
            <exclusion groupId="commons-logging" artifactId="commons-logging"/>
            <exclusion groupId="org.eclipse.jdt" artifactId="core"/>
            <exclusion groupId="ant" artifactId="ant"/>
            <exclusion groupId="junit" artifactId="junit"/>
            <exclusion groupId="org.codehaus.jackson" artifactId="jackson-mapper-asl"/>
            <exclusion groupId="org.slf4j" artifactId="slf4j-api"/>
          </dependency>
          <dependency groupId="org.apache.hadoop" artifactId="hadoop-minicluster" version="1.0.3" scope="provided">
            <exclusion groupId="asm" artifactId="asm"/> <!-- this is the outdated version 3.1 -->
            <exclusion groupId="org.codehaus.jackson" artifactId="jackson-mapper-asl"/>
            <exclusion groupId="org.slf4j" artifactId="slf4j-api"/>
          </dependency>
          <dependency groupId="net.java.dev.jna" artifactId="jna" version="4.2.2"/>

          <dependency groupId="org.jacoco" artifactId="org.jacoco.agent" version="${jacoco.version}" scope="test"/>
          <dependency groupId="org.jacoco" artifactId="org.jacoco.ant" version="${jacoco.version}" scope="test"/>

          <dependency groupId="org.jboss.byteman" artifactId="byteman-install" version="${byteman.version}" scope="provided"/>
          <dependency groupId="org.jboss.byteman" artifactId="byteman" version="${byteman.version}" scope="provided"/>
          <dependency groupId="org.jboss.byteman" artifactId="byteman-submit" version="${byteman.version}" scope="provided"/>
          <dependency groupId="org.jboss.byteman" artifactId="byteman-bmunit" version="${byteman.version}" scope="provided"/>

          <dependency groupId="net.bytebuddy" artifactId="byte-buddy" version="${bytebuddy.version}" />
          <dependency groupId="net.bytebuddy" artifactId="byte-buddy-agent" version="${bytebuddy.version}" />

          <dependency groupId="org.openjdk.jmh" artifactId="jmh-core" version="1.21" scope="test"/>
          <dependency groupId="org.openjdk.jmh" artifactId="jmh-generator-annprocess" version="1.21" scope="test"/>

          <dependency groupId="org.apache.ant" artifactId="ant-junit" version="1.9.7" scope="test"/>

          <dependency groupId="${base.groupid}" artifactId="cassandra-all" version="${version}" />
          <dependency groupId="io.dropwizard.metrics" artifactId="metrics-core" version="3.1.5" />
          <dependency groupId="io.dropwizard.metrics" artifactId="metrics-jvm" version="3.1.5" />
          <dependency groupId="com.addthis.metrics" artifactId="reporter-config3" version="3.0.3">
            <exclusion groupId="org.hibernate" artifactId="hibernate-validator" />
           </dependency>
          <dependency groupId="org.mindrot" artifactId="jbcrypt" version="0.3m" />
          <dependency groupId="io.airlift" artifactId="airline" version="0.8">
            <exclusion groupId="com.google.code.findbugs" artifactId="jsr305" />
           </dependency>
          <dependency groupId="io.netty" artifactId="netty-bom" version="4.1.58.Final" type="pom" scope="provided"/>
          <dependency groupId="io.netty" artifactId="netty-all" version="4.1.58.Final" />
          <dependency groupId="io.netty" artifactId="netty-tcnative-boringssl-static" version="2.0.36.Final"/>
          <dependency groupId="net.openhft" artifactId="chronicle-queue" version="${chronicle-queue.version}">
            <exclusion groupId="com.sun" artifactId="tools" />
          </dependency>
          <dependency groupId="net.openhft" artifactId="chronicle-core" version="${chronicle-core.version}">
            <exclusion groupId="net.openhft" artifactId="chronicle-analytics" />
            <exclusion groupId="org.jetbrains" artifactId="annotations" />
          </dependency>
          <dependency groupId="net.openhft" artifactId="chronicle-bytes" version="${chronicle-bytes.version}">
            <exclusion groupId="org.jetbrains" artifactId="annotations" />
          </dependency>
          <dependency groupId="net.openhft" artifactId="chronicle-wire" version="${chronicle-wire.version}">
            <exclusion groupId="net.openhft" artifactId="compiler" />
          </dependency>
          <dependency groupId="net.openhft" artifactId="chronicle-threads" version="${chronicle-threads.version}">
            <exclusion groupId="net.openhft" artifactId="affinity" />
            <!-- Exclude JNA here, as we want to avoid breaking consumers of the cassandra-all jar -->
            <exclusion groupId="net.java.dev.jna" artifactId="jna" />
            <exclusion groupId="net.java.dev.jna" artifactId="jna-platform" />
          </dependency>
          <dependency groupId="com.google.code.findbugs" artifactId="jsr305" version="2.0.2" scope="provided"/>
          <dependency groupId="com.clearspring.analytics" artifactId="stream" version="2.5.2">
            <exclusion groupId="it.unimi.dsi" artifactId="fastutil" />
          </dependency>
          <dependency groupId="com.datastax.cassandra" artifactId="cassandra-driver-core" version="3.11.0" classifier="shaded">
            <exclusion groupId="io.netty" artifactId="netty-buffer"/>
            <exclusion groupId="io.netty" artifactId="netty-codec"/>
            <exclusion groupId="io.netty" artifactId="netty-handler"/>
            <exclusion groupId="io.netty" artifactId="netty-transport"/>
            <exclusion groupId="org.slf4j" artifactId="slf4j-api"/>
            <exclusion groupId="com.github.jnr" artifactId="jnr-ffi"/>
            <exclusion groupId="com.github.jnr" artifactId="jnr-posix"/>
          </dependency>
          <dependency groupId="org.eclipse.jdt.core.compiler" artifactId="ecj" version="${ecj.version}" />
          <dependency groupId="org.caffinitas.ohc" artifactId="ohc-core" version="${ohc.version}">
            <exclusion groupId="org.slf4j" artifactId="slf4j-api"/>
          </dependency>
          <dependency groupId="org.caffinitas.ohc" artifactId="ohc-core-j8" version="${ohc.version}" />
          <dependency groupId="net.ju-n.compile-command-annotations" artifactId="compile-command-annotations" version="1.2.0" scope="provided"/>
          <dependency groupId="org.fusesource" artifactId="sigar" version="1.6.4">
            <exclusion groupId="log4j" artifactId="log4j"/>
          </dependency>
          <dependency groupId="com.carrotsearch" artifactId="hppc" version="0.8.1" />
          <dependency groupId="de.jflex" artifactId="jflex" version="${jflex.version}">
            <exclusion groupId="org.apache.ant" artifactId="ant"/>
          </dependency>
          <dependency groupId="com.github.rholder" artifactId="snowball-stemmer" version="1.3.0.581.1" />
          <dependency groupId="com.googlecode.concurrent-trees" artifactId="concurrent-trees" version="2.4.0" />
          <dependency groupId="com.github.ben-manes.caffeine" artifactId="caffeine" version="2.3.5" />
          <dependency groupId="org.jctools" artifactId="jctools-core" version="3.1.0"/>
          <dependency groupId="org.ow2.asm" artifactId="asm" version="${asm.version}"/>
          <dependency groupId="org.ow2.asm" artifactId="asm-tree" version="${asm.version}" scope="test"/>
          <dependency groupId="org.ow2.asm" artifactId="asm-commons" version="${asm.version}" scope="test"/>
          <dependency groupId="org.gridkit.jvmtool" artifactId="sjk-cli" version="0.14"/>
          <dependency groupId="org.gridkit.jvmtool" artifactId="sjk-core" version="0.14">
            <exclusion groupId="org.gridkit.jvmtool" artifactId="sjk-hflame"/>
            <exclusion groupId="org.perfkit.sjk.parsers" artifactId="sjk-hflame"/>
            <exclusion groupId="org.perfkit.sjk.parsers" artifactId="sjk-jfr-standalone"/>
            <exclusion groupId="org.perfkit.sjk.parsers" artifactId="sjk-nps"/>
            <exclusion groupId="org.perfkit.sjk.parsers" artifactId="sjk-jfr5"/>
            <exclusion groupId="org.perfkit.sjk.parsers" artifactId="sjk-jfr6"/>
          </dependency>
          <dependency groupId="org.gridkit.jvmtool" artifactId="sjk-stacktrace" version="0.14"/>
          <dependency groupId="org.gridkit.jvmtool" artifactId="mxdump" version="0.14"/>
          <dependency groupId="org.gridkit.lab" artifactId="jvm-attach-api" version="1.5"/>
          <dependency groupId="org.gridkit.jvmtool" artifactId="sjk-json" version="0.14"/>
          <dependency groupId="com.beust" artifactId="jcommander" version="1.30"/>
          <dependency groupId="org.psjava" artifactId="psjava" version="0.1.19"/>
          <dependency groupId="javax.inject" artifactId="javax.inject" version="1"/>
          <dependency groupId="com.google.j2objc" artifactId="j2objc-annotations" version="1.3"/>
          <!-- adding this dependency is necessary for assertj. When updating assertj, need to also update the version of
             this that the new assertj's `assertj-parent-pom` depends on. -->
          <dependency groupId="org.junit" artifactId="junit-bom" version="5.6.0" type="pom" scope="test"/>
          <!-- when updating assertj, make sure to also update the corresponding junit-bom dependency -->
          <dependency groupId="org.assertj" artifactId="assertj-core" version="3.15.0" scope="provided"/>
          <dependency groupId="org.awaitility" artifactId="awaitility" version="4.0.3"  scope="test">
            <exclusion groupId="org.hamcrest" artifactId="hamcrest"/>
          </dependency>
          <dependency groupId="org.hamcrest" artifactId="hamcrest" version="2.2" scope="test"/>
<<<<<<< HEAD
          <dependency groupId="com.github.seancfoley" artifactId="ipaddress" version="5.3.3" />
=======

          <!-- The Amazon Corretto Crypto Provider -->
          <dependency groupId="software.amazon.cryptools" artifactId="AmazonCorrettoCryptoProvider" version="${accp.version}" classifier="linux-x86_64"/>

>>>>>>> 40aa0c54
        </dependencyManagement>
        <developer id="adelapena" name="Andres de la Peña"/>
        <developer id="alakshman" name="Avinash Lakshman"/>
        <developer id="aleksey" name="Aleksey Yeschenko"/>
        <developer id="amorton" name="Aaron Morton"/>
        <developer id="aweisberg" name="Ariel Weisberg"/>
        <developer id="bdeggleston" name="Blake Eggleston"/>
        <developer id="benedict" name="Benedict Elliott Smith"/>
        <developer id="benjamin" name="Benjamin Lerer"/>
        <developer id="blambov" name="Branimir Lambov"/>
        <developer id="brandonwilliams" name="Brandon Williams"/>
        <developer id="carl" name="Carl Yeksigian"/>
        <developer id="dbrosius" name="David Brosiusd"/>
        <developer id="dikang" name="Dikang Gu"/>
        <developer id="eevans" name="Eric Evans"/>
        <developer id="edimitrova" name="Ekaterina Dimitrova"/>
        <developer id="gdusbabek" name="Gary Dusbabek"/>
        <developer id="goffinet" name="Chris Goffinet"/>
        <developer id="ifesdjeen" name="Alex Petrov"/>
        <developer id="jaakko" name="Laine Jaakko Olavi"/>
        <developer id="jake" name="T Jake Luciani"/>
        <developer id="jasonbrown" name="Jason Brown"/>
        <developer id="jbellis" name="Jonathan Ellis"/>
        <developer id="jfarrell" name="Jake Farrell"/>
        <developer id="jjirsa" name="Jeff Jirsa"/>
        <developer id="jkni" name="Joel Knighton"/>
        <developer id="jmckenzie" name="Josh McKenzie"/>
        <developer id="johan" name="Johan Oskarsson"/>
        <developer id="junrao" name="Jun Rao"/>
        <developer id="jzhuang" name="Jay Zhuang"/>
        <developer id="kohlisankalp" name="Sankalp Kohli"/>
        <developer id="marcuse" name="Marcus Eriksson"/>
        <developer id="mck" name="Michael Semb Wever"/>
        <developer id="mishail" name="Mikhail Stepura"/>
        <developer id="mshuler" name="Michael Shuler"/>
        <developer id="paulo" name="Paulo Motta"/>
        <developer id="pmalik" name="Prashant Malik"/>
        <developer id="rstupp" name="Robert Stupp"/>
        <developer id="scode" name="Peter Schuller"/>
        <developer id="beobal" name="Sam Tunnicliffe"/>
        <developer id="slebresne" name="Sylvain Lebresne"/>
        <developer id="stefania" name="Stefania Alborghetti"/>
        <developer id="tylerhobbs" name="Tyler Hobbs"/>
        <developer id="vijay" name="Vijay Parthasarathy"/>
        <developer id="xedin" name="Pavel Yaskevich"/>
        <developer id="yukim" name="Yuki Morishita"/>
        <developer id="zznate" name="Nate McCall"/>
      </artifact:pom>

      <!-- each dependency set then defines the subset of the dependencies for that dependency set -->
      <artifact:pom id="build-deps-pom"
                    artifactId="cassandra-build-deps">
        <parent groupId="${base.groupid}"
                artifactId="cassandra-parent"
                version="${version}"
                relativePath="${final.name}-parent.pom"/>
        <dependency groupId="junit" artifactId="junit"/>
        <dependency groupId="commons-io" artifactId="commons-io"/>
        <dependency groupId="org.mockito" artifactId="mockito-core"/>
        <dependency groupId="com.apple.pie.cassandra.quicktheories" artifactId="quicktheories"/>
        <dependency groupId="org.reflections" artifactId="reflections"/>
        <dependency groupId="com.google.code.java-allocation-instrumenter" artifactId="java-allocation-instrumenter" version="${allocation-instrumenter.version}"/>
        <dependency groupId="org.apache.cassandra" artifactId="dtest-api"/>
        <dependency groupId="org.openjdk.jmh" artifactId="jmh-core"/>
        <dependency groupId="org.openjdk.jmh" artifactId="jmh-generator-annprocess"/>
        <dependency groupId="org.apache.ant" artifactId="ant-junit"/>
        <dependency groupId="software.amazon.cryptools" artifactId="AmazonCorrettoCryptoProvider" version="${accp.version}" classifier="linux-x86_64"/>
        <!-- adding this dependency is necessary for assertj. When updating assertj, need to also update the version of
             this that the new assertj's `assertj-parent-pom` depends on. -->
        <dependency groupId="org.junit" artifactId="junit-bom" type="pom"/>
        <dependency groupId="org.awaitility" artifactId="awaitility"/>
        <dependency groupId="org.hamcrest" artifactId="hamcrest"/>
        <!-- coverage debs -->
        <dependency groupId="org.jacoco" artifactId="org.jacoco.agent"/>
        <dependency groupId="org.jacoco" artifactId="org.jacoco.ant"/>
      </artifact:pom>

      <!-- now the pom's for artifacts being deployed to Maven Central -->
      <artifact:pom id="all-pom"
                    artifactId="cassandra-all"
                    url="https://cassandra.apache.org"
                    name="Apache Cassandra">
        <parent groupId="${base.groupid}"
                artifactId="cassandra-parent"
                version="${version}"
                relativePath="${final.name}-parent.pom"/>
        <scm connection="${scm.connection}" developerConnection="${scm.developerConnection}" url="${scm.url}"/>
        <dependency groupId="org.xerial.snappy" artifactId="snappy-java"/>
        <dependency groupId="org.lz4" artifactId="lz4-java"/>
        <dependency groupId="com.ning" artifactId="compress-lzf"/>
        <dependency groupId="com.google.guava" artifactId="guava"/>
        <dependency groupId="commons-cli" artifactId="commons-cli"/>
        <dependency groupId="commons-codec" artifactId="commons-codec"/>
        <dependency groupId="org.apache.commons" artifactId="commons-lang3"/>
        <dependency groupId="org.apache.commons" artifactId="commons-math3"/>
        <dependency groupId="org.antlr" artifactId="antlr" scope="provided"/>
        <dependency groupId="org.antlr" artifactId="ST4"/>
        <dependency groupId="org.antlr" artifactId="antlr-runtime"/>
        <dependency groupId="org.slf4j" artifactId="slf4j-api"/>
        <dependency groupId="org.slf4j" artifactId="log4j-over-slf4j"/>
        <dependency groupId="org.slf4j" artifactId="jcl-over-slf4j"/>
        <dependency groupId="com.fasterxml.jackson.core" artifactId="jackson-core"/>
        <dependency groupId="com.fasterxml.jackson.core" artifactId="jackson-databind"/>
        <dependency groupId="com.fasterxml.jackson.core" artifactId="jackson-annotations"/>
        <dependency groupId="com.fasterxml.jackson.datatype" artifactId="jackson-datatype-jsr310"/>
        <dependency groupId="com.googlecode.json-simple" artifactId="json-simple"/>
        <dependency groupId="com.boundary" artifactId="high-scale-lib"/>
        <dependency groupId="org.yaml" artifactId="snakeyaml"/>
        <dependency groupId="org.mindrot" artifactId="jbcrypt"/>
        <dependency groupId="io.airlift" artifactId="airline"/>
        <dependency groupId="io.dropwizard.metrics" artifactId="metrics-core"/>
        <dependency groupId="io.dropwizard.metrics" artifactId="metrics-jvm"/>
        <dependency groupId="com.addthis.metrics" artifactId="reporter-config3"/>
        <dependency groupId="com.clearspring.analytics" artifactId="stream"/>

        <dependency groupId="org.apache.logging.log4j" artifactId="log4j-slf4j-impl"/>
        <dependency groupId="org.apache.logging.log4j" artifactId="log4j-core"/>
        <dependency groupId="org.apache.logging.log4j" artifactId="log4j-api"/>

        <!-- don't need hadoop classes to run, but if you use the hadoop stuff -->
        <dependency groupId="org.apache.hadoop" artifactId="hadoop-core" optional="true"/>
        <dependency groupId="org.apache.hadoop" artifactId="hadoop-minicluster" optional="true"/>

        <!-- don't need the Java Driver to run, but if you use the hadoop stuff or UDFs -->
        <dependency groupId="com.datastax.cassandra" artifactId="cassandra-driver-core" classifier="shaded" optional="true"/>
          <!-- don't need jna to run, but nice to have -->
        <dependency groupId="net.java.dev.jna" artifactId="jna"/>

        <!-- don't need jamm unless running a server in which case it needs to be a -javagent to be used anyway -->
        <dependency groupId="com.github.jbellis" artifactId="jamm"/>

        <dependency groupId="io.netty" artifactId="netty-bom"  type="pom"  />
        <dependency groupId="io.netty" artifactId="netty-all"/>
        <dependency groupId="net.openhft" artifactId="chronicle-queue"/>
        <dependency groupId="net.openhft" artifactId="chronicle-core"/>
        <dependency groupId="net.openhft" artifactId="chronicle-bytes"/>
        <dependency groupId="net.openhft" artifactId="chronicle-wire"/>
        <dependency groupId="net.openhft" artifactId="chronicle-threads"/>
        <dependency groupId="org.fusesource" artifactId="sigar"/>
        <dependency groupId="org.eclipse.jdt.core.compiler" artifactId="ecj"/>
        <dependency groupId="org.caffinitas.ohc" artifactId="ohc-core"/>
        <dependency groupId="org.caffinitas.ohc" artifactId="ohc-core-j8"/>
        <dependency groupId="com.github.ben-manes.caffeine" artifactId="caffeine" />
        <dependency groupId="org.jctools" artifactId="jctools-core"/>
        <dependency groupId="org.ow2.asm" artifactId="asm" />
        <dependency groupId="com.carrotsearch" artifactId="hppc" />
        <dependency groupId="org.gridkit.jvmtool" artifactId="sjk-cli" />
        <dependency groupId="org.gridkit.jvmtool" artifactId="sjk-core" />
        <dependency groupId="org.gridkit.jvmtool" artifactId="sjk-stacktrace" />
        <dependency groupId="org.gridkit.jvmtool" artifactId="mxdump" />
        <dependency groupId="org.gridkit.lab" artifactId="jvm-attach-api" />
        <dependency groupId="com.beust" artifactId="jcommander" />
        <dependency groupId="org.gridkit.jvmtool" artifactId="sjk-json"/>
        <dependency groupId="com.github.luben" artifactId="zstd-jni"/>
        <dependency groupId="org.psjava" artifactId="psjava"/>
        <dependency groupId="io.netty" artifactId="netty-tcnative-boringssl-static"/>
        <dependency groupId="javax.inject" artifactId="javax.inject"/>
        <dependency groupId="com.google.j2objc" artifactId="j2objc-annotations"/>
        <dependency groupId="org.hdrhistogram" artifactId="HdrHistogram"/>

        <!-- sasi deps -->
        <dependency groupId="de.jflex" artifactId="jflex" />
        <dependency groupId="com.github.rholder" artifactId="snowball-stemmer" />
        <dependency groupId="com.googlecode.concurrent-trees" artifactId="concurrent-trees" />

        <!-- compile tools -->
        <dependency groupId="com.google.code.findbugs" artifactId="jsr305"/>
        <dependency groupId="net.ju-n.compile-command-annotations" artifactId="compile-command-annotations"/>
        <dependency groupId="org.assertj" artifactId="assertj-core"/>
        <dependency groupId="org.jboss.byteman" artifactId="byteman-install"/>
        <dependency groupId="org.jboss.byteman" artifactId="byteman"/>
        <dependency groupId="org.jboss.byteman" artifactId="byteman-submit"/>
        <dependency groupId="org.jboss.byteman" artifactId="byteman-bmunit"/>
        <dependency groupId="com.github.seancfoley" artifactId="ipaddress" />
      </artifact:pom>
    </target>

    <!-- deprecated: legacy compatibility for build scripts in other repositories -->
    <target name="maven-ant-tasks-retrieve-build" depends="resolver-retrieve-build"/>

    <target name="echo-base-version">
        <echo message="${base.version}" />
    </target>

    <!-- create properties file with C version -->
    <target name="createVersionPropFile">
      <taskdef name="propertyfile" classname="org.apache.tools.ant.taskdefs.optional.PropertyFile"/>
      <mkdir dir="${version.properties.dir}"/>
      <propertyfile file="${version.properties.dir}/version.properties">
        <entry key="CassandraVersion" value="${version}"/>
      </propertyfile>
    </target>

    <target name="test-run" depends="jar"
            description="Run in test mode.  Not for production use!">
      <java classname="org.apache.cassandra.service.CassandraDaemon" fork="true">
        <classpath>
          <path refid="cassandra.classpath.test"/>
          <pathelement location="${test.conf}"/>
        </classpath>
        <jvmarg value="-Dstorage-config=${test.conf}"/>
        <jvmarg value="-javaagent:${build.lib}/jamm-${jamm.version}.jar" />
        <jvmarg value="-ea"/>
        <jvmarg line="${java11-jvmargs}"/>
      </java>
    </target>

    <!--
        The build target builds all the .class files
    -->
    <target name="build" depends="resolver-retrieve-build,build-project" description="Compile Cassandra classes"/>
    <target name="codecoverage" depends="jacoco-run,jacoco-report" description="Create code coverage report"/>

    <target name="_build_java">
        <!-- Note: we cannot use javac's 'release' option, as that does not allow accessing sun.misc.Unsafe nor
        Nashorn's ClassFilter class as any javac modules option is invalid for relase 8. -->
        <echo message="Compiling for Java ${target.version}..."/>
        <javac
               debug="true" debuglevel="${debuglevel}" encoding="utf-8"
               destdir="${build.classes.main}" includeantruntime="false" source="${source.version}" target="${target.version}">
            <src path="${build.src.java}"/>
            <src path="${build.src.gen-java}"/>
            <compilerarg value="-XDignore.symbol.file"/>
            <compilerarg line="${jdk11-javac-exports}"/>
            <classpath>
                <path refid="cassandra.classpath"/>
            </classpath>
        </javac>
    </target>

    <target depends="init,gen-cql3-grammar,generate-cql-html,generate-jflex-java,rat-check"
            name="build-project">
        <echo message="${ant.project.name}: ${ant.file}"/>
        <!-- Order matters! -->
        <antcall target="_build_java"/>
        <antcall target="createVersionPropFile"/>
        <copy todir="${build.classes.main}">
            <fileset dir="${build.src.resources}" />
        </copy>
        <copy todir="${basedir}/conf" file="${build.classes.main}/META-INF/hotspot_compiler"/>
    </target>

    <!-- Stress build file -->
    <property name="stress.build.src" value="${basedir}/tools/stress/src" />
    <property name="stress.test.src" value="${basedir}/tools/stress/test/unit" />
    <property name="stress.build.classes" value="${build.classes}/stress" />
    <property name="stress.test.classes" value="${build.dir}/test/stress-classes" />
	<property name="stress.manifest" value="${stress.build.classes}/MANIFEST.MF" />

    <target name="stress-build-test" depends="stress-build" description="Compile stress tests">
        <javac debug="true" debuglevel="${debuglevel}" destdir="${stress.test.classes}"
               source="${source.version}" target="${target.version}"
               includeantruntime="false" encoding="utf-8">
            <classpath>
                <path refid="cassandra.classpath.test"/>
                <pathelement location="${stress.build.classes}" />
            </classpath>
            <src path="${stress.test.src}"/>
        </javac>
    </target>

    <target name="stress-build" depends="build" description="build stress tool">
        <antcall target="_stress_build"/>
    </target>

    <target name="_stress_build">
    	<mkdir dir="${stress.build.classes}" />
        <javac compiler="modern" debug="true" debuglevel="${debuglevel}"
               source="${source.version}" target="${target.version}"
               encoding="utf-8" destdir="${stress.build.classes}" includeantruntime="true">
            <src path="${stress.build.src}" />
            <classpath>
                <path refid="cassandra.classpath" />
            </classpath>
        </javac>
        <copy todir="${stress.build.classes}">
            <fileset dir="${stress.build.src}/resources" />
        </copy>
    </target>

    <target name="stress-test" depends="stress-build-test, build-test" description="Runs stress tests">
        <testmacro inputdir="${stress.test.src}"
                       timeout="${test.timeout}">
        </testmacro>
    </target>

    <target name="stress-test-some" depends="stress-build-test, build-test" description="Runs stress tests">
        <testmacro inputdir="${stress.test.src}"
                       timeout="${test.timeout}">
          <test unless:blank="${test.methods}" name="${test.name}" methods="${test.methods}" outfile="build/test/output/TEST-${test.name}-${test.methods}"/>
          <test if:blank="${test.methods}" name="${test.name}" outfile="build/test/output/TEST-${test.name}"/>
        </testmacro>
    </target>

    <!--
        fqltool build file
        -->
    <property name="fqltool.build.src" value="${basedir}/tools/fqltool/src" />
    <property name="fqltool.test.src" value="${basedir}/tools/fqltool/test/unit" />
    <property name="fqltool.build.classes" value="${build.classes}/fqltool" />
    <property name="fqltool.test.classes" value="${build.dir}/test/fqltool-classes" />
    <property name="fqltool.manifest" value="${fqltool.build.classes}/MANIFEST.MF" />

    <target name="fqltool-build-test" depends="fqltool-build" description="Compile fqltool tests">
        <javac debug="true" debuglevel="${debuglevel}" destdir="${fqltool.test.classes}"
               source="${source.version}" target="${target.version}"
               includeantruntime="false" encoding="utf-8">
            <classpath>
                <path refid="cassandra.classpath.test"/>
                <pathelement location="${fqltool.build.classes}" />
            </classpath>
            <src path="${fqltool.test.src}"/>
        </javac>
    </target>

    <target name="fqltool-build" depends="build" description="build fqltool">
        <antcall target="_fqltool_build"/>
    </target>

    <target name="_fqltool_build">
    	<mkdir dir="${fqltool.build.classes}" />
        <javac compiler="modern" debug="true" debuglevel="${debuglevel}"
               source="${source.version}" target="${target.version}"
               encoding="utf-8" destdir="${fqltool.build.classes}" includeantruntime="true">
            <src path="${fqltool.build.src}" />
            <classpath>
                <path refid="cassandra.classpath" />
            </classpath>
        </javac>
    </target>

    <target name="fqltool-test" depends="fqltool-build-test, build-test" description="Runs fqltool tests">
        <testmacro inputdir="${fqltool.test.src}"
                       timeout="${test.timeout}">
        </testmacro>
    </target>

	<target name="_write-poms" depends="maven-declare-dependencies">
	    <artifact:writepom pomRefId="parent-pom" file="${build.dir}/${final.name}-parent.pom"/>
	    <artifact:writepom pomRefId="all-pom" file="${build.dir}/${final.name}.pom"/>
	    <artifact:writepom pomRefId="build-deps-pom" file="${build.dir}/tmp-${final.name}-deps.pom"/>
	</target>

	<target name="write-poms" unless="without.maven">
	    <antcall target="_write-poms" />
	</target>

    <!--
        The jar target makes cassandra.jar output.
    -->
    <target name="_main-jar"
            depends="build"
            description="Assemble Cassandra JAR files">
      <mkdir dir="${build.classes.main}/META-INF" />
      <copy file="LICENSE.txt"
            tofile="${build.classes.main}/META-INF/LICENSE.txt"/>
      <copy file="NOTICE.txt"
            tofile="${build.classes.main}/META-INF/NOTICE.txt"/>

      <!-- Main Jar -->
      <jar jarfile="${build.dir}/${final.name}.jar">
        <fileset dir="${build.classes.main}">
        </fileset>
        <manifest>
        <!-- <section name="org/apache/cassandra/infrastructure"> -->
          <attribute name="Multi-Release" value="true"/>
          <attribute name="Implementation-Title" value="Cassandra"/>
          <attribute name="Implementation-Version" value="${version}"/>
          <attribute name="Implementation-Vendor" value="Apache"/>
        <!-- </section> -->
        </manifest>
      </jar>
    </target>
    <target name="jar"
            depends="_main-jar,build-test,stress-build,fqltool-build,write-poms"
            description="Assemble Cassandra JAR files">
      <!-- Stress jar -->
      <manifest file="${stress.manifest}">
        <attribute name="Built-By" value="Pavel Yaskevich"/>
        <attribute name="Main-Class" value="org.apache.cassandra.stress.Stress"/>
      </manifest>
      <mkdir dir="${stress.build.classes}/META-INF" />
      <mkdir dir="${build.dir}/tools/lib/" />
      <jar destfile="${build.dir}/tools/lib/stress.jar" manifest="${stress.manifest}">
        <fileset dir="${stress.build.classes}"/>
      </jar>
      <!-- fqltool jar -->
      <manifest file="${fqltool.manifest}">
        <attribute name="Built-By" value="Marcus Eriksson"/>
        <attribute name="Main-Class" value="org.apache.cassandra.fqltool.FullQueryLogTool"/>
      </manifest>
      <mkdir dir="${fqltool.build.classes}/META-INF" />
      <mkdir dir="${build.dir}/tools/lib/" />
      <jar destfile="${build.dir}/tools/lib/fqltool.jar" manifest="${stress.manifest}">
        <fileset dir="${fqltool.build.classes}"/>
      </jar>
    </target>

    <!--
        The javadoc-jar target makes cassandra-javadoc.jar output required for publishing to Maven central repository.
    -->
    <target name="javadoc-jar" depends="javadoc" unless="no-javadoc" description="Assemble Cassandra JavaDoc JAR file">
      <jar jarfile="${build.dir}/${final.name}-javadoc.jar" basedir="${javadoc.dir}"/>
      <!-- javadoc task always rebuilds so might as well remove the generated docs to prevent
           being pulled into the distribution by accident -->
      <delete quiet="true" dir="${javadoc.dir}"/>
    </target>

    <!--
        The sources-jar target makes cassandra-sources.jar output required for publishing to Maven central repository.
    -->
    <target name="sources-jar" depends="init" description="Assemble Cassandra Sources JAR file">
      <jar jarfile="${build.dir}/${final.name}-sources.jar">
        <fileset dir="${build.src.java}" defaultexcludes="yes">
          <include name="org/apache/**/*.java"/>
        </fileset>
        <fileset dir="${build.src.gen-java}" defaultexcludes="yes">
          <include name="org/apache/**/*.java"/>
        </fileset>
      </jar>
    </target>

    <target name="_artifacts-init" depends="jar">
      <mkdir dir="${dist.dir}"/>
      <!-- fix the control linefeed so that builds on windows works on linux -->
      <fixcrlf srcdir="bin" includes="**/*" eol="lf" eof="remove" />
      <fixcrlf srcdir="conf" includes="**/*" eol="lf" eof="remove" />
      <fixcrlf srcdir="tools/bin" includes="**/*" eol="lf" eof="remove" />
      <copy todir="${dist.dir}/lib">
        <fileset dir="${build.lib}"/>
        <fileset dir="${build.dir}">
          <include name="${final.name}.jar" />
        </fileset>
        <fileset dir="${build.dir.lib}/jars">
          <include name="AmazonCorrettoCryptoProvider*jar" />
        </fileset>
      </copy>
      <copy todir="${dist.dir}/doc" failonerror="false">
        <fileset dir="doc">
          <include name="cql3/CQL.html" />
          <include name="cql3/CQL.css" />
          <include name="SASI.md" />
        </fileset>
      </copy>
      <copy todir="${dist.dir}/doc/html" failonerror="false">
        <fileset dir="doc" />
        <globmapper from="build/html/*" to="*"/>
      </copy>
      <copy todir="${dist.dir}/bin">
        <fileset dir="bin"/>
      </copy>
      <copy todir="${dist.dir}/conf">
        <fileset dir="conf"/>
      </copy>
      <copy todir="${dist.dir}/pylib">
        <fileset dir="pylib">
          <include name="**" />
          <exclude name="**/*.pyc" />
        </fileset>
      </copy>
      <copy todir="${dist.dir}/">
        <fileset dir="${basedir}">
          <include name="*.txt" />
        </fileset>
      </copy>
      <copy todir="${dist.dir}/tools/bin">
        <fileset dir="${basedir}/tools/bin"/>
      </copy>
      <copy todir="${dist.dir}/tools/">
        <fileset dir="${basedir}/tools/">
            <include name="*.yaml"/>
	</fileset>
      </copy>
      <copy todir="${dist.dir}/tools/lib">
        <fileset dir="${build.dir}/tools/lib/">
            <include name="*.jar" />
        </fileset>
      </copy>
    </target>

    <!-- creates release tarballs -->
    <target name="artifacts" depends="_artifacts-init,gen-doc,sources-jar,javadoc-jar"
            description="Create Cassandra release artifacts">
      <tar compression="gzip" longfile="gnu"
        destfile="${build.dir}/${final.name}-bin.tar.gz">

        <!-- Everything but bin/ (default mode) -->
        <tarfileset dir="${dist.dir}" prefix="${final.name}">
          <include name="**"/>
          <exclude name="bin/*" />
          <exclude name="tools/bin/*"/>
        </tarfileset>
        <!-- Shell includes in bin/ (default mode) -->
        <tarfileset dir="${dist.dir}" prefix="${final.name}">
          <include name="bin/*.in.sh" />
          <include name="tools/bin/*.in.sh" />
        </tarfileset>
        <!-- Executable scripts in bin/ -->
        <tarfileset dir="${dist.dir}" prefix="${final.name}" mode="755">
          <include name="bin/*"/>
          <include name="tools/bin/*"/>
          <exclude name="bin/*.in.sh" />
          <exclude name="tools/bin/*.in.sh" />
        </tarfileset>
      </tar>

      <tar compression="gzip" longfile="gnu"
           destfile="${build.dir}/${final.name}-src.tar.gz">

        <tarfileset dir="${basedir}"
                    prefix="${final.name}-src">
          <include name="**"/>
          <exclude name="build/**" />
          <exclude name="lib/**" />
          <exclude name="src/gen-java/**" />
          <exclude name=".git/**" />
          <exclude name="venv/**" />
          <exclude name="src/resources/org/apache/cassandra/config/version.properties" />
          <exclude name="conf/hotspot_compiler" />
          <exclude name="doc/cql3/CQL.html" />
          <exclude name="doc/build/**" />
          <exclude name="bin/*" /> <!-- handled separately below -->
          <exclude name="tools/bin/*" /> <!-- handled separately below -->
          <!-- exclude python generated files -->
          <exclude name="**/__pycache__/**" />
          <!-- exclude Eclipse files -->
          <exclude name=".project" />
          <exclude name=".classpath" />
          <exclude name=".settings/**" />
          <exclude name=".externalToolBuilders/**" />
          <!-- exclude NetBeans files -->
          <exclude name="ide/nbproject/private/**" />
        </tarfileset>

        <!-- python driver -->
        <tarfileset dir="${basedir}" prefix="${final.name}-src">
          <include name="lib/cassandra-driver-internal-only-**" />
        </tarfileset>

        <!-- Shell includes in bin/ and tools/bin/ -->
        <tarfileset dir="${basedir}" prefix="${final.name}-src">
          <include name="bin/*.in.sh" />
          <include name="tools/bin/*.in.sh" />
        </tarfileset>
        <!-- Everything else (assumed to be scripts), is executable -->
        <tarfileset dir="${basedir}" prefix="${final.name}-src" mode="755">
          <include name="bin/*"/>
          <exclude name="bin/*.in.sh" />
          <include name="tools/bin/*"/>
          <exclude name="tools/bin/*.in.sh" />
        </tarfileset>
      </tar>

      <checksum forceOverwrite="yes" todir="${build.dir}" fileext=".sha256" algorithm="SHA-256">
        <fileset dir="${build.dir}">
          <include name="${final.name}-bin.tar.gz" />
          <include name="${final.name}-src.tar.gz" />
        </fileset>
      </checksum>
      <checksum forceOverwrite="yes" todir="${build.dir}" fileext=".sha512" algorithm="SHA-512">
        <fileset dir="${build.dir}">
          <include name="${final.name}-bin.tar.gz" />
          <include name="${final.name}-src.tar.gz" />
        </fileset>
      </checksum>
    </target>

  <target name="build-jmh" depends="build-test, jar" description="Create JMH uber jar">
      <jar jarfile="${build.test.dir}/deps.jar">
          <zipgroupfileset dir="${build.dir.lib}/jars">
              <include name="*jmh*.jar"/>
              <include name="jopt*.jar"/>
              <include name="commons*.jar"/>
          </zipgroupfileset>
          <zipgroupfileset dir="${build.lib}" includes="*.jar"/>
      </jar>
      <jar jarfile="${build.test.dir}/benchmarks.jar">
          <manifest>
              <attribute name="Main-Class" value="org.openjdk.jmh.Main"/>
          </manifest>
          <zipfileset src="${build.test.dir}/deps.jar" excludes="META-INF/*.SF" />
          <fileset dir="${build.classes.main}"/>
          <fileset dir="${test.classes}"/>
          <fileset dir="${test.conf}" />
      </jar>
  </target>

  <target name="build-test" depends="_main-jar,stress-build,fqltool-build,resolver-dist-lib" unless="no-build-test"
          description="Compile test classes">
    <antcall target="_build-test"/>
  </target>

  <target name="_build-test">
    <javac
     compiler="modern"
     debug="true"
     debuglevel="${debuglevel}"
     destdir="${test.classes}"
     includeantruntime="true"
     source="${source.version}"
     target="${target.version}"
     encoding="utf-8">
     <classpath>
        <path refid="cassandra.classpath.test"/>
        <pathelement location="${fqltool.build.classes}"/>
     </classpath>
     <compilerarg value="-XDignore.symbol.file"/>
     <src path="${test.unit.src}"/>
     <src path="${test.long.src}"/>
     <src path="${test.burn.src}"/>
     <src path="${test.memory.src}"/>
     <src path="${test.microbench.src}"/>
     <src path="${test.distributed.src}"/>
    </javac>

    <!-- Non-java resources needed by the test suite -->
    <copy todir="${test.classes}">
      <fileset dir="${test.resources}"/>
    </copy>
  </target>

  <!-- Run tests separately and report errors after and generate a junit report -->
  <macrodef name="testhelper">
    <attribute name="testdelegate"/>
    <sequential>
      <testhelper_ testdelegate="@{testdelegate}"/>
      <fail message="Some test(s) failed.">
        <condition>
            <and>
            <isset property="testfailed"/>
            <not>
              <isset property="ant.test.failure.ignore"/>
            </not>
          </and>
        </condition>
      </fail>
    </sequential>
  </macrodef>

  <!-- Run a list of junit tasks but don't track errors or generate a report after
       If a test fails the testfailed property will be set. All the tests are run using the testdelegate
       macro that is specified as an attribute and they will be run sequentially in this ant process -->
  <scriptdef name="testhelper_" language="javascript">
    <attribute name="testdelegate"/>
    <![CDATA[
        sep = project.getProperty("path.separator");
        all = project.getProperty("all-test-classes").split(sep);
        var p = project.createTask('sequential');
        for (i = 0; i < all.length; i++) {
            if (all[i] == undefined) continue;
            task = project.createTask( attributes.get("testdelegate") );
            task.setDynamicAttribute( "test.file.list", "" + all[i]);
            p.addTask(task);
        }
        p.perform();
    ]]>
  </scriptdef>

  <!-- Defines how to run a set of tests. If you change the defaults for attributes
       you should also update them in testmacro.,
       The two are split because the helper doesn't generate
       a junit report or fail on errors -->
  <macrodef name="testmacrohelper">
    <attribute name="inputdir" />
    <attribute name="timeout" default="${test.timeout}" />
    <attribute name="forkmode" default="perTest"/>
    <element name="optjvmargs" implicit="true" optional="true" />
    <attribute name="filter" default="**/${test.name}.java"/>
    <attribute name="exclude" default="" />
    <attribute name="filelist" default="" />
    <attribute name="testtag" default=""/>
    <attribute name="usejacoco" default="no"/>
    <attribute name="showoutput" default="false"/>

    <sequential>
      <condition property="additionalagent"
                 value="-javaagent:${build.dir.lib}/jars/jacocoagent.jar=destfile=${jacoco.partialexecfile}"
                 else="">
        <istrue value="${usejacoco}"/>
      </condition>
      <taskdef name="junit-timeout" classname="org.apache.cassandra.JStackJUnitTask">
        <classpath>
          <pathelement location="${test.classes}"/>
        </classpath>
      </taskdef>
      <mkdir dir="${build.test.dir}/cassandra"/>
      <mkdir dir="${build.test.dir}/output"/>
      <mkdir dir="${build.test.dir}/output/@{testtag}"/>
      <junit-timeout fork="on" forkmode="@{forkmode}" failureproperty="testfailed" maxmemory="1024m" timeout="@{timeout}" showoutput="@{showoutput}">
        <formatter classname="org.apache.cassandra.CassandraXMLJUnitResultFormatter" extension=".xml" usefile="true"/>
        <formatter classname="org.apache.cassandra.CassandraBriefJUnitResultFormatter" usefile="false"/>
        <jvmarg value="-Dstorage-config=${test.conf}"/>
        <jvmarg value="-Djava.awt.headless=true"/>
        <!-- Cassandra 3.0+ needs <jvmarg line="... ${additionalagent}" /> here! (not value=) -->
        <jvmarg line="-javaagent:${build.lib}/jamm-${jamm.version}.jar ${additionalagent}" />
        <jvmarg value="-ea"/>
        <jvmarg value="-Djava.io.tmpdir=${tmp.dir}"/>
        <jvmarg value="-Dcassandra.debugrefcount=true"/>
        <jvmarg value="-Xms384M"/> <!-- Temporary workaround for distributed ReadRepairTest SEGV -->
        <jvmarg value="-Xss256k"/>
        <!-- When we do classloader manipulation SoftReferences can cause memory leaks
             that can OOM our test runs. The next two settings informs our GC
             algorithm to limit the metaspace size and clean up SoftReferences
             more aggressively rather than waiting. See CASSANDRA-14922 for more details.
        -->
        <jvmarg value="-XX:SoftRefLRUPolicyMSPerMB=0" />
        <jvmarg value="-Dcassandra.test.driver.connection_timeout_ms=${test.driver.connection_timeout_ms}"/>
        <jvmarg value="-Dcassandra.test.driver.read_timeout_ms=${test.driver.read_timeout_ms}"/>
        <jvmarg value="-Dcassandra.memtable_row_overhead_computation_step=100"/>
        <jvmarg value="-Dcassandra.test.use_prepared=${cassandra.test.use_prepared}"/>
        <jvmarg value="-Dcassandra.test.sstableformatdevelopment=true"/>
        <!-- The first time SecureRandom initializes can be slow if it blocks on /dev/random -->
        <jvmarg value="-Djava.security.egd=file:/dev/urandom" />
        <jvmarg value="-Dcassandra.testtag=@{testtag}"/>
        <jvmarg value="-Dcassandra.keepBriefBrief=${cassandra.keepBriefBrief}" />
        <jvmarg value="-Dcassandra.strict.runtime.checks=true" />
        <jvmarg line="${java11-jvmargs}"/>
        <!-- disable shrinks in quicktheories CASSANDRA-15554 -->
        <jvmarg value="-DQT_SHRINKS=0"/>
        <jvmarg line="${test-jvmargs}" />
        <optjvmargs/>
        <!-- Uncomment to debug unittest, attach debugger to port 1416 -->
        <!--
        <jvmarg line="-agentlib:jdwp=transport=dt_socket,address=localhost:1416,server=y,suspend=y" />
        -->
        <classpath>
          <pathelement path="${java.class.path}"/>
          <pathelement location="${stress.build.classes}"/>
          <pathelement location="${fqltool.build.classes}"/>
          <path refid="cassandra.classpath.test" />
          <pathelement location="${test.classes}"/>
          <pathelement location="${stress.test.classes}"/>
          <pathelement location="${fqltool.test.classes}"/>
          <pathelement location="${test.conf}"/>
          <fileset dir="${test.lib}">
            <include name="**/*.jar" />
              <exclude name="**/ant-*.jar"/>
          </fileset>
        </classpath>
        <batchtest todir="${build.test.dir}/output/@{testtag}">
            <fileset dir="@{inputdir}" includes="@{filter}" excludes="@{exclude}"/>
            <filelist dir="@{inputdir}" files="@{filelist}"/>
        </batchtest>
      </junit-timeout>

      <delete quiet="true" failonerror="false" dir="${build.test.dir}/cassandra/commitlog"/>
      <delete quiet="true" failonerror="false" dir="${build.test.dir}/cassandra/cdc_raw"/>
      <delete quiet="true" failonerror="false" dir="${build.test.dir}/cassandra/data"/>
      <delete quiet="true" failonerror="false" dir="${build.test.dir}/cassandra/system_data"/>
      <delete quiet="true" failonerror="false" dir="${build.test.dir}/cassandra/saved_caches"/>
      <delete quiet="true" failonerror="false" dir="${build.test.dir}/cassandra/hints"/>
    </sequential>
  </macrodef>

  <target name="testold" depends="build-test" description="Execute unit tests">
    <testmacro inputdir="${test.unit.src}" timeout="${test.timeout}">
      <jvmarg value="-Dlegacy-sstable-root=${test.data}/legacy-sstables"/>
      <jvmarg value="-Dinvalid-legacy-sstable-root=${test.data}/invalid-legacy-sstables"/>
      <jvmarg value="-Dcassandra.ring_delay_ms=1000"/>
      <jvmarg value="-Dcassandra.tolerate_sstable_size=true"/>
      <jvmarg value="-Dcassandra.skip_sync=true" />
    </testmacro>
    <fileset dir="${test.unit.src}" />
  </target>

  <!-- Will not generate a junit report or fail on error  -->
  <macrodef name="testlist">
    <attribute name="test.file.list"/>
    <sequential>
      <testmacrohelper inputdir="${test.dir}/${test.classlistprefix}" filelist="@{test.file.list}" exclude="**/*.java" timeout="${test.timeout}">
        <jvmarg value="-Dlegacy-sstable-root=${test.data}/legacy-sstables"/>
        <jvmarg value="-Dinvalid-legacy-sstable-root=${test.data}/invalid-legacy-sstables"/>
        <jvmarg value="-Dcassandra.ring_delay_ms=1000"/>
        <jvmarg value="-Dcassandra.tolerate_sstable_size=true"/>
        <jvmarg value="-Dcassandra.skip_sync=true" />
      </testmacrohelper>
    </sequential>
  </macrodef>

  <!-- Will not generate a junit report  -->
  <macrodef name="testlist-compression">
    <attribute name="test.file.list" />
    <sequential>
      <property name="compressed_yaml" value="${build.test.dir}/cassandra.compressed.yaml"/>
      <concat destfile="${compressed_yaml}">
          <fileset file="${test.conf}/cassandra.yaml"/>
          <fileset file="${test.conf}/commitlog_compression_${test.compression.algo}.yaml"/>
      </concat>
      <testmacrohelper inputdir="${test.unit.src}" filelist="@{test.file.list}"
                       exclude="**/*.java" timeout="${test.timeout}" testtag="compression">
        <jvmarg value="-Dlegacy-sstable-root=${test.data}/legacy-sstables"/>
        <jvmarg value="-Dinvalid-legacy-sstable-root=${test.data}/invalid-legacy-sstables"/>
        <jvmarg value="-Dcassandra.test.compression=true"/>
        <jvmarg value="-Dcassandra.test.compression.algo=${test.compression.algo}"/>
        <jvmarg value="-Dcassandra.ring_delay_ms=1000"/>
        <jvmarg value="-Dcassandra.tolerate_sstable_size=true"/>
        <jvmarg value="-Dcassandra.config=file:///${compressed_yaml}"/>
        <jvmarg value="-Dcassandra.skip_sync=true" />
      </testmacrohelper>
    </sequential>
  </macrodef>

  <macrodef name="testlist-cdc">
    <attribute name="test.file.list" />
    <sequential>
      <property name="cdc_yaml" value="${build.test.dir}/cassandra.cdc.yaml"/>
      <concat destfile="${cdc_yaml}">
        <fileset file="${test.conf}/cassandra.yaml"/>
        <fileset file="${test.conf}/cdc.yaml"/>
      </concat>
      <testmacrohelper inputdir="${test.unit.src}" filelist="@{test.file.list}"
                       exclude="**/*.java" timeout="${test.timeout}" testtag="cdc">
        <jvmarg value="-Dlegacy-sstable-root=${test.data}/legacy-sstables"/>
        <jvmarg value="-Dinvalid-legacy-sstable-root=${test.data}/invalid-legacy-sstables"/>
        <jvmarg value="-Dcassandra.ring_delay_ms=1000"/>
        <jvmarg value="-Dcassandra.tolerate_sstable_size=true"/>
        <jvmarg value="-Dcassandra.config=file:///${cdc_yaml}"/>
        <jvmarg value="-Dcassandra.skip_sync=true" />
      </testmacrohelper>
    </sequential>
  </macrodef>

  <macrodef name="testlist-system-keyspace-directory">
    <attribute name="test.file.list" />
    <sequential>
      <property name="system_keyspaces_directory_yaml" value="${build.test.dir}/cassandra.system.yaml"/>
      <concat destfile="${system_keyspaces_directory_yaml}">
        <fileset file="${test.conf}/cassandra.yaml"/>
        <fileset file="${test.conf}/system_keyspaces_directory.yaml"/>
      </concat>
      <testmacrohelper inputdir="${test.unit.src}" filelist="@{test.file.list}"
                       exclude="**/*.java" timeout="${test.timeout}" testtag="system_keyspace_directory">
        <jvmarg value="-Dlegacy-sstable-root=${test.data}/legacy-sstables"/>
        <jvmarg value="-Dinvalid-legacy-sstable-root=${test.data}/invalid-legacy-sstables"/>
        <jvmarg value="-Dcassandra.ring_delay_ms=1000"/>
        <jvmarg value="-Dcassandra.tolerate_sstable_size=true"/>
        <jvmarg value="-Dcassandra.config=file:///${system_keyspaces_directory_yaml}"/>
        <jvmarg value="-Dcassandra.skip_sync=true" />
      </testmacrohelper>
    </sequential>
  </macrodef>

  <!--
    Run named ant task with jacoco, such as "ant jacoco-run -Dtaskname=test"
    the target run must enable the jacoco agent if usejacoco is 'yes' -->
  <target name="jacoco-run" description="run named task with jacoco instrumentation">
    <condition property="runtask" value="${taskname}" else="test">
      <isset property="taskname"/>
    </condition>
    <antcall target="${runtask}">
      <param name="usejacoco" value="yes"/>
    </antcall>
  </target>

  <!-- Use this with an FQDN for test class, and a csv list of methods like this:
    ant testsome -Dtest.name=org.apache.cassandra.service.StorageServiceServerTest -Dtest.methods=testRegularMode,testGetAllRangesEmpty
  -->
  <target name="testsome" depends="build-test" description="Execute specific unit tests" >
    <testmacro inputdir="${test.unit.src}" timeout="${test.timeout}">
      <test unless:blank="${test.methods}" name="${test.name}" methods="${test.methods}" outfile="build/test/output/TEST-${test.name}-${test.methods}"/>
      <test if:blank="${test.methods}" name="${test.name}" outfile="build/test/output/TEST-${test.name}"/>
      <jvmarg value="-Dlegacy-sstable-root=${test.data}/legacy-sstables"/>
      <jvmarg value="-Dinvalid-legacy-sstable-root=${test.data}/invalid-legacy-sstables"/>
      <jvmarg value="-Dcassandra.ring_delay_ms=1000"/>
      <jvmarg value="-Dcassandra.tolerate_sstable_size=true"/>
      <jvmarg value="-Dcassandra.skip_sync=true" />
    </testmacro>
  </target>

  <!-- Use this with an FQDN for test class, and a csv list of methods like this:
    ant long-testsome -Dtest.name=org.apache.cassandra.cql3.ViewLongTest -Dtest.methods=testConflictResolution
  -->
  <target name="long-testsome" depends="build-test" description="Execute specific long unit tests" >
    <testmacro inputdir="${test.long.src}" timeout="${test.long.timeout}">
      <test unless:blank="${test.methods}" name="${test.name}" methods="${test.methods}"/>
      <test if:blank="${test.methods}" name="${test.name}"/>
      <jvmarg value="-Dcassandra.ring_delay_ms=1000"/>
      <jvmarg value="-Dcassandra.tolerate_sstable_size=true"/>
    </testmacro>
  </target>

  <!-- Use this with an FQDN for test class, and a csv list of methods like this:
    ant burn-testsome -Dtest.name=org.apache.cassandra.utils.memory.LongBufferPoolTest -Dtest.methods=testAllocate
  -->
  <target name="burn-testsome" depends="build-test" description="Execute specific burn unit tests" >
    <testmacro inputdir="${test.burn.src}" timeout="${test.burn.timeout}">
      <test unless:blank="${test.methods}" name="${test.name}" methods="${test.methods}"/>
      <test if:blank="${test.methods}" name="${test.name}"/>
      <jvmarg value="-Dlog4j.configurationFile=test/conf/log4j2-burntest.xml"/>
    </testmacro>
  </target>

  <target name="test-compression" depends="build-test,stress-build" description="Execute unit tests with sstable compression enabled">
    <path id="all-test-classes-path">
      <fileset dir="${test.unit.src}" includes="**/${test.name}.java" />
      <fileset dir="${test.distributed.src}" includes="**/${test.name}.java" />
    </path>
    <property name="all-test-classes" refid="all-test-classes-path"/>
    <testhelper testdelegate="testlist-compression" />
  </target>

  <target name="test-cdc" depends="build-test" description="Execute unit tests with change-data-capture enabled">
    <path id="all-test-classes-path">
      <fileset dir="${test.unit.src}" includes="**/${test.name}.java" />
    </path>
    <property name="all-test-classes" refid="all-test-classes-path"/>
    <testhelper testdelegate="testlist-cdc" />
  </target>

  <target name="test-system-keyspace-directory" depends="build-test" description="Execute unit tests with a system keyspaces directory configured">
    <path id="all-test-classes-path">
      <fileset dir="${test.unit.src}" includes="**/${test.name}.java" />
    </path>
    <property name="all-test-classes" refid="all-test-classes-path"/>
    <testhelper testdelegate="testlist-system-keyspace-directory" />
  </target>

  <target name="msg-ser-gen-test" depends="build-test" description="Generates message serializations">
    <testmacro inputdir="${test.unit.src}"
        timeout="${test.timeout}" filter="**/SerializationsTest.java">
      <jvmarg value="-Dcassandra.test-serialization-writes=True"/>
    </testmacro>
  </target>

  <target name="msg-ser-test" depends="build-test" description="Tests message serializations">
      <testmacro inputdir="${test.unit.src}" timeout="${test.timeout}"
               filter="**/SerializationsTest.java"/>
  </target>

  <target name="msg-ser-test-7" depends="build-test" description="Generates message serializations">
    <testmacro inputdir="${test.unit.src}"
        timeout="${test.timeout}" filter="**/SerializationsTest.java">
      <jvmarg value="-Dcassandra.version=0.7"/>
    </testmacro>
  </target>

  <target name="msg-ser-test-10" depends="build-test" description="Tests message serializations on 1.0 messages">
    <testmacro inputdir="${test.unit.src}"
        timeout="${test.timeout}" filter="**/SerializationsTest.java">
      <jvmarg value="-Dcassandra.version=1.0"/>
    </testmacro>
  </target>

  <target name="test-burn" depends="build-test" description="Execute functional tests">
    <testmacro inputdir="${test.burn.src}"
               timeout="${test.burn.timeout}">
    </testmacro>
  </target>

  <target name="long-test" depends="build-test" description="Execute functional tests">
    <testmacro inputdir="${test.long.src}"
               timeout="${test.long.timeout}">
      <jvmarg value="-Dcassandra.ring_delay_ms=1000"/>
      <jvmarg value="-Dcassandra.tolerate_sstable_size=true"/>
    </testmacro>
  </target>

  <target name="test-memory" depends="build-test" description="Execute functional tests">
      <testmacro inputdir="${test.memory.src}"
                 timeout="${test.memory.timeout}">
          <jvmarg value="-javaagent:${build.dir}/test/lib/jars/java-allocation-instrumenter-${allocation-instrumenter.version}.jar"/>
      </testmacro>
  </target>

  <target name="cql-test" depends="build-test" description="Execute CQL tests">
    <sequential>
      <echo message="running CQL tests"/>
      <mkdir dir="${build.test.dir}/cassandra"/>
      <mkdir dir="${build.test.dir}/output"/>
      <junit fork="on" forkmode="once" failureproperty="testfailed" maxmemory="1024m" timeout="${test.timeout}">
        <formatter type="brief" usefile="false"/>
        <jvmarg value="-Dstorage-config=${test.conf}"/>
        <jvmarg value="-Djava.awt.headless=true"/>
        <jvmarg value="-javaagent:${build.lib}/jamm-${jamm.version}.jar" />
        <jvmarg value="-ea"/>
        <jvmarg value="-Xss256k"/>
        <jvmarg value="-Dcassandra.memtable_row_overhead_computation_step=100"/>
        <jvmarg value="-Dcassandra.test.use_prepared=${cassandra.test.use_prepared}"/>
        <jvmarg value="-Dcassandra.skip_sync=true" />
        <classpath>
          <path refid="cassandra.classpath.test" />
          <pathelement location="${test.classes}"/>
          <pathelement location="${test.conf}"/>
          <fileset dir="${test.lib}">
            <include name="**/*.jar" />
          </fileset>
        </classpath>
        <batchtest todir="${build.test.dir}/output">
            <fileset dir="${test.unit.src}" includes="**/cql3/*Test.java">
                <contains text="CQLTester" casesensitive="yes"/>
            </fileset>
        </batchtest>
      </junit>
      <fail message="Some CQL test(s) failed.">
        <condition>
            <and>
            <isset property="testfailed"/>
            <not>
              <isset property="ant.test.failure.ignore"/>
            </not>
          </and>
        </condition>
      </fail>
    </sequential>
  </target>

  <target name="cql-test-some" depends="build-test" description="Execute specific CQL tests" >
    <sequential>
      <echo message="running ${test.methods} tests from ${test.name}"/>
      <mkdir dir="${build.test.dir}/cassandra"/>
      <mkdir dir="${build.test.dir}/output"/>
      <junit fork="on" forkmode="once" failureproperty="testfailed" maxmemory="1024m" timeout="${test.timeout}">
        <formatter type="brief" usefile="false"/>
        <jvmarg value="-Dstorage-config=${test.conf}"/>
        <jvmarg value="-Djava.awt.headless=true"/>
        <jvmarg value="-javaagent:${build.lib}/jamm-${jamm.version}.jar" />
        <jvmarg value="-ea"/>
        <jvmarg value="-Xss256k"/>
        <jvmarg value="-Dcassandra.test.use_prepared=${cassandra.test.use_prepared}"/>
        <jvmarg value="-Dcassandra.memtable_row_overhead_computation_step=100"/>
        <jvmarg value="-Dcassandra.skip_sync=true" />
        <classpath>
          <path refid="cassandra.classpath.test" />
          <pathelement location="${test.classes}"/>
          <pathelement location="${test.conf}"/>
          <fileset dir="${test.lib}">
            <include name="**/*.jar" />
          </fileset>
        </classpath>
        <test name="org.apache.cassandra.cql3.${test.name}" methods="${test.methods}" todir="${build.test.dir}/output"/>
      </junit>
    </sequential>
  </target>

  <!-- Use JaCoCo ant extension without needing externally saved lib -->
  <target name="jacoco-init" depends="resolver-init">
    <typedef uri="antlib:org.jacoco.ant" classpathref="jacocoant.classpath"/>
  </target>

  <target name="jacoco-merge" depends="jacoco-init">
    <jacoco:merge destfile="${jacoco.finalexecfile}" xmlns:jacoco="antlib:org.jacoco.ant">
        <fileset dir="${jacoco.export.dir}" includes="*.exec,**/*.exec"/>
    </jacoco:merge>
  </target>

  <target name="jacoco-report" depends="jacoco-merge">
    <jacoco:report xmlns:jacoco="antlib:org.jacoco.ant">
      <executiondata>
        <file file="${jacoco.finalexecfile}" />
      </executiondata>
      <structure name="JaCoCo Cassandara Coverage Report">
        <classfiles>
          <fileset dir="${build.classes.main}">
            <include name="**/*.class"/>
          </fileset>
        </classfiles>
        <sourcefiles encoding="UTF-8">
          <dirset dir="${build.src}">
            <include name="java"/>
            <include name="gen-java"/>
          </dirset>
        </sourcefiles>
      </structure>
      <!-- to produce reports in different formats. -->
      <html destdir="${jacoco.export.dir}" />
      <csv destfile="${jacoco.export.dir}/report.csv" />
      <xml destfile="${jacoco.export.dir}/report.xml" />
    </jacoco:report>
  </target>

  <target name="jacoco-cleanup" description="Destroy JaCoCo exec data and reports">
    <delete file="${jacoco.partialexecfile}"/>
    <delete dir="${jacoco.export.dir}"/>
  </target>

  <target name="javadoc" depends="build" description="Create javadoc" unless="no-javadoc">
    <create-javadoc destdir="${javadoc.dir}">
      <filesets>
        <fileset dir="${build.src.java}" defaultexcludes="yes">
          <include name="org/apache/**/*.java"/>
        </fileset>
      </filesets>
    </create-javadoc>
   </target>

  <!-- Run tests and reports errors and generates a junit report after -->
  <macrodef name="testmacro">
    <attribute name="inputdir" />
    <attribute name="timeout" default="${test.timeout}" />
    <attribute name="forkmode" default="perTest"/>
    <attribute name="showoutput" default="true"/>
    <element name="optjvmargs" implicit="true" optional="true" />
    <attribute name="filter" default="**/${test.name}.java"/>
    <attribute name="exclude" default="" />
    <attribute name="filelist" default="" />
    <attribute name="testtag" default=""/>

    <sequential>
      <testmacrohelper inputdir="@{inputdir}" timeout="@{timeout}"
                       forkmode="@{forkmode}" filter="@{filter}"
                       exclude="@{exclude}" filelist="@{filelist}"
                       testtag="@{testtag}" showoutput="false" >
          <optjvmargs/>
      </testmacrohelper>
      <fail message="Some test(s) failed.">
        <condition>
            <and>
            <isset property="testfailed"/>
            <not>
              <isset property="ant.test.failure.ignore"/>
            </not>
          </and>
        </condition>
      </fail>
    </sequential>
  </macrodef>

  <target name="test" depends="eclipse-warnings,build-test" description="Test Runner">
    <path id="all-test-classes-path">
      <fileset dir="${test.unit.src}" includes="**/${test.name}.java" excludes="**/distributed/test/UpgradeTest*.java" />
    </path>
    <property name="all-test-classes" refid="all-test-classes-path"/>
    <testhelper testdelegate="testlist"/>
  </target>

  <target name="generate-test-report" description="Generates JUnit's HTML report from results already in build/output">
      <junitreport todir="${build.test.dir}">
        <fileset dir="${build.test.dir}/output">
          <include name="**/TEST-*.xml"/>
        </fileset>
        <report format="frames" todir="${build.test.dir}/junitreport"/>
      </junitreport>
  </target>

  <!-- run a list of tests as provided in -Dtest.classlistfile (or default of 'testnames.txt')
  The class list file should be one test class per line, with the path starting after test/unit
  e.g. org/apache/cassandra/hints/HintMessageTest.java -->
  <target name="testclasslist" depends="build-test" description="Run tests given in file -Dtest.classlistfile (one-class-per-line, e.g. org/apache/cassandra/db/SomeTest.java)">
    <path id="all-test-classes-path">
      <fileset dir="${test.dir}/${test.classlistprefix}" includesfile="${test.classlistfile}"/>
    </path>
    <property name="all-test-classes" refid="all-test-classes-path"/>
    <testhelper testdelegate="testlist"/>
  </target>
  <target name="testclasslist-compression" depends="build-test" description="Run tests given in file -Dtest.classlistfile (one-class-per-line, e.g. org/apache/cassandra/db/SomeTest.java)">
      <path id="all-test-classes-path">
          <fileset dir="${test.dir}/${test.classlistprefix}" includesfile="${test.classlistfile}"/>
      </path>
      <property name="all-test-classes" refid="all-test-classes-path"/>
      <testhelper testdelegate="testlist-compression"/>
  </target>
  <target name="testclasslist-cdc" depends="build-test" description="Run tests given in file -Dtest.classlistfile (one-class-per-line, e.g. org/apache/cassandra/db/SomeTest.java)">
      <path id="all-test-classes-path">
          <fileset dir="${test.dir}/${test.classlistprefix}" includesfile="${test.classlistfile}"/>
      </path>
      <property name="all-test-classes" refid="all-test-classes-path"/>
      <testhelper testdelegate="testlist-cdc"/>
  </target>
  <target name="testclasslist-system-keyspace-directory" depends="build-test" description="Run tests given in file -Dtest.classlistfile (one-class-per-line, e.g. org/apache/cassandra/db/SomeTest.java)">
      <path id="all-test-classes-path">
          <fileset dir="${test.dir}/${test.classlistprefix}" includesfile="${test.classlistfile}"/>
      </path>
      <property name="all-test-classes" refid="all-test-classes-path"/>
      <testhelper testdelegate="testlist-system-keyspace-directory"/>
  </target>

  <!-- Build a self-contained jar for e.g. remote execution; not currently used for running burn tests with this build script -->
  <target name="burn-test-jar" depends="build-test, build" description="Create dtest-compatible jar, including all dependencies">
      <jar jarfile="${build.dir}/burntest.jar">
          <zipgroupfileset dir="${build.lib}" includes="*.jar" excludes="META-INF/*.SF"/>
          <fileset dir="${build.classes.main}"/>
          <fileset dir="${test.classes}"/>
          <fileset dir="${test.conf}" excludes="log4j*.xml"/>
          <fileset dir="${basedir}/conf" includes="log4j*.xml"/>
          <zipgroupfileset dir="${build.dir.lib}/jars">
              <include name="junit*.jar"/>
          </zipgroupfileset>
      </jar>
  </target>

  <target name="dtest-jar" depends="build-test, build" description="Create dtest-compatible jar, including all dependencies">
      <jar jarfile="${build.dir}/dtest-${base.version}.jar">
          <zipgroupfileset dir="${build.lib}" includes="*.jar" excludes="META-INF/*.SF"/>
          <zipgroupfileset dir="${build.dir.lib}/jars" includes="javassist-*.jar,reflections-*.jar" excludes="META-INF/*.SF"/>
          <fileset dir="${build.classes.main}"/>
          <fileset dir="${test.classes}"/>
          <fileset dir="${test.conf}" />
      </jar>
  </target>

  <target name="test-jvm-dtest" depends="build-test" description="Execute in-jvm dtests">
    <testmacro inputdir="${test.distributed.src}" timeout="${test.distributed.timeout}" forkmode="once" showoutput="true" filter="**/test/*Test.java">
      <jvmarg value="-Dlog4j.configurationFile=test/conf/log4j2-dtest.xml"/>
      <jvmarg value="-Dcassandra.ring_delay_ms=10000"/>
      <jvmarg value="-Dcassandra.tolerate_sstable_size=true"/>
      <jvmarg value="-Dcassandra.skip_sync=true" />
    </testmacro>
  </target>

  <target name="test-jvm-upgrade-dtest" depends="build-test" description="Execute in-jvm dtests">
    <testmacro inputdir="${test.distributed.src}" timeout="${test.distributed.timeout}" forkmode="once" showoutput="true" filter="**/upgrade/*Test.java">
      <jvmarg value="-log4j.configurationFile=test/conf/log4j2-dtest.xml"/>
      <jvmarg value="-Dcassandra.ring_delay_ms=10000"/>
      <jvmarg value="-Dcassandra.tolerate_sstable_size=true"/>
      <jvmarg value="-Dcassandra.skip_sync=true" />
    </testmacro>
  </target>

  <!-- Use this with an FQDN for test class, and a csv list of methods like this:
      ant test-jvm-dtest-some -Dtest.name=org.apache.cassandra.distributed.test.ResourceLeakTest -Dtest.methods=looperTest
    -->
  <target name="test-jvm-dtest-some" depends="build-test" description="Execute some in-jvm dtests">
    <testmacro inputdir="${test.distributed.src}" timeout="${test.distributed.timeout}" forkmode="once" showoutput="true">
      <test unless:blank="${test.methods}" name="${test.name}" methods="${test.methods}" outfile="build/test/output/TEST-${test.name}-${test.methods}"/>
      <test if:blank="${test.methods}" name="${test.name}" outfile="build/test/output/TEST-${test.name}"/>
      <jvmarg value="-Dlog4j.configurationFile=test/conf/log4j2-dtest.xml"/>
      <jvmarg value="-Dcassandra.ring_delay_ms=10000"/>
      <jvmarg value="-Dcassandra.tolerate_sstable_size=true"/>
      <jvmarg value="-Dcassandra.skip_sync=true" />
    </testmacro>
  </target>

  <!-- run microbenchmarks suite -->
  <target name="microbench" depends="build-jmh">
      <java classname="org.openjdk.jmh.Main"
            fork="true"
            failonerror="true">
          <classpath>
              <path refid="cassandra.classpath.test" />
              <pathelement location="${test.classes}"/>
              <pathelement location="${test.conf}"/>
              <fileset dir="${test.lib}">
                  <include name="**/*.jar" />
              </fileset>
          </classpath>
          <arg value="-foe"/>
          <arg value="true"/>
          <arg value="-rf"/>
          <arg value="json"/>
          <arg value="-rff"/>
          <arg value="${build.test.dir}/jmh-result.json"/>
          <arg value="-v"/>
          <arg value="EXTRA"/>

          <!-- Broken: ZeroCopyStreamingBench,MutationBench,FastThreadLocalBench  (FIXME) -->
          <arg value="-e"/><arg value="ZeroCopyStreamingBench|MutationBench|FastThreadLocalBench"/>

          <arg value=".*microbench.*${benchmark.name}"/>
      </java>
  </target>

  <!-- run arbitrary mains in tests, for example to run the long running memory tests with lots of memory pressure
      ant run-main -Dmainclass=org.apache.cassandra.utils.memory.LongBufferPoolTest -Dvmargs="-Xmx30m -XX:-UseGCOverheadLimit"
  -->
  <target name="run-main" depends="build-test">
      <property name="mainclass" value="" />
      <property name="vmargs" value="" />
      <property name="args" value="" />
      <java classname="${mainclass}"
            fork="true"
            failonerror="true">
          <jvmarg value="-server" />
          <jvmarg value="-ea" />
          <jvmarg line="${vmargs}" />
          <arg line="${args}" />
          <classpath>
              <path refid="cassandra.classpath" />
              <pathelement location="${test.classes}"/>
              <pathelement location="${test.conf}"/>
              <fileset dir="${test.lib}">
                  <include name="**/*.jar" />
              </fileset>
          </classpath>
      </java>
  </target>

  <target name="_maybe_update_idea_to_java11" if="java.version.11">
    <replace file="${eclipse.project.name}.iml" token="JDK_1_8" value="JDK_11"/>
    <replace file=".idea/misc.xml" token="JDK_1_8" value="JDK_11"/>
    <replace file=".idea/misc.xml" token="1.8" value="11"/>
    <replaceregexp file=".idea/workspace.xml"
                   match="name=&quot;VM_PARAMETERS&quot; value=&quot;(.*)&quot;"
                   replace="name=&quot;VM_PARAMETERS&quot; value=&quot;\1 ${java11-jvmargs}&quot;"
                   byline="true"/>

      <echo file=".idea/compiler.xml"><![CDATA[<?xml version="1.0" encoding="UTF-8"?>
<project version="4">
  <component name="JavacSettings">
    <option name="ADDITIONAL_OPTIONS_STRING" value="--add-exports java.rmi/sun.rmi.registry=ALL-UNNAMED" />
  </component>
</project>]]></echo>
  </target>

  <!-- Generate IDEA project description files -->
  <target name="generate-idea-files" depends="init,maven-ant-tasks-init,resolver-dist-lib,gen-cql3-grammar,generate-jflex-java,createVersionPropFile" description="Generate IDEA files">
    <mkdir dir=".idea"/>
    <mkdir dir=".idea/libraries"/>
    <copy todir=".idea" overwrite="true">
        <fileset dir="ide/idea"/>
    </copy>
    <replace file=".idea/workspace.xml" token="trunk" value="${eclipse.project.name}"/>
    <copy tofile="${eclipse.project.name}.iml" file="ide/idea-iml-file.xml"/>
    <echo file=".idea/.name">Apache Cassandra ${eclipse.project.name}</echo>
    <echo file=".idea/modules.xml"><![CDATA[<?xml version="1.0" encoding="UTF-8"?>
<project version="4">
  <component name="ProjectModuleManager">
    <modules>
      <module fileurl="file://$PROJECT_DIR$/]]>${eclipse.project.name}<![CDATA[.iml" filepath="$PROJECT_DIR$/]]>${eclipse.project.name}<![CDATA[.iml" />
    </modules>
  </component>
</project>]]></echo>
      <antcall target="_maybe_update_idea_to_java11"/>
  </target>

  <!-- Generate Eclipse project description files -->
  <target name="generate-eclipse-files" depends="build-test" description="Generate eclipse files">
    <echo file=".project"><![CDATA[<?xml version="1.0" encoding="UTF-8"?>
<projectDescription>
  <name>${eclipse.project.name}</name>
  <comment></comment>
  <projects>
  </projects>
  <buildSpec>
    <buildCommand>
      <name>org.eclipse.jdt.core.javabuilder</name>
    </buildCommand>
  </buildSpec>
  <natures>
    <nature>org.eclipse.jdt.core.javanature</nature>
  </natures>
</projectDescription>]]>
    </echo>
	<echo file=".classpath"><![CDATA[<?xml version="1.0" encoding="UTF-8"?>
<classpath>
  <classpathentry kind="src" path="src/java"/>
  <classpathentry kind="src" path="src/resources"/>
  <classpathentry kind="src" path="src/gen-java"/>
  <classpathentry kind="src" path="conf" including="hotspot_compiler"/>
  <classpathentry kind="src" output="build/test/classes" path="test/unit"/>
  <classpathentry kind="src" output="build/test/classes" path="test/long"/>
  <classpathentry kind="src" output="build/test/classes" path="test/distributed"/>
  <classpathentry kind="src" output="build/test/classes" path="test/resources" />
  <classpathentry kind="src" path="tools/stress/src"/>
  <classpathentry kind="src" path="tools/fqltool/src"/>
  <classpathentry kind="src" output="build/test/stress-classes" path="tools/stress/test/unit" />
  <classpathentry kind="src" output="build/test/fqltool-classes" path="tools/fqltool/test/unit" />
  <classpathentry kind="con" path="org.eclipse.jdt.launching.JRE_CONTAINER"/>
  <classpathentry kind="output" path="build/classes/eclipse"/>
  <classpathentry kind="lib" path="test/conf"/>
  <classpathentry kind="lib" path="${java.home}/../lib/tools.jar"/>
]]>
	</echo>
  	<path id="eclipse-project-libs-path">
  	 <fileset dir="lib">
  	    <include name="**/*.jar" />
     </fileset>
 	 <fileset dir="build/lib/jars">
  	    <include name="**/*.jar" />
  	 </fileset>
     <fileset dir="build/test/lib/jars">
        <include name="**/*.jar" />
     </fileset>
  	</path>
  	<property name="eclipse-project-libs" refid="eclipse-project-libs-path"/>
       <script language="javascript">
        <classpath>
            <path refid="cassandra.classpath"/>
            <path refid="cassandra.classpath.test"/>
        </classpath>
        <![CDATA[
        var File = java.io.File;
  		var FilenameUtils = Packages.org.apache.commons.io.FilenameUtils;
  		jars = project.getProperty("eclipse-project-libs").split(project.getProperty("path.separator"));

  		cp = "";
  	    for (i=0; i< jars.length; i++) {
  	       srcjar = FilenameUtils.getBaseName(jars[i]) + '-sources.jar';
           srcdir = FilenameUtils.concat(project.getProperty("build.test.dir"), 'sources');
  		   srcfile = new File(FilenameUtils.concat(srcdir, srcjar));

  		   cp += ' <classpathentry kind="lib" path="' + jars[i] + '"';
  		   if (srcfile.exists()) {
  		      cp += ' sourcepath="' + srcfile.getAbsolutePath() + '"';
  		   }
  		   cp += '/>\n';
  		}

  		cp += '</classpath>';

  		echo = project.createTask("echo");
  	    echo.setMessage(cp);
  		echo.setFile(new File(".classpath"));
  		echo.setAppend(true);
  	    echo.perform();
  	]]> </script>
    <mkdir dir=".settings" />
  </target>

  <pathconvert property="eclipse.project.name">
    <path path="${basedir}" />
    <regexpmapper from="^.*/([^/]+)$$" to="\1" handledirsep="yes" />
  </pathconvert>

  <!-- Clean Eclipse project description files -->
  <target name="clean-eclipse-files">
    <delete file=".project" />
    <delete file=".classpath" />
    <delete dir=".settings" />
  	<delete dir=".externalToolBuilders" />
  	<delete dir="build/eclipse-classes" />
  </target>

  <!-- ECJ 4.6.1 in standalone mode does not work with JPMS, so we skip this target for Java 11 -->
  <target name="eclipse-warnings" depends="build, _assert_rat_output" description="Run eclipse compiler code analysis" if="java.version.8">
        <property name="ecj.log.dir" value="${build.dir}/ecj" />
        <property name="ecj.warnings.file" value="${ecj.log.dir}/eclipse_compiler_checks.txt"/>
        <mkdir  dir="${ecj.log.dir}" />

        <property name="ecj.properties" value="${basedir}/eclipse_compiler.properties" />

        <echo message="Running Eclipse Code Analysis.  Output logged to ${ecj.warnings.file}" />

	<java
	    jar="${build.dir.lib}/jars/ecj-${ecj.version}.jar"
            fork="true"
	    failonerror="true"
            maxmemory="512m">
            <arg value="-source"/>
	    <arg value="${source.version}" />
	    <arg value="-target"/>
	    <arg value="${target.version}" />
	    <arg value="-d" />
            <arg value="none" />
	    <arg value="-proc:none" />
            <arg value="-log" />
            <arg value="${ecj.warnings.file}" />
            <arg value="-properties" />
            <arg value="${ecj.properties}" />
            <arg value="-cp" />
            <arg value="${toString:cassandra.classpath}" />
            <arg value="${build.src.java}" />
        </java>
  </target>


  <!-- Installs artifacts to local Maven repository -->
  <target name="mvn-install"
          depends="maven-declare-dependencies,jar,sources-jar,javadoc-jar"
          description="Installs the artifacts in the Maven Local Repository">

    <!-- the parent -->
    <install pomFile="${build.dir}/${final.name}-parent.pom"
             file="${build.dir}/${final.name}-parent.pom"
             packaging="pom"/>

    <!-- the cassandra-all jar -->
    <install pomFile="${build.dir}/${final.name}.pom"
             file="${build.dir}/${final.name}.jar"/>
    <install pomFile="${build.dir}/${final.name}.pom"
             file="${build.dir}/${final.name}-sources.jar"
             classifier="sources"/>
    <install pomFile="${build.dir}/${final.name}.pom"
             file="${build.dir}/${final.name}-javadoc.jar"
             classifier="javadoc"/>
  </target>

  <!-- Publish artifacts to remote Maven repository -->
  <target name="publish"
          depends="mvn-install,artifacts"
          description="Publishes the artifacts to the Maven repository">

    <!-- the parent -->
    <deploy pomFile="${build.dir}/${final.name}-parent.pom"
            file="${build.dir}/${final.name}-parent.pom"
            packaging="pom"/>

    <!-- the cassandra-all jar -->
    <deploy pomFile="${build.dir}/${final.name}.pom"
            file="${build.dir}/${final.name}.jar"/>
    <deploy pomFile="${build.dir}/${final.name}.pom"
            file="${build.dir}/${final.name}-sources.jar"
            classifier="sources"/>
    <deploy pomFile="${build.dir}/${final.name}.pom"
            file="${build.dir}/${final.name}-javadoc.jar"
            classifier="javadoc"/>

    <!-- the distribution -->
    <sign-dist file="${build.dir}/${final.name}-bin.tar.gz" />
    <sign-dist file="${build.dir}/${final.name}-src.tar.gz" />

  </target>

  <import file="${basedir}/.build/build-resolver.xml"/>
  <import file="${basedir}/.build/build-rat.xml"/>
</project><|MERGE_RESOLUTION|>--- conflicted
+++ resolved
@@ -662,14 +662,11 @@
             <exclusion groupId="org.hamcrest" artifactId="hamcrest"/>
           </dependency>
           <dependency groupId="org.hamcrest" artifactId="hamcrest" version="2.2" scope="test"/>
-<<<<<<< HEAD
           <dependency groupId="com.github.seancfoley" artifactId="ipaddress" version="5.3.3" />
-=======
 
           <!-- The Amazon Corretto Crypto Provider -->
           <dependency groupId="software.amazon.cryptools" artifactId="AmazonCorrettoCryptoProvider" version="${accp.version}" classifier="linux-x86_64"/>
 
->>>>>>> 40aa0c54
         </dependencyManagement>
         <developer id="adelapena" name="Andres de la Peña"/>
         <developer id="alakshman" name="Avinash Lakshman"/>
