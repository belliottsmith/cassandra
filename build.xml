<!--
  Licensed to the Apache Software Foundation (ASF) under one or more
  contributor license agreements.  See the NOTICE file distributed with
  this work for additional information regarding copyright ownership.
  The ASF licenses this file to You under the Apache License, Version 2.0
  (the "License"); you may not use this file except in compliance with
  the License.  You may obtain a copy of the License at

      http://www.apache.org/licenses/LICENSE-2.0

  Unless required by applicable law or agreed to in writing, software
  distributed under the License is distributed on an "AS IS" BASIS,
  WITHOUT WARRANTIES OR CONDITIONS OF ANY KIND, either express or implied.
  See the License for the specific language governing permissions and
  limitations under the License.
-->
<project basedir="." default="jar" name="apache-cassandra"
         xmlns:artifact="antlib:org.apache.maven.artifact.ant"
         xmlns:if="ant:if"
         xmlns:unless="ant:unless">
    <property environment="env"/>
    <property file="build.properties" />
    <property file="build.properties.default" />
    <property name="debuglevel" value="source,lines,vars"/>

    <!-- default version and SCM information -->
    <property name="base.version" value="4.1"/>
    <property name="base.groupid" value="org.apache.cassandra"/>
    <property name="scm.connection" value="scm:https://gitbox.apache.org/repos/asf/cassandra.git"/>
    <property name="scm.developerConnection" value="scm:https://gitbox.apache.org/repos/asf/cassandra.git"/>
    <property name="scm.url" value="https://gitbox.apache.org/repos/asf?p=cassandra.git;a=tree"/>

    <!-- directory details -->
    <property name="basedir" value="."/>
    <property name="build.src" value="${basedir}/src"/>
    <property name="build.src.java" value="${basedir}/src/java"/>
    <property name="build.src.antlr" value="${basedir}/src/antlr"/>
    <property name="build.src.resources" value="${basedir}/src/resources"/>
    <property name="build.src.gen-java" value="${basedir}/src/gen-java"/>
    <property name="build.lib" value="${basedir}/lib"/>
    <property name="build.dir" value="${basedir}/build"/>
    <property name="build.dir.lib" value="${basedir}/build/lib"/>
    <property name="build.test.dir" value="${build.dir}/test"/>
    <property name="build.classes" value="${build.dir}/classes"/>
    <property name="build.classes.main" value="${build.classes}/main" />
    <property name="javadoc.dir" value="${build.dir}/javadoc"/>
    <property name="interface.dir" value="${basedir}/interface"/>
    <property name="test.dir" value="${basedir}/test"/>
    <property name="test.resources" value="${test.dir}/resources"/>
    <property name="test.lib" value="${build.dir}/test/lib"/>
    <property name="test.classes" value="${build.dir}/test/classes"/>
    <property name="test.conf" value="${test.dir}/conf"/>
    <property name="test.data" value="${test.dir}/data"/>
    <property name="test.name" value="*Test"/>
    <property name="test.classlistfile" value="testlist.txt"/>
    <property name="test.classlistprefix" value="unit"/>
    <property name="benchmark.name" value=""/>
    <property name="test.methods" value=""/>
    <property name="test.unit.src" value="${test.dir}/unit"/>
    <property name="test.long.src" value="${test.dir}/long"/>
    <property name="test.burn.src" value="${test.dir}/burn"/>
    <property name="test.memory.src" value="${test.dir}/memory"/>
    <property name="test.microbench.src" value="${test.dir}/microbench"/>
    <property name="test.distributed.src" value="${test.dir}/distributed"/>
    <property name="test.compression.algo" value="LZ4"/>
    <property name="test.simulator.src" value="${test.dir}/simulator/main"/>
    <property name="test.simulator-asm.src" value="${test.dir}/simulator/asm"/>
    <property name="test.simulator-bootstrap.src" value="${test.dir}/simulator/bootstrap"/>
    <property name="test.driver.connection_timeout_ms" value="5000"/>
    <property name="test.driver.read_timeout_ms" value="12000"/>
    <property name="dist.dir" value="${build.dir}/dist"/>
    <property name="tmp.dir" value="${java.io.tmpdir}"/>

    <property name="doc.dir" value="${basedir}/doc"/>

    <condition property="version" value="${base.version}">
      <isset property="release"/>
    </condition>
    <property name="version" value="${base.version}-SNAPSHOT"/>
    <property name="version.properties.dir"
              value="${build.src.resources}/org/apache/cassandra/config/" />
    <property name="final.name" value="${ant.project.name}-${version}"/>

    <property name="local.repository" value="${user.home}/.m2/repository" />

    <!-- details of what version of Maven ANT Tasks to fetch -->
    <property name="maven-ant-tasks.version" value="2.1.3" />
    <property name="maven-ant-tasks.local" value="${local.repository}/org/apache/maven/maven-ant-tasks"/>
    <property name="maven-ant-tasks.url"
              value="https://repo.maven.apache.org/maven2/org/apache/maven/maven-ant-tasks" />
    <!-- details of how and which Maven repository we publish to -->
    <property name="maven.version" value="3.0.3" />
    <condition property="maven-repository-url" value="https://repository.apache.org/service/local/staging/deploy/maven2">
      <isset property="release"/>
    </condition>
    <condition property="maven-repository-id" value="apache.releases.https">
      <isset property="release"/>
    </condition>
    <property name="maven-repository-url" value="https://repository.apache.org/content/repositories/snapshots"/>
    <property name="maven-repository-id" value="apache.snapshots.https"/>

    <property name="test.timeout" value="240000" />
    <property name="test.memory.timeout" value="480000" />
    <property name="test.long.timeout" value="600000" />
    <property name="test.burn.timeout" value="60000000" />
    <property name="test.distributed.timeout" value="900000" />

    <!-- default for cql tests. Can be override by -Dcassandra.test.use_prepared=false -->
    <property name="cassandra.test.use_prepared" value="true" />

    <!-- skip flushing schema tables during tests -->
    <property name="cassandra.test.flush_local_schema_changes" value="false" />

    <!-- https://www.eclemma.org/jacoco/ -->
    <property name="jacoco.export.dir" value="${build.dir}/jacoco/" />
    <property name="jacoco.partials.dir" value="${jacoco.export.dir}/partials" />
    <property name="jacoco.partialexecfile" value="${jacoco.partials.dir}/partial.exec" />
    <property name="jacoco.finalexecfile" value="${jacoco.export.dir}/jacoco.exec" />
    <property name="jacoco.version" value="0.8.6"/>

    <property name="byteman.version" value="4.0.6"/>
    <property name="jamm.version" value="0.3.2"/>
    <property name="ecj.version" value="4.6.1"/>
    <property name="ohc.version" value="0.5.1"/>
    <property name="asm.version" value="9.1"/>
    <property name="allocation-instrumenter.version" value="3.1.0"/>
    <property name="bytebuddy.version" value="1.10.10"/>
    <property name="jflex.version" value="1.8.2"/>
    <property name="log4j.version" value="2.17.1"/>

    <!-- https://mvnrepository.com/artifact/net.openhft/chronicle-bom/1.16.23 -->
    <property name="chronicle-queue.version" value="5.20.123" />
    <property name="chronicle-core.version" value="2.20.126" />
    <property name="chronicle-bytes.version" value="2.20.111" />
    <property name="chronicle-wire.version" value="2.20.117" />
    <property name="chronicle-threads.version" value="2.20.111" />
    <property name="accp.version" value="1.1.1" />

    <condition property="maven-ant-tasks.jar.exists">
      <available file="${build.dir}/maven-ant-tasks-${maven-ant-tasks.version}.jar" />
    </condition>

    <condition property="maven-ant-tasks.jar.local">
      <available file="${maven-ant-tasks.local}/${maven-ant-tasks.version}/maven-ant-tasks-${maven-ant-tasks.version}.jar" />
    </condition>

    <condition property="is.source.artifact">
      <available file="${build.src.java}" type="dir" />
    </condition>

    <!-- Check if all tests are being run or just one. If it's all tests don't spam the console with test output.
         If it's an individual test print the output from the test under the assumption someone is debugging the test
         and wants to know what is going on without having to context switch to the log file that is generated.
         Debug level output still needs to be retrieved from the log file.  -->
    <script language="javascript">
        if (project.getProperty("cassandra.keepBriefBrief") == null)
        {
            if (project.getProperty("test.name").equals("*Test"))
                project.setProperty("cassandra.keepBriefBrief", "true");
            else
                project.setProperty("cassandra.keepBriefBrief", "false");
        }
    </script>

    <condition property="java.version.8">
        <equals arg1="${ant.java.version}" arg2="1.8"/>
    </condition>
    <condition property="java.version.11">
        <not><isset property="java.version.8"/></not>
    </condition>
    <fail><condition><not><or>
        <isset property="java.version.8"/>
        <isset property="java.version.11"/>
    </or></not></condition></fail>

    <resources id="_jvm11_arg_items">
        <string>-Djdk.attach.allowAttachSelf=true</string>

        <string>-XX:+UseConcMarkSweepGC</string>
        <string>-XX:+CMSParallelRemarkEnabled</string>
        <string>-XX:SurvivorRatio=8</string>
        <string>-XX:MaxTenuringThreshold=1</string>
        <string>-XX:CMSInitiatingOccupancyFraction=75</string>
        <string>-XX:+UseCMSInitiatingOccupancyOnly</string>
        <string>-XX:CMSWaitDuration=10000</string>
        <string>-XX:+CMSParallelInitialMarkEnabled</string>
        <string>-XX:+CMSEdenChunksRecordAlways</string>

        <string>--add-exports java.base/jdk.internal.misc=ALL-UNNAMED</string>
        <string>--add-exports java.base/jdk.internal.ref=ALL-UNNAMED</string>
        <string>--add-exports java.base/sun.nio.ch=ALL-UNNAMED</string>
        <string>--add-exports java.management.rmi/com.sun.jmx.remote.internal.rmi=ALL-UNNAMED</string>
        <string>--add-exports java.rmi/sun.rmi.registry=ALL-UNNAMED</string>
        <string>--add-exports java.rmi/sun.rmi.server=ALL-UNNAMED</string>
        <string>--add-exports java.sql/java.sql=ALL-UNNAMED</string>

        <string>--add-opens java.base/java.lang.module=ALL-UNNAMED</string>
        <string>--add-opens java.base/java.net=ALL-UNNAMED</string>
        <string>--add-opens java.base/jdk.internal.loader=ALL-UNNAMED</string>
        <string>--add-opens java.base/jdk.internal.ref=ALL-UNNAMED</string>
        <string>--add-opens java.base/jdk.internal.reflect=ALL-UNNAMED</string>
        <string>--add-opens java.base/jdk.internal.math=ALL-UNNAMED</string>
        <string>--add-opens java.base/jdk.internal.module=ALL-UNNAMED</string>
        <string>--add-opens java.base/jdk.internal.util.jar=ALL-UNNAMED</string>
        <string>--add-opens jdk.management/com.sun.management.internal=ALL-UNNAMED</string>
    </resources>
    <pathconvert property="_jvm_args_concat" refid="_jvm11_arg_items" pathsep=" "/>
    <condition property="java11-jvmargs" value="${_jvm_args_concat}" else="">
        <not>
            <equals arg1="${ant.java.version}" arg2="1.8"/>
        </not>
    </condition>

    <!--
      JVM arguments for tests.

      There is a race condition bug in java 11 (see CASSANDRA-15981) which causes a crash of the
      JVM; this race is between CMS and class unloading.  In java 8 we can cap the metaspace to
      make tests stable on low resource environments, but in java 11 we need to make it unlimited
      (don't define MaxMetaspaceSize) and disable class unloading in CMS outside of a
      stop-the-world pause.

      In java 11 we also need to set a system property to enable netty to use Unsafe direct byte
      buffer construction (see CASSANDRA-16493)
    -->
    <resources id="_jvm8_test_arg_items">
      <!-- TODO see CASSANDRA-16212 - we seem to OOM non stop now after CASSANDRA-16212, so to have clean CI while this gets looked into, disabling limiting metaspace
        <string>-XX:MaxMetaspaceExpansion=64M</string>
        <string>-XX:MaxMetaspaceSize=512M</string>
        <string>-XX:MetaspaceSize=128M</string>
      -->
    </resources>
    <pathconvert property="_jvm8_test_arg_items_concat" refid="_jvm8_test_arg_items" pathsep=" "/>
    <resources id="_jvm11_test_arg_items">
        <string>-XX:-CMSClassUnloadingEnabled</string>
        <string>-Dio.netty.tryReflectionSetAccessible=true</string>
    </resources>
    <pathconvert property="_jvm11_test_arg_items_concat" refid="_jvm11_test_arg_items" pathsep=" "/>
    <condition property="test-jvmargs" value="${_jvm11_test_arg_items_concat}" else="${_jvm8_test_arg_items_concat}">
        <not>
            <equals arg1="${ant.java.version}" arg2="1.8"/>
        </not>
    </condition>

    <!-- needed to compile org.apache.cassandra.utils.JMXServerUtils -->
    <condition property="jdk11-javac-exports" value="--add-exports java.rmi/sun.rmi.registry=ALL-UNNAMED" else="">
        <not>
            <equals arg1="${ant.java.version}" arg2="1.8"/>
        </not>
    </condition>
    <condition property="jdk11-javadoc-exports" value="${jdk11-javac-exports} --frames" else="">
        <not>
            <equals arg1="${ant.java.version}" arg2="1.8"/>
        </not>
    </condition>

    <condition property="build.java.11">
        <istrue value="${use.jdk11}"/>
    </condition>

    <condition property="source.version" value="8" else="11">
        <equals arg1="${java.version.8}" arg2="true"/>
    </condition>
    <condition property="target.version" value="8" else="11">
        <equals arg1="${java.version.8}" arg2="true"/>
    </condition>

    <!--
         Add all the dependencies.
    -->
    <path id="maven-ant-tasks.classpath" path="${build.dir}/maven-ant-tasks-${maven-ant-tasks.version}.jar" />
    <path id="cassandra.classpath">
        <pathelement location="${build.classes.main}" />
        <fileset dir="${build.dir.lib}">
            <include name="**/*.jar" />
        </fileset>
    </path>
    <path id="cassandra.classpath.test">
        <file file="${build.dir}/${final.name}.jar"/> <!-- we need the jar for tests and benchmarks (multi-version jar) -->
        <fileset dir="${build.dir.lib}">
            <include name="**/*.jar" />
        </fileset>
        <fileset dir="${test.lib}/jars">
            <include name="**/*.jar" />
            <exclude name="**/ant-*.jar"/>
        </fileset>
    </path>

  <macrodef name="create-javadoc">
    <attribute name="destdir"/>
    <element name="filesets"/>
    <sequential>
      <javadoc destdir="@{destdir}" author="true" version="true" use="true"
        windowtitle="${ant.project.name} API" classpathref="cassandra.classpath"
        bottom="Copyright &amp;copy; 2009-2021 The Apache Software Foundation"
        useexternalfile="yes" encoding="UTF-8" failonerror="false"
        maxmemory="256m" additionalparam="${jdk11-javadoc-exports}">
        <filesets/>
      </javadoc>
      <fail message="javadoc failed">
        <condition>
            <not>
                <available file="@{destdir}/index-all.html" />
            </not>
        </condition>
      </fail>
    </sequential>
  </macrodef>

    <target name="validate-build-conf">
        <condition property="use-jdk11">
            <or>
                <isset property="build.java.11"/>
                <istrue value="${env.CASSANDRA_USE_JDK11}"/>
            </or>
        </condition>
        <fail message="Inconsistent JDK11 options set">
            <condition>
                    <and>
                        <istrue value="${env.CASSANDRA_USE_JDK11}"/>
                        <isset property="use.jdk11"/>
                        <not>
                            <istrue value="${use.jdk11}"/>
                        </not>
                    </and>
            </condition>
                </fail>
        <fail message="Inconsistent JDK11 options set">
            <condition>
                    <and>
                        <isset property="env.CASSANDRA_USE_JDK11"/>
                        <not>
                            <istrue value="${env.CASSANDRA_USE_JDK11}"/>
                        </not>
                        <istrue value="${use.jdk11}"/>
                    </and>
            </condition>
        </fail>
        <fail message="-Duse.jdk11=true or $CASSANDRA_USE_JDK11=true cannot be set when building from java 8">
            <condition>
                <not><or>
                    <not><isset property="java.version.8"/></not>
                    <not><isset property="use-jdk11"/></not>
                </or></not>
            </condition>
        </fail>
        <fail message="-Duse.jdk11=true or $CASSANDRA_USE_JDK11=true must be set when building from java 11">
            <condition>
                <not><or>
                    <isset property="java.version.8"/>
                    <isset property="use-jdk11"/>
                </or></not>
            </condition>
        </fail>
    </target>

    <!--
        Setup the output directories.
    -->
    <target name="init" depends="validate-build-conf">
        <fail unless="is.source.artifact"
            message="Not a source artifact, stopping here." />
        <mkdir dir="${build.classes.main}"/>
        <mkdir dir="${test.lib}"/>
        <mkdir dir="${test.classes}"/>
        <mkdir dir="${stress.test.classes}"/>
        <mkdir dir="${fqltool.test.classes}"/>
        <mkdir dir="${build.src.gen-java}"/>
        <mkdir dir="${build.dir.lib}"/>
        <mkdir dir="${jacoco.export.dir}"/>
        <mkdir dir="${jacoco.partials.dir}"/>
    </target>

    <target name="clean" description="Remove all locally created artifacts">
        <delete dir="${build.test.dir}" />
        <delete dir="${build.classes}" />
        <delete dir="${build.src.gen-java}" />
        <delete dir="${version.properties.dir}" />
        <delete dir="${jacoco.export.dir}" />
        <delete dir="${jacoco.partials.dir}"/>
    </target>
    <target depends="clean" name="cleanall"/>

    <target name="realclean" depends="clean" description="Remove the entire build directory and all downloaded artifacts">
        <delete>
          <fileset dir="${build.lib}" excludes="cassandra-driver-internal-only-*"/>
        </delete>
        <delete dir="${build.dir}" />
        <delete dir="${doc.dir}/build" />
        <delete dir="${doc.dir}/source/tools/nodetool" />
    </target>

    <!--
       This generates the CQL grammar files from Cql.g
    -->
    <target name="check-gen-cql3-grammar">
        <uptodate property="cql3current"
                targetfile="${build.src.gen-java}/org/apache/cassandra/cql3/Cql.tokens">
            <srcfiles dir="${build.src.antlr}">
                <include name="*.g"/>
            </srcfiles>
        </uptodate>
    </target>

    <target name="gen-cql3-grammar" depends="check-gen-cql3-grammar" unless="cql3current">
      <echo>Building Grammar ${build.src.antlr}/Cql.g  ...</echo>
      <java classname="org.antlr.Tool"
            classpathref="cql3-grammar.classpath"
            failonerror="true">
         <arg value="-Xconversiontimeout" />
         <arg value="10000" />
         <arg value="${build.src.antlr}/Cql.g" />
         <arg value="-fo" />
         <arg value="${build.src.gen-java}/org/apache/cassandra/cql3/" />
         <arg value="-Xmaxinlinedfastates"/>
         <arg value="10"/> <!-- default is 60 -->
      </java>
    </target>

    <target name="generate-cql-html" depends="resolver-init" description="Generate HTML from textile source">
        <taskdef classpathref="wikitext.classpath" resource="wikitexttasks.properties" />
        <wikitext-to-html markupLanguage="Textile">
            <fileset dir="${basedir}">
                <include name="doc/cql3/*.textile"/>
            </fileset>
        </wikitext-to-html>
    </target>

    <target name="gen-asciidoc" description="Generate dynamic asciidoc pages" depends="jar" unless="ant.gen-doc.skip">
        <exec executable="make" osfamily="unix" dir="${doc.dir}">
            <arg value="gen-asciidoc"/>
        </exec>
    </target>

    <target name="gen-doc" description="Generate documentation" depends="gen-asciidoc,generate-cql-html" unless="ant.gen-doc.skip">
        <exec executable="make" osfamily="unix" dir="${doc.dir}">
            <arg value="html"/>
        </exec>
    </target>

    <!--
        Generates Java sources for tokenization support from jflex
        grammar files
    -->
    <target name="generate-jflex-java" description="Generate Java from jflex grammar">
        <taskdef classname="jflex.anttask.JFlexTask" classpathref="jflex.classpath" name="jflex" />
        <jflex file="${build.src.java}/org/apache/cassandra/index/sasi/analyzer/StandardTokenizerImpl.jflex" destdir="${build.src.gen-java}/" />
    </target>

    <!--
       Fetch Maven Ant Tasks and Cassandra's dependencies
       These targets are intentionally free of dependencies so that they
       can be run stand-alone from a binary release artifact.
    -->
    <target name="maven-ant-tasks-localrepo" unless="maven-ant-tasks.jar.exists" if="maven-ant-tasks.jar.local"
            depends="init" description="Fetch Maven ANT Tasks from Maven Local Repository">
      <copy file="${maven-ant-tasks.local}/${maven-ant-tasks.version}/maven-ant-tasks-${maven-ant-tasks.version}.jar"
           tofile="${build.dir}/maven-ant-tasks-${maven-ant-tasks.version}.jar"/>
      <property name="maven-ant-tasks.jar.exists" value="true"/>
    </target>

    <target name="maven-ant-tasks-download" depends="init,maven-ant-tasks-localrepo" unless="maven-ant-tasks.jar.exists"
            description="Fetch Maven ANT Tasks from Maven Central Repositroy">
      <echo>Downloading Maven ANT Tasks...</echo>
      <get src="${maven-ant-tasks.url}/${maven-ant-tasks.version}/maven-ant-tasks-${maven-ant-tasks.version}.jar"
           dest="${build.dir}/maven-ant-tasks-${maven-ant-tasks.version}.jar" usetimestamp="true" />
      <copy file="${build.dir}/maven-ant-tasks-${maven-ant-tasks.version}.jar"
            tofile="${maven-ant-tasks.local}/${maven-ant-tasks.version}/maven-ant-tasks-${maven-ant-tasks.version}.jar"/>
    </target>

    <target name="maven-ant-tasks-init" depends="maven-ant-tasks-download,resolver-init" unless="maven-ant-tasks.initialized"
            description="Initialize Maven ANT Tasks">
      <typedef uri="antlib:org.apache.maven.artifact.ant" classpathref="maven-ant-tasks.classpath" />
      <property name="maven-ant-tasks.initialized" value="true"/>
    </target>

    <!-- this task defines the dependencies that will be fetched by Maven ANT Tasks
         the dependencies are re-used for publishing artifacts to Maven Central
         in order to keep everything consistent -->
    <target name="maven-declare-dependencies" depends="maven-ant-tasks-init"
            description="Define dependencies and dependency versions">
      <!-- The parent pom defines the versions of all dependencies -->
      <artifact:pom id="parent-pom"
                    groupId="${base.groupid}"
                    artifactId="cassandra-parent"
                    packaging="pom"
                    version="${version}"
                    url="https://cassandra.apache.org"
                    name="Apache Cassandra"
                    inceptionYear="2009"
                    description="The Apache Cassandra Project develops a highly scalable second-generation distributed database, bringing together Dynamo's fully distributed design and Bigtable's ColumnFamily-based data model.">

        <!-- Inherit from the ASF template pom file, ref http://maven.apache.org/pom/asf/ -->
        <parent groupId="org.apache" artifactId="apache" version="22"/>
        <license name="The Apache Software License, Version 2.0" url="https://www.apache.org/licenses/LICENSE-2.0.txt"/>
        <scm connection="${scm.connection}" developerConnection="${scm.developerConnection}" url="${scm.url}"/>
        <dependencyManagement>
          <dependency groupId="org.xerial.snappy" artifactId="snappy-java" version="1.1.8.4"/>
          <dependency groupId="org.lz4" artifactId="lz4-java" version="1.8.0"/>
          <dependency groupId="com.ning" artifactId="compress-lzf" version="0.8.4" scope="provided"/>
          <dependency groupId="com.github.luben" artifactId="zstd-jni" version="1.5.0-4"/>
          <dependency groupId="com.google.guava" artifactId="guava" version="27.0-jre">
            <exclusion groupId="com.google.code.findbugs" artifactId="jsr305" />
            <exclusion groupId="org.codehaus.mojo" artifactId="animal-sniffer-annotations" />
            <exclusion groupId="com.google.guava" artifactId="listenablefuture" />
            <exclusion groupId="com.google.guava" artifactId="failureaccess" />
            <exclusion groupId="org.checkerframework" artifactId="checker-qual" />
            <exclusion groupId="com.google.errorprone" artifactId="error_prone_annotations" />
          </dependency>
          <dependency groupId="com.google.jimfs" artifactId="jimfs" version="1.1"/>
          <dependency groupId="org.hdrhistogram" artifactId="HdrHistogram" version="2.1.9"/>
          <dependency groupId="commons-cli" artifactId="commons-cli" version="1.1"/>
          <dependency groupId="commons-codec" artifactId="commons-codec" version="1.9"/>
          <dependency groupId="commons-io" artifactId="commons-io" version="2.6" scope="test"/>
          <dependency groupId="org.apache.commons" artifactId="commons-lang3" version="3.11"/>
          <dependency groupId="org.apache.commons" artifactId="commons-math3" version="3.2"/>
          <dependency groupId="org.antlr" artifactId="antlr" version="3.5.2" scope="provided">
            <exclusion groupId="org.antlr" artifactId="stringtemplate"/>
          </dependency>
          <dependency groupId="org.antlr" artifactId="ST4" version="4.0.8"/>
          <dependency groupId="org.antlr" artifactId="antlr-runtime" version="3.5.2">
            <exclusion groupId="org.antlr" artifactId="stringtemplate"/>
          </dependency>
          <dependency groupId="org.slf4j" artifactId="slf4j-api" version="1.7.25"/>
          <dependency groupId="org.slf4j" artifactId="log4j-over-slf4j" version="1.7.25"/>
          <dependency groupId="org.slf4j" artifactId="jcl-over-slf4j" version="1.7.25" />
          <dependency groupId="org.apache.logging.log4j" artifactId="log4j-slf4j-impl" version="${log4j.version}"/>
          <dependency groupId="org.apache.logging.log4j" artifactId="log4j-core" version="${log4j.version}"/>
          <dependency groupId="org.apache.logging.log4j" artifactId="log4j-api" version="${log4j.version}"/>
          <dependency groupId="com.fasterxml.jackson.core" artifactId="jackson-core" version="2.12.5"/>
          <dependency groupId="com.fasterxml.jackson.core" artifactId="jackson-databind" version="2.12.5"/>
          <dependency groupId="com.fasterxml.jackson.core" artifactId="jackson-annotations" version="2.12.5"/>
          <dependency groupId="com.fasterxml.jackson.datatype" artifactId="jackson-datatype-jsr310" version="2.12.5"/>
          <dependency groupId="com.googlecode.json-simple" artifactId="json-simple" version="1.1"/>
          <dependency groupId="com.boundary" artifactId="high-scale-lib" version="1.0.6"/>
          <dependency groupId="com.github.jbellis" artifactId="jamm" version="${jamm.version}"/>
          <dependency groupId="org.yaml" artifactId="snakeyaml" version="1.26"/>
          <dependency groupId="junit" artifactId="junit" version="4.12" scope="test">
            <exclusion groupId="org.hamcrest" artifactId="hamcrest-core"/>
          </dependency>
          <dependency groupId="org.mockito" artifactId="mockito-core" version="3.2.4" scope="test"/>
          <dependency groupId="com.apple.pie.cassandra.quicktheories" artifactId="quicktheories" version="0.26.1" scope="test"/>
          <dependency groupId="com.google.code.java-allocation-instrumenter" artifactId="java-allocation-instrumenter" version="${allocation-instrumenter.version}" scope="test">
            <exclusion groupId="com.google.guava" artifactId="guava"/>
          </dependency>
          <dependency groupId="org.apache.cassandra" artifactId="dtest-api" version="0.0.11" scope="test"/>
          <dependency groupId="org.reflections" artifactId="reflections" version="0.9.12" scope="test"/>
          <dependency groupId="com.puppycrawl.tools" artifactId="checkstyle" version="8.40" scope="test"/>
          <dependency groupId="org.apache.hadoop" artifactId="hadoop-core" version="1.0.3" scope="provided">
            <exclusion groupId="org.mortbay.jetty" artifactId="servlet-api"/>
            <exclusion groupId="org.mortbay.jetty" artifactId="servlet-api-2.5"/>
            <exclusion groupId="commons-logging" artifactId="commons-logging"/>
            <exclusion groupId="org.eclipse.jdt" artifactId="core"/>
            <exclusion groupId="ant" artifactId="ant"/>
            <exclusion groupId="junit" artifactId="junit"/>
            <exclusion groupId="org.codehaus.jackson" artifactId="jackson-mapper-asl"/>
            <exclusion groupId="org.slf4j" artifactId="slf4j-api"/>
          </dependency>
          <dependency groupId="org.apache.hadoop" artifactId="hadoop-minicluster" version="1.0.3" scope="provided">
            <exclusion groupId="asm" artifactId="asm"/> <!-- this is the outdated version 3.1 -->
            <exclusion groupId="org.codehaus.jackson" artifactId="jackson-mapper-asl"/>
            <exclusion groupId="org.slf4j" artifactId="slf4j-api"/>
          </dependency>
          <dependency groupId="net.java.dev.jna" artifactId="jna" version="5.9.0"/>

          <dependency groupId="org.jacoco" artifactId="org.jacoco.agent" version="${jacoco.version}" scope="test"/>
          <dependency groupId="org.jacoco" artifactId="org.jacoco.ant" version="${jacoco.version}" scope="test">
            <exclusion groupId="org.ow2.asm" artifactId="asm"/>
          </dependency>

          <dependency groupId="org.jboss.byteman" artifactId="byteman-install" version="${byteman.version}" scope="provided"/>
          <dependency groupId="org.jboss.byteman" artifactId="byteman" version="${byteman.version}" scope="provided"/>
          <dependency groupId="org.jboss.byteman" artifactId="byteman-submit" version="${byteman.version}" scope="provided"/>
          <dependency groupId="org.jboss.byteman" artifactId="byteman-bmunit" version="${byteman.version}" scope="provided"/>

          <dependency groupId="net.bytebuddy" artifactId="byte-buddy" version="${bytebuddy.version}" />
          <dependency groupId="net.bytebuddy" artifactId="byte-buddy-agent" version="${bytebuddy.version}" />

          <dependency groupId="org.openjdk.jmh" artifactId="jmh-core" version="1.21" scope="test"/>
          <dependency groupId="org.openjdk.jmh" artifactId="jmh-generator-annprocess" version="1.21" scope="test"/>

          <dependency groupId="org.apache.ant" artifactId="ant-junit" version="1.10.12" scope="test"/>

          <dependency groupId="${base.groupid}" artifactId="cassandra-all" version="${version}" />
          <dependency groupId="io.dropwizard.metrics" artifactId="metrics-core" version="3.1.5" />
          <dependency groupId="io.dropwizard.metrics" artifactId="metrics-jvm" version="3.1.5" />
          <dependency groupId="com.addthis.metrics" artifactId="reporter-config3" version="3.0.3">
            <exclusion groupId="org.hibernate" artifactId="hibernate-validator" />
           </dependency>
          <dependency groupId="org.mindrot" artifactId="jbcrypt" version="0.4" />
          <dependency groupId="io.airlift" artifactId="airline" version="0.8">
            <exclusion groupId="com.google.code.findbugs" artifactId="jsr305" />
           </dependency>
          <dependency groupId="io.netty" artifactId="netty-bom" version="4.1.58.Final" type="pom" scope="provided"/>
          <dependency groupId="io.netty" artifactId="netty-all" version="4.1.58.Final" />
          <dependency groupId="io.netty" artifactId="netty-tcnative-boringssl-static" version="2.0.36.Final"/>
          <dependency groupId="net.openhft" artifactId="chronicle-queue" version="${chronicle-queue.version}">
            <exclusion groupId="com.sun" artifactId="tools" />
          </dependency>
          <dependency groupId="net.openhft" artifactId="chronicle-core" version="${chronicle-core.version}">
            <exclusion groupId="net.openhft" artifactId="chronicle-analytics" />
            <exclusion groupId="org.jetbrains" artifactId="annotations" />
          </dependency>
          <dependency groupId="net.openhft" artifactId="chronicle-bytes" version="${chronicle-bytes.version}">
            <exclusion groupId="org.jetbrains" artifactId="annotations" />
          </dependency>
          <dependency groupId="net.openhft" artifactId="chronicle-wire" version="${chronicle-wire.version}">
            <exclusion groupId="net.openhft" artifactId="compiler" />
          </dependency>
          <dependency groupId="net.openhft" artifactId="chronicle-threads" version="${chronicle-threads.version}">
            <exclusion groupId="net.openhft" artifactId="affinity" />
            <!-- Exclude JNA here, as we want to avoid breaking consumers of the cassandra-all jar -->
            <exclusion groupId="net.java.dev.jna" artifactId="jna" />
            <exclusion groupId="net.java.dev.jna" artifactId="jna-platform" />
          </dependency>
          <dependency groupId="com.google.code.findbugs" artifactId="jsr305" version="2.0.2" scope="provided"/>
          <dependency groupId="com.clearspring.analytics" artifactId="stream" version="2.5.2">
            <exclusion groupId="it.unimi.dsi" artifactId="fastutil" />
          </dependency>
          <dependency groupId="com.datastax.cassandra" artifactId="cassandra-driver-core" version="3.11.0" classifier="shaded">
            <exclusion groupId="io.netty" artifactId="netty-buffer"/>
            <exclusion groupId="io.netty" artifactId="netty-codec"/>
            <exclusion groupId="io.netty" artifactId="netty-handler"/>
            <exclusion groupId="io.netty" artifactId="netty-transport"/>
            <exclusion groupId="org.slf4j" artifactId="slf4j-api"/>
            <exclusion groupId="com.github.jnr" artifactId="jnr-ffi"/>
            <exclusion groupId="com.github.jnr" artifactId="jnr-posix"/>
          </dependency>
          <dependency groupId="org.eclipse.jdt.core.compiler" artifactId="ecj" version="${ecj.version}" />
          <dependency groupId="org.caffinitas.ohc" artifactId="ohc-core" version="${ohc.version}">
            <exclusion groupId="org.slf4j" artifactId="slf4j-api"/>
          </dependency>
          <dependency groupId="org.caffinitas.ohc" artifactId="ohc-core-j8" version="${ohc.version}" />
          <dependency groupId="net.ju-n.compile-command-annotations" artifactId="compile-command-annotations" version="1.2.0" scope="provided"/>
          <dependency groupId="org.fusesource" artifactId="sigar" version="1.6.4">
            <exclusion groupId="log4j" artifactId="log4j"/>
          </dependency>
          <dependency groupId="com.carrotsearch" artifactId="hppc" version="0.8.1" />
          <dependency groupId="de.jflex" artifactId="jflex" version="${jflex.version}">
            <exclusion groupId="org.apache.ant" artifactId="ant"/>
          </dependency>
          <dependency groupId="com.github.rholder" artifactId="snowball-stemmer" version="1.3.0.581.1" />
          <dependency groupId="com.googlecode.concurrent-trees" artifactId="concurrent-trees" version="2.4.0" />
          <dependency groupId="com.github.ben-manes.caffeine" artifactId="caffeine" version="2.9.2" />
          <dependency groupId="org.jctools" artifactId="jctools-core" version="3.1.0"/>
          <dependency groupId="org.ow2.asm" artifactId="asm" version="${asm.version}"/>
          <dependency groupId="org.ow2.asm" artifactId="asm-tree" version="${asm.version}" scope="test"/>
          <dependency groupId="org.ow2.asm" artifactId="asm-commons" version="${asm.version}" scope="test"/>
          <dependency groupId="org.ow2.asm" artifactId="asm-util" version="${asm.version}" scope="test"/>
          <dependency groupId="org.gridkit.jvmtool" artifactId="sjk-cli" version="0.14"/>
          <dependency groupId="org.gridkit.jvmtool" artifactId="sjk-core" version="0.14">
            <exclusion groupId="org.gridkit.jvmtool" artifactId="sjk-hflame"/>
            <exclusion groupId="org.perfkit.sjk.parsers" artifactId="sjk-hflame"/>
            <exclusion groupId="org.perfkit.sjk.parsers" artifactId="sjk-jfr-standalone"/>
            <exclusion groupId="org.perfkit.sjk.parsers" artifactId="sjk-nps"/>
            <exclusion groupId="org.perfkit.sjk.parsers" artifactId="sjk-jfr5"/>
            <exclusion groupId="org.perfkit.sjk.parsers" artifactId="sjk-jfr6"/>
          </dependency>
          <dependency groupId="org.gridkit.jvmtool" artifactId="sjk-stacktrace" version="0.14"/>
          <dependency groupId="org.gridkit.jvmtool" artifactId="mxdump" version="0.14"/>
          <dependency groupId="org.gridkit.lab" artifactId="jvm-attach-api" version="1.5"/>
          <dependency groupId="org.gridkit.jvmtool" artifactId="sjk-json" version="0.14"/>
          <dependency groupId="com.beust" artifactId="jcommander" version="1.30"/>
          <dependency groupId="org.psjava" artifactId="psjava" version="0.1.19"/>
          <dependency groupId="javax.inject" artifactId="javax.inject" version="1"/>
          <dependency groupId="com.google.j2objc" artifactId="j2objc-annotations" version="1.3"/>
          <!-- adding this dependency is necessary for assertj. When updating assertj, need to also update the version of
             this that the new assertj's `assertj-parent-pom` depends on. -->
          <dependency groupId="org.junit" artifactId="junit-bom" version="5.6.0" type="pom" scope="test"/>
          <!-- when updating assertj, make sure to also update the corresponding junit-bom dependency -->
          <dependency groupId="org.assertj" artifactId="assertj-core" version="3.15.0" scope="provided"/>
          <dependency groupId="org.awaitility" artifactId="awaitility" version="4.0.3"  scope="test">
            <exclusion groupId="org.hamcrest" artifactId="hamcrest"/>
          </dependency>
          <dependency groupId="org.hamcrest" artifactId="hamcrest" version="2.2" scope="test"/>
          <dependency groupId="com.github.seancfoley" artifactId="ipaddress" version="5.3.3" />

          <!-- The Amazon Corretto Crypto Provider -->
          <dependency groupId="software.amazon.cryptools" artifactId="AmazonCorrettoCryptoProvider" version="${accp.version}" classifier="linux-x86_64"/>

        </dependencyManagement>
        <developer id="adelapena" name="Andres de la Peña"/>
        <developer id="alakshman" name="Avinash Lakshman"/>
        <developer id="aleksey" name="Aleksey Yeschenko"/>
        <developer id="amorton" name="Aaron Morton"/>
        <developer id="aweisberg" name="Ariel Weisberg"/>
        <developer id="bdeggleston" name="Blake Eggleston"/>
        <developer id="benedict" name="Benedict Elliott Smith"/>
        <developer id="benjamin" name="Benjamin Lerer"/>
        <developer id="blambov" name="Branimir Lambov"/>
        <developer id="brandonwilliams" name="Brandon Williams"/>
        <developer id="carl" name="Carl Yeksigian"/>
        <developer id="dbrosius" name="David Brosiusd"/>
        <developer id="dikang" name="Dikang Gu"/>
        <developer id="eevans" name="Eric Evans"/>
        <developer id="edimitrova" name="Ekaterina Dimitrova"/>
        <developer id="gdusbabek" name="Gary Dusbabek"/>
        <developer id="goffinet" name="Chris Goffinet"/>
        <developer id="ifesdjeen" name="Alex Petrov"/>
        <developer id="jaakko" name="Laine Jaakko Olavi"/>
        <developer id="jake" name="T Jake Luciani"/>
        <developer id="jasonbrown" name="Jason Brown"/>
        <developer id="jbellis" name="Jonathan Ellis"/>
        <developer id="jfarrell" name="Jake Farrell"/>
        <developer id="jjirsa" name="Jeff Jirsa"/>
        <developer id="jkni" name="Joel Knighton"/>
        <developer id="jmckenzie" name="Josh McKenzie"/>
        <developer id="johan" name="Johan Oskarsson"/>
        <developer id="junrao" name="Jun Rao"/>
        <developer id="jzhuang" name="Jay Zhuang"/>
        <developer id="kohlisankalp" name="Sankalp Kohli"/>
        <developer id="marcuse" name="Marcus Eriksson"/>
        <developer id="mck" name="Michael Semb Wever"/>
        <developer id="mishail" name="Mikhail Stepura"/>
        <developer id="mshuler" name="Michael Shuler"/>
        <developer id="paulo" name="Paulo Motta"/>
        <developer id="pmalik" name="Prashant Malik"/>
        <developer id="rstupp" name="Robert Stupp"/>
        <developer id="scode" name="Peter Schuller"/>
        <developer id="beobal" name="Sam Tunnicliffe"/>
        <developer id="slebresne" name="Sylvain Lebresne"/>
        <developer id="stefania" name="Stefania Alborghetti"/>
        <developer id="tylerhobbs" name="Tyler Hobbs"/>
        <developer id="vijay" name="Vijay Parthasarathy"/>
        <developer id="xedin" name="Pavel Yaskevich"/>
        <developer id="yukim" name="Yuki Morishita"/>
        <developer id="zznate" name="Nate McCall"/>
      </artifact:pom>

      <!-- each dependency set then defines the subset of the dependencies for that dependency set -->
      <artifact:pom id="build-deps-pom"
                    artifactId="cassandra-build-deps">
        <parent groupId="${base.groupid}"
                artifactId="cassandra-parent"
                version="${version}"
                relativePath="${final.name}-parent.pom"/>
        <dependency groupId="junit" artifactId="junit" scope="test"/>
        <dependency groupId="commons-io" artifactId="commons-io" scope="test"/>
        <dependency groupId="org.mockito" artifactId="mockito-core" scope="test"/>
        <dependency groupId="org.ow2.asm" artifactId="asm" version="${asm.version}"/>
        <dependency groupId="org.ow2.asm" artifactId="asm-tree" version="${asm.version}" scope="test"/>
        <dependency groupId="org.ow2.asm" artifactId="asm-commons" version="${asm.version}" scope="test"/>
        <dependency groupId="org.ow2.asm" artifactId="asm-util" version="${asm.version}" scope="test"/>
        <dependency groupId="com.google.jimfs" artifactId="jimfs" version="1.1" scope="test"/>
        <dependency groupId="com.puppycrawl.tools" artifactId="checkstyle" scope="test"/>
        <dependency groupId="com.apple.pie.cassandra.quicktheories" artifactId="quicktheories"/>
        <dependency groupId="org.reflections" artifactId="reflections" scope="test"/>
        <dependency groupId="com.google.code.java-allocation-instrumenter" artifactId="java-allocation-instrumenter" version="${allocation-instrumenter.version}" scope="test"/>
        <dependency groupId="org.apache.cassandra" artifactId="dtest-api" scope="test"/>
        <dependency groupId="org.openjdk.jmh" artifactId="jmh-core" scope="test"/>
        <dependency groupId="org.openjdk.jmh" artifactId="jmh-generator-annprocess" scope="test"/>
        <dependency groupId="net.ju-n.compile-command-annotations" artifactId="compile-command-annotations" scope="test"/>
        <dependency groupId="org.apache.ant" artifactId="ant-junit" scope="test"/>
        <dependency groupId="software.amazon.cryptools" artifactId="AmazonCorrettoCryptoProvider" version="${accp.version}" classifier="linux-x86_64"/>
        <!-- adding this dependency is necessary for assertj. When updating assertj, need to also update the version of
             this that the new assertj's `assertj-parent-pom` depends on. -->
        <dependency groupId="org.junit" artifactId="junit-bom" type="pom"/>
        <dependency groupId="org.awaitility" artifactId="awaitility"/>
        <dependency groupId="org.hamcrest" artifactId="hamcrest"/>
        <!-- coverage debs -->
        <dependency groupId="org.jacoco" artifactId="org.jacoco.agent"/>
        <dependency groupId="org.jacoco" artifactId="org.jacoco.ant"/>
      </artifact:pom>

      <!-- now the pom's for artifacts being deployed to Maven Central -->
      <artifact:pom id="all-pom"
                    artifactId="cassandra-all"
                    url="https://cassandra.apache.org"
                    name="Apache Cassandra">
        <parent groupId="${base.groupid}"
                artifactId="cassandra-parent"
                version="${version}"
                relativePath="${final.name}-parent.pom"/>
        <scm connection="${scm.connection}" developerConnection="${scm.developerConnection}" url="${scm.url}"/>
        <dependency groupId="org.xerial.snappy" artifactId="snappy-java"/>
        <dependency groupId="org.lz4" artifactId="lz4-java"/>
        <dependency groupId="com.ning" artifactId="compress-lzf"/>
        <dependency groupId="com.google.guava" artifactId="guava"/>
        <dependency groupId="commons-cli" artifactId="commons-cli"/>
        <dependency groupId="commons-codec" artifactId="commons-codec"/>
        <dependency groupId="org.apache.commons" artifactId="commons-lang3"/>
        <dependency groupId="org.apache.commons" artifactId="commons-math3"/>
        <dependency groupId="org.antlr" artifactId="antlr" scope="provided"/>
        <dependency groupId="org.antlr" artifactId="ST4"/>
        <dependency groupId="org.antlr" artifactId="antlr-runtime"/>
        <dependency groupId="org.slf4j" artifactId="slf4j-api"/>
        <dependency groupId="org.slf4j" artifactId="log4j-over-slf4j"/>
        <dependency groupId="org.slf4j" artifactId="jcl-over-slf4j"/>
        <dependency groupId="com.fasterxml.jackson.core" artifactId="jackson-core"/>
        <dependency groupId="com.fasterxml.jackson.core" artifactId="jackson-databind"/>
        <dependency groupId="com.fasterxml.jackson.core" artifactId="jackson-annotations"/>
        <dependency groupId="com.fasterxml.jackson.datatype" artifactId="jackson-datatype-jsr310"/>
        <dependency groupId="com.googlecode.json-simple" artifactId="json-simple"/>
        <dependency groupId="com.boundary" artifactId="high-scale-lib"/>
        <dependency groupId="org.yaml" artifactId="snakeyaml"/>
        <dependency groupId="org.mindrot" artifactId="jbcrypt"/>
        <dependency groupId="io.airlift" artifactId="airline"/>
        <dependency groupId="io.dropwizard.metrics" artifactId="metrics-core"/>
        <dependency groupId="io.dropwizard.metrics" artifactId="metrics-jvm"/>
        <dependency groupId="com.addthis.metrics" artifactId="reporter-config3"/>
        <dependency groupId="com.clearspring.analytics" artifactId="stream"/>

        <dependency groupId="org.apache.logging.log4j" artifactId="log4j-slf4j-impl"/>
        <dependency groupId="org.apache.logging.log4j" artifactId="log4j-core"/>
        <dependency groupId="org.apache.logging.log4j" artifactId="log4j-api"/>

        <!-- don't need hadoop classes to run, but if you use the hadoop stuff -->
        <dependency groupId="org.apache.hadoop" artifactId="hadoop-core" optional="true"/>
        <dependency groupId="org.apache.hadoop" artifactId="hadoop-minicluster" optional="true"/>

        <!-- don't need the Java Driver to run, but if you use the hadoop stuff or UDFs -->
        <dependency groupId="com.datastax.cassandra" artifactId="cassandra-driver-core" classifier="shaded" optional="true"/>
          <!-- don't need jna to run, but nice to have -->
        <dependency groupId="net.java.dev.jna" artifactId="jna"/>

        <!-- don't need jamm unless running a server in which case it needs to be a -javagent to be used anyway -->
        <dependency groupId="com.github.jbellis" artifactId="jamm"/>

        <dependency groupId="io.netty" artifactId="netty-bom"  type="pom"  />
        <dependency groupId="io.netty" artifactId="netty-all"/>
        <dependency groupId="net.openhft" artifactId="chronicle-queue"/>
        <dependency groupId="net.openhft" artifactId="chronicle-core"/>
        <dependency groupId="net.openhft" artifactId="chronicle-bytes"/>
        <dependency groupId="net.openhft" artifactId="chronicle-wire"/>
        <dependency groupId="net.openhft" artifactId="chronicle-threads"/>
        <dependency groupId="org.fusesource" artifactId="sigar"/>
        <dependency groupId="org.eclipse.jdt.core.compiler" artifactId="ecj"/>
        <dependency groupId="org.caffinitas.ohc" artifactId="ohc-core"/>
        <dependency groupId="org.caffinitas.ohc" artifactId="ohc-core-j8"/>
        <dependency groupId="com.github.ben-manes.caffeine" artifactId="caffeine" />
        <dependency groupId="org.jctools" artifactId="jctools-core"/>
        <dependency groupId="org.ow2.asm" artifactId="asm" />
        <dependency groupId="com.carrotsearch" artifactId="hppc" />
        <dependency groupId="org.gridkit.jvmtool" artifactId="sjk-cli" />
        <dependency groupId="org.gridkit.jvmtool" artifactId="sjk-core" />
        <dependency groupId="org.gridkit.jvmtool" artifactId="sjk-stacktrace" />
        <dependency groupId="org.gridkit.jvmtool" artifactId="mxdump" />
        <dependency groupId="org.gridkit.lab" artifactId="jvm-attach-api" />
        <dependency groupId="com.beust" artifactId="jcommander" />
        <dependency groupId="org.gridkit.jvmtool" artifactId="sjk-json"/>
        <dependency groupId="com.github.luben" artifactId="zstd-jni"/>
        <dependency groupId="org.psjava" artifactId="psjava"/>
        <dependency groupId="io.netty" artifactId="netty-tcnative-boringssl-static"/>
        <dependency groupId="javax.inject" artifactId="javax.inject"/>
        <dependency groupId="com.google.j2objc" artifactId="j2objc-annotations"/>
        <dependency groupId="org.hdrhistogram" artifactId="HdrHistogram"/>

        <!-- sasi deps -->
        <dependency groupId="de.jflex" artifactId="jflex" />
        <dependency groupId="com.github.rholder" artifactId="snowball-stemmer" />
        <dependency groupId="com.googlecode.concurrent-trees" artifactId="concurrent-trees" />

        <!-- compile tools -->
        <dependency groupId="com.google.code.findbugs" artifactId="jsr305"/>
        <dependency groupId="net.ju-n.compile-command-annotations" artifactId="compile-command-annotations"/>
        <dependency groupId="org.assertj" artifactId="assertj-core"/>
        <dependency groupId="org.jboss.byteman" artifactId="byteman-install"/>
        <dependency groupId="org.jboss.byteman" artifactId="byteman"/>
        <dependency groupId="org.jboss.byteman" artifactId="byteman-submit"/>
        <dependency groupId="org.jboss.byteman" artifactId="byteman-bmunit"/>
        <dependency groupId="com.github.seancfoley" artifactId="ipaddress" />

        <!-- ACI Cassandra additional dependencies -->
        <dependency groupId="software.amazon.cryptools" artifactId="AmazonCorrettoCryptoProvider" classifier="linux-x86_64"/>
      </artifact:pom>
    </target>

    <!-- deprecated: legacy compatibility for build scripts in other repositories -->
    <target name="maven-ant-tasks-retrieve-build" depends="resolver-retrieve-build"/>

    <target name="echo-base-version">
        <echo message="${base.version}" />
    </target>

    <!-- create properties file with C version -->
    <target name="createVersionPropFile">
      <taskdef name="propertyfile" classname="org.apache.tools.ant.taskdefs.optional.PropertyFile"/>
      <mkdir dir="${version.properties.dir}"/>
      <propertyfile file="${version.properties.dir}/version.properties">
        <entry key="CassandraVersion" value="${version}"/>
      </propertyfile>
    </target>

    <target name="test-run" depends="jar"
            description="Run in test mode.  Not for production use!">
      <java classname="org.apache.cassandra.service.CassandraDaemon" fork="true">
        <classpath>
          <path refid="cassandra.classpath.test"/>
          <pathelement location="${test.conf}"/>
        </classpath>
        <jvmarg value="-Dstorage-config=${test.conf}"/>
<<<<<<< HEAD
        <jvmarg value="-Dcassandra.track_warnings.coordinator.defensive_checks_enabled=true" /> <!-- enable defensive checks -->
        <jvmarg value="-javaagent:${build.lib}/jamm-${jamm.version}.jar" />
=======
        <jvmarg value="-javaagent:${build.lib}/lib/jamm-${jamm.version}.jar" />
        <jvmarg value="-Dcie-cassandra.sizeTieredDefault=true"/>
>>>>>>> 8888ebdb
        <jvmarg value="-ea"/>
        <jvmarg line="${java11-jvmargs}"/>
      </java>
    </target>

    <!--
        The build target builds all the .class files
    -->
    <target name="build" depends="resolver-retrieve-build,build-project,checkstyle" description="Compile Cassandra classes"/>
    <target name="_build_unsafe" depends="resolver-retrieve-build,build-project" description="Compile Cassandra classes without checks"/>
    <target name="codecoverage" depends="jacoco-run,jacoco-report" description="Create code coverage report"/>

    <target name="_build_java">
        <!-- Note: we cannot use javac's 'release' option, as that does not allow accessing sun.misc.Unsafe nor
        Nashorn's ClassFilter class as any javac modules option is invalid for relase 8. -->
        <echo message="Compiling for Java ${target.version}..."/>
        <javac
               debug="true" debuglevel="${debuglevel}" encoding="utf-8"
               destdir="${build.classes.main}" includeantruntime="false" source="${source.version}" target="${target.version}">
            <src path="${build.src.java}"/>
            <src path="${build.src.gen-java}"/>
            <compilerarg value="-XDignore.symbol.file"/>
            <compilerarg line="${jdk11-javac-exports}"/>
            <classpath>
                <path refid="cassandra.classpath"/>
            </classpath>
        </javac>
    </target>

    <target depends="init,gen-cql3-grammar,generate-cql-html,generate-jflex-java,rat-check"
            name="build-project">
        <echo message="${ant.project.name}: ${ant.file}"/>
        <!-- Order matters! -->
        <antcall target="_build_java"/>
        <antcall target="createVersionPropFile"/>
        <copy todir="${build.classes.main}">
            <fileset dir="${build.src.resources}" />
        </copy>
        <copy todir="${basedir}/conf" file="${build.classes.main}/META-INF/hotspot_compiler"/>
    </target>

    <!-- Stress build file -->
    <property name="stress.build.src" value="${basedir}/tools/stress/src" />
    <property name="stress.test.src" value="${basedir}/tools/stress/test/unit" />
    <property name="stress.build.classes" value="${build.classes}/stress" />
    <property name="stress.test.classes" value="${build.dir}/test/stress-classes" />
	<property name="stress.manifest" value="${stress.build.classes}/MANIFEST.MF" />

    <target name="stress-build-test" depends="stress-build" description="Compile stress tests">
        <javac debug="true" debuglevel="${debuglevel}" destdir="${stress.test.classes}"
               source="${source.version}" target="${target.version}"
               includeantruntime="false" encoding="utf-8">
            <classpath>
                <path refid="cassandra.classpath.test"/>
                <pathelement location="${stress.build.classes}" />
            </classpath>
            <src path="${stress.test.src}"/>
        </javac>
    </target>

    <target name="stress-build" depends="build" description="build stress tool">
        <antcall target="_stress_build"/>
    </target>

    <target name="_stress_build">
    	<mkdir dir="${stress.build.classes}" />
        <javac compiler="modern" debug="true" debuglevel="${debuglevel}"
               source="${source.version}" target="${target.version}"
               encoding="utf-8" destdir="${stress.build.classes}" includeantruntime="true">
            <src path="${stress.build.src}" />
            <classpath>
                <path refid="cassandra.classpath" />
            </classpath>
        </javac>
        <copy todir="${stress.build.classes}">
            <fileset dir="${stress.build.src}/resources" />
        </copy>
    </target>

    <target name="stress-test" depends="stress-build-test, build-test" description="Runs stress tests">
        <testmacro inputdir="${stress.test.src}"
                       timeout="${test.timeout}">
        </testmacro>
    </target>

    <!-- Use this with an FQDN for test class, and an optional csv list of methods like this:
      ant stress-test-some -Dtest.name=org.apache.cassandra.stress.generate.DistributionGaussianTest
      ant stress-test-some -Dtest.name=org.apache.cassandra.stress.generate.DistributionGaussianTest -Dtest.methods=simpleGaussian
    -->
    <target name="stress-test-some" depends="stress-build-test, build-test" description="Runs stress tests">
        <testmacro inputdir="${stress.test.src}"
                       timeout="${test.timeout}">
          <test unless:blank="${test.methods}" name="${test.name}" methods="${test.methods}" outfile="build/test/output/TEST-${test.name}-${test.methods}"/>
          <test if:blank="${test.methods}" name="${test.name}" outfile="build/test/output/TEST-${test.name}"/>
        </testmacro>
    </target>

    <!--
        fqltool build file
        -->
    <property name="fqltool.build.src" value="${basedir}/tools/fqltool/src" />
    <property name="fqltool.test.src" value="${basedir}/tools/fqltool/test/unit" />
    <property name="fqltool.build.classes" value="${build.classes}/fqltool" />
    <property name="fqltool.test.classes" value="${build.dir}/test/fqltool-classes" />
    <property name="fqltool.manifest" value="${fqltool.build.classes}/MANIFEST.MF" />

    <target name="fqltool-build-test" depends="fqltool-build" description="Compile fqltool tests">
        <javac debug="true" debuglevel="${debuglevel}" destdir="${fqltool.test.classes}"
               source="${source.version}" target="${target.version}"
               includeantruntime="false" encoding="utf-8">
            <classpath>
                <path refid="cassandra.classpath.test"/>
                <pathelement location="${fqltool.build.classes}" />
            </classpath>
            <src path="${fqltool.test.src}"/>
        </javac>
    </target>

    <target name="fqltool-build" depends="build" description="build fqltool">
        <antcall target="_fqltool_build"/>
    </target>

    <target name="_fqltool_build">
    	<mkdir dir="${fqltool.build.classes}" />
        <javac compiler="modern" debug="true" debuglevel="${debuglevel}"
               source="${source.version}" target="${target.version}"
               encoding="utf-8" destdir="${fqltool.build.classes}" includeantruntime="true">
            <src path="${fqltool.build.src}" />
            <classpath>
                <path refid="cassandra.classpath" />
            </classpath>
        </javac>
    </target>

    <target name="fqltool-test" depends="fqltool-build-test, build-test" description="Runs fqltool tests">
        <testmacro inputdir="${fqltool.test.src}"
                       timeout="${test.timeout}">
        </testmacro>
    </target>

    <!--
        simulator asm build file
        -->
    <property name="simulator-asm.build.src" value="${test.simulator-asm.src}" />
    <property name="simulator-asm.build.classes" value="${build.classes}/simulator-asm" />
    <property name="simulator-asm.manifest" value="${simulator-asm.build.classes}/MANIFEST.MF" />

    <property name="simulator-bootstrap.build.src" value="${test.simulator-bootstrap.src}" />
    <property name="simulator-bootstrap.build.classes" value="${build.classes}/simulator-bootstrap" />
    <property name="simulator-bootstrap.manifest" value="${simulator-bootstrap.build.classes}/MANIFEST.MF" />

    <target name="simulator-asm-build" depends="_build_unsafe" description="build simulator-asm">
        <antcall target="_simulator-asm_build"/>
    </target>

    <target name="simulator-bootstrap-build" depends="_build_unsafe" description="build simulator-bootstrap">
        <antcall target="_simulator-bootstrap_build"/>
    </target>

    <target name="_simulator-asm_build">
    	<mkdir dir="${simulator-asm.build.classes}" />
        <javac compiler="modern" debug="true" debuglevel="${debuglevel}"
               source="${source.version}" target="${target.version}"
               encoding="utf-8" destdir="${simulator-asm.build.classes}" includeantruntime="true">
            <src path="${simulator-asm.build.src}" />
            <classpath>
                <fileset dir="${test.lib}">
                     <include name="**/asm-*${asm.version}.jar" /> 
                </fileset>
                <fileset dir="${build.lib}">
                     <include name="**/asm-*${asm.version}.jar" />
                </fileset>
            </classpath>
        </javac>
    </target>

    <target name="_simulator-bootstrap_build">
    	<mkdir dir="${simulator-bootstrap.build.classes}" />
        <javac compiler="modern" debug="true" debuglevel="${debuglevel}"
               source="${source.version}" target="${target.version}"
               encoding="utf-8" destdir="${simulator-bootstrap.build.classes}" includeantruntime="true">
            <src path="${simulator-bootstrap.build.src}" />
            <classpath>
                <fileset dir="${test.lib}">
                     <include name="**/asm-*${asm.version}.jar" />
                </fileset>
                <fileset dir="${build.lib}">
                     <include name="**/asm-*${asm.version}.jar" />
                </fileset>
            </classpath>
        </javac>
    </target>

	<target name="_write-poms" depends="maven-declare-dependencies">
	    <artifact:writepom pomRefId="parent-pom" file="${build.dir}/${final.name}-parent.pom"/>
	    <artifact:writepom pomRefId="all-pom" file="${build.dir}/${final.name}.pom"/>
	    <artifact:writepom pomRefId="build-deps-pom" file="${build.dir}/tmp-${final.name}-deps.pom"/>
	</target>

	<target name="write-poms" unless="without.maven">
	    <antcall target="_write-poms" />
	</target>

    <!--
        The jar target makes cassandra.jar output.
    -->
    <target name="_main-jar"
            depends="build"
            description="Assemble Cassandra JAR files">
      <mkdir dir="${build.classes.main}/META-INF" />
      <copy file="LICENSE.txt"
            tofile="${build.classes.main}/META-INF/LICENSE.txt"/>
      <copy file="NOTICE.txt"
            tofile="${build.classes.main}/META-INF/NOTICE.txt"/>

      <!-- Main Jar -->
      <jar jarfile="${build.dir}/${final.name}.jar">
        <fileset dir="${build.classes.main}">
        </fileset>
        <manifest>
        <!-- <section name="org/apache/cassandra/infrastructure"> -->
          <attribute name="Multi-Release" value="true"/>
          <attribute name="Implementation-Title" value="Cassandra"/>
          <attribute name="Implementation-Version" value="${version}"/>
          <attribute name="Implementation-Vendor" value="Apache"/>
        <!-- </section> -->
        </manifest>
      </jar>
    </target>

    <target name="stress-jar"
            depends="stress-build"
            description="Assemble Cassandra JAR files">
        <!-- Stress jar -->
        <manifest file="${stress.manifest}">
            <attribute name="Built-By" value="Pavel Yaskevich"/>
            <attribute name="Main-Class" value="org.apache.cassandra.stress.Stress"/>
        </manifest>
        <mkdir dir="${stress.build.classes}/META-INF" />
        <mkdir dir="${build.dir}/tools/lib/" />
        <jar destfile="${build.dir}/tools/lib/stress.jar" manifest="${stress.manifest}">
            <fileset dir="${stress.build.classes}"/>
        </jar>
    </target>

    <target name="fqltool-jar"
            depends="fqltool-build"
            description="Assemble Cassandra JAR files">

        <!-- fqltool jar -->
        <manifest file="${fqltool.manifest}">
            <attribute name="Built-By" value="Marcus Eriksson"/>
            <attribute name="Main-Class" value="org.apache.cassandra.fqltool.FullQueryLogTool"/>
        </manifest>
        <mkdir dir="${fqltool.build.classes}/META-INF" />
        <mkdir dir="${build.dir}/tools/lib/" />
        <jar destfile="${build.dir}/tools/lib/fqltool.jar" manifest="${stress.manifest}">
            <fileset dir="${fqltool.build.classes}"/>
        </jar>
    </target>

    <target name="simulator-jars"
            depends="simulator-asm-build,simulator-bootstrap-build"
            description="Assemble Cassandra JAR files">

        <!-- simulator asm jar -->
        <manifest file="${simulator-asm.manifest}">
            <attribute name="Built-By" value="Benedict Elliott Smith"/>
            <attribute name="Premain-Class" value="org.apache.cassandra.simulator.asm.InterceptAgent"/>
            <attribute name="Agent-Class" value="org.apache.cassandra.simulator.asm.InterceptAgent"/>
            <attribute name="Can-Redefine-Classes" value="true"/>
            <attribute name="Can-Retransform-Classes" value="true"/>
        </manifest>
        <mkdir dir="${simulator-asm.build.classes}/META-INF" />
        <mkdir dir="${build.dir}/test/lib/" />
        <jar destfile="${build.dir}/test/lib/simulator-asm.jar" manifest="${simulator-asm.manifest}">
            <fileset dir="${simulator-asm.build.classes}"/>
            <fileset dir="${test.lib}">
                <include name="**/asm-*${asm.version}.jar" />
            </fileset>
        </jar>

        <!-- simulator bootstrap jar -->
        <manifest file="${simulator-bootstrap.manifest}">
            <attribute name="Built-By" value="Benedict Elliott Smith"/>
        </manifest>
        <mkdir dir="${simulator-bootstrap.build.classes}/META-INF" />
        <mkdir dir="${build.dir}/test/lib/" />
        <jar destfile="${build.dir}/test/lib/simulator-bootstrap.jar" manifest="${simulator-bootstrap.manifest}">
            <fileset dir="${simulator-bootstrap.build.classes}"/>
            <fileset dir="${test.lib}">
                <include name="**/asm-*${asm.version}.jar" />
            </fileset>
        </jar>
    </target>

    <target name="jar"
            depends="_main-jar,build-test,stress-jar,fqltool-jar,simulator-jars,write-poms"
            description="Assemble Cassandra JAR files">
    </target>

    <!--
        The javadoc-jar target makes cassandra-javadoc.jar output required for publishing to Maven central repository.
    -->
    <target name="javadoc-jar" depends="javadoc" unless="no-javadoc" description="Assemble Cassandra JavaDoc JAR file">
      <jar jarfile="${build.dir}/${final.name}-javadoc.jar" basedir="${javadoc.dir}"/>
      <!-- javadoc task always rebuilds so might as well remove the generated docs to prevent
           being pulled into the distribution by accident -->
      <delete quiet="true" dir="${javadoc.dir}"/>
    </target>

    <!--
        The sources-jar target makes cassandra-sources.jar output required for publishing to Maven central repository.
    -->
    <target name="sources-jar" depends="init" description="Assemble Cassandra Sources JAR file">
      <jar jarfile="${build.dir}/${final.name}-sources.jar">
        <fileset dir="${build.src.java}" defaultexcludes="yes">
          <include name="org/apache/**/*.java"/>
        </fileset>
        <fileset dir="${build.src.gen-java}" defaultexcludes="yes">
          <include name="org/apache/**/*.java"/>
        </fileset>
      </jar>
    </target>

    <target name="_artifacts-init" depends="jar">
      <mkdir dir="${dist.dir}"/>
      <!-- fix the control linefeed so that builds on windows works on linux -->
      <fixcrlf srcdir="bin" includes="**/*" eol="lf" eof="remove" />
      <fixcrlf srcdir="conf" includes="**/*" eol="lf" eof="remove" />
      <fixcrlf srcdir="tools/bin" includes="**/*" eol="lf" eof="remove" />
      <copy todir="${dist.dir}/lib">
        <fileset dir="${build.lib}"/>
        <fileset dir="${build.dir}">
          <include name="${final.name}.jar" />
        </fileset>
        <fileset dir="${build.dir.lib}/jars">
          <include name="AmazonCorrettoCryptoProvider*jar" />
        </fileset>
      </copy>
      <copy todir="${dist.dir}/doc" failonerror="false">
        <fileset dir="doc">
          <include name="cql3/CQL.html" />
          <include name="cql3/CQL.css" />
          <include name="SASI.md" />
        </fileset>
      </copy>
      <copy todir="${dist.dir}/doc/html" failonerror="false">
        <fileset dir="doc" />
        <globmapper from="build/html/*" to="*"/>
      </copy>
      <copy todir="${dist.dir}/bin">
        <fileset dir="bin"/>
      </copy>
      <copy todir="${dist.dir}/conf">
        <fileset dir="conf"/>
      </copy>
      <copy todir="${dist.dir}/pylib">
        <fileset dir="pylib">
          <include name="**" />
          <exclude name="**/*.pyc" />
        </fileset>
      </copy>
      <copy todir="${dist.dir}/">
        <fileset dir="${basedir}">
          <include name="*.txt" />
        </fileset>
      </copy>
      <copy todir="${dist.dir}/tools/bin">
        <fileset dir="${basedir}/tools/bin"/>
      </copy>
      <copy todir="${dist.dir}/tools/">
        <fileset dir="${basedir}/tools/">
            <include name="*.yaml"/>
	</fileset>
      </copy>
      <copy todir="${dist.dir}/tools/lib">
        <fileset dir="${build.dir}/tools/lib/">
            <include name="*.jar" />
        </fileset>
      </copy>
    </target>

    <!-- creates release tarballs -->
    <target name="artifacts" depends="_artifacts-init,gen-doc,sources-jar,javadoc-jar"
            description="Create Cassandra release artifacts">
      <tar compression="gzip" longfile="gnu"
        destfile="${build.dir}/${final.name}-bin.tar.gz">

        <!-- Everything but bin/ (default mode) -->
        <tarfileset dir="${dist.dir}" prefix="${final.name}">
          <include name="**"/>
          <exclude name="bin/*" />
          <exclude name="tools/bin/*"/>
        </tarfileset>
        <!-- Shell includes in bin/ (default mode) -->
        <tarfileset dir="${dist.dir}" prefix="${final.name}">
          <include name="bin/*.in.sh" />
          <include name="tools/bin/*.in.sh" />
        </tarfileset>
        <!-- Executable scripts in bin/ -->
        <tarfileset dir="${dist.dir}" prefix="${final.name}" mode="755">
          <include name="bin/*"/>
          <include name="tools/bin/*"/>
          <exclude name="bin/*.in.sh" />
          <exclude name="tools/bin/*.in.sh" />
        </tarfileset>
      </tar>

      <tar compression="gzip" longfile="gnu"
           destfile="${build.dir}/${final.name}-src.tar.gz">

        <tarfileset dir="${basedir}"
                    prefix="${final.name}-src">
          <include name="**"/>
          <exclude name="build/**" />
          <exclude name="lib/**" />
          <exclude name="src/gen-java/**" />
          <exclude name=".git/**" />
          <exclude name="venv/**" />
          <exclude name="src/resources/org/apache/cassandra/config/version.properties" />
          <exclude name="conf/hotspot_compiler" />
          <exclude name="doc/cql3/CQL.html" />
          <exclude name="doc/build/**" />
          <exclude name="bin/*" /> <!-- handled separately below -->
          <exclude name="tools/bin/*" /> <!-- handled separately below -->
          <!-- exclude python generated files -->
          <exclude name="**/__pycache__/**" />
          <!-- exclude Eclipse files -->
          <exclude name=".project" />
          <exclude name=".classpath" />
          <exclude name=".settings/**" />
          <exclude name=".externalToolBuilders/**" />
          <!-- exclude NetBeans files -->
          <exclude name="ide/nbproject/private/**" />
        </tarfileset>

        <!-- python driver -->
        <tarfileset dir="${basedir}" prefix="${final.name}-src">
          <include name="lib/cassandra-driver-internal-only-**" />
        </tarfileset>

        <!-- Shell includes in bin/ and tools/bin/ -->
        <tarfileset dir="${basedir}" prefix="${final.name}-src">
          <include name="bin/*.in.sh" />
          <include name="tools/bin/*.in.sh" />
        </tarfileset>
        <!-- Everything else (assumed to be scripts), is executable -->
        <tarfileset dir="${basedir}" prefix="${final.name}-src" mode="755">
          <include name="bin/*"/>
          <exclude name="bin/*.in.sh" />
          <include name="tools/bin/*"/>
          <exclude name="tools/bin/*.in.sh" />
        </tarfileset>
      </tar>

      <checksum forceOverwrite="yes" todir="${build.dir}" fileext=".sha256" algorithm="SHA-256">
        <fileset dir="${build.dir}">
          <include name="${final.name}-bin.tar.gz" />
          <include name="${final.name}-src.tar.gz" />
        </fileset>
      </checksum>
      <checksum forceOverwrite="yes" todir="${build.dir}" fileext=".sha512" algorithm="SHA-512">
        <fileset dir="${build.dir}">
          <include name="${final.name}-bin.tar.gz" />
          <include name="${final.name}-src.tar.gz" />
        </fileset>
      </checksum>
    </target>

  <target name="build-jmh" depends="build-test, jar" description="Create JMH uber jar">
      <jar jarfile="${build.test.dir}/deps.jar">
          <zipgroupfileset dir="${build.dir.lib}/jars">
              <include name="*jmh*.jar"/>
              <include name="jopt*.jar"/>
              <include name="commons*.jar"/>
          </zipgroupfileset>
          <zipgroupfileset dir="${build.lib}" includes="*.jar"/>
      </jar>
      <jar jarfile="${build.test.dir}/benchmarks.jar">
          <manifest>
              <attribute name="Main-Class" value="org.openjdk.jmh.Main"/>
          </manifest>
          <zipfileset src="${build.test.dir}/deps.jar" excludes="META-INF/*.SF" />
          <fileset dir="${build.classes.main}"/>
          <fileset dir="${test.classes}"/>
          <fileset dir="${test.conf}" />
      </jar>
  </target>

  <target name="build-test" depends="_main-jar,stress-build,fqltool-build,resolver-dist-lib" unless="no-build-test"
          description="Compile test classes">
    <antcall target="_build-test"/>
  </target>

  <target name="_build-test">
    <javac
     compiler="modern"
     debug="true"
     debuglevel="${debuglevel}"
     destdir="${test.classes}"
     includeantruntime="true"
     source="${source.version}"
     target="${target.version}"
     encoding="utf-8">
     <classpath>
        <path refid="cassandra.classpath.test"/>
        <pathelement location="${fqltool.build.classes}"/>
     </classpath>
     <compilerarg value="-XDignore.symbol.file"/>
     <src path="${test.unit.src}"/>
     <src path="${test.long.src}"/>
     <src path="${test.burn.src}"/>
     <src path="${test.memory.src}"/>
     <src path="${test.microbench.src}"/>
     <src path="${test.distributed.src}"/>
     <src path="${test.simulator.src}"/>
     <src path="${test.simulator-asm.src}"/>
     <src path="${test.simulator-bootstrap.src}"/>
    </javac>

    <!-- Non-java resources needed by the test suite -->
    <copy todir="${test.classes}">
      <fileset dir="${test.resources}"/>
    </copy>
  </target>

  <!-- Run tests separately and report errors after and generate a junit report -->
  <macrodef name="testhelper">
    <attribute name="testdelegate"/>
    <sequential>
      <testhelper_ testdelegate="@{testdelegate}"/>
      <fail message="Some test(s) failed.">
        <condition>
            <and>
            <isset property="testfailed"/>
            <not>
              <isset property="ant.test.failure.ignore"/>
            </not>
          </and>
        </condition>
      </fail>
    </sequential>
  </macrodef>

  <!-- Run a list of junit tasks but don't track errors or generate a report after
       If a test fails the testfailed property will be set. All the tests are run using the testdelegate
       macro that is specified as an attribute and they will be run sequentially in this ant process -->
  <scriptdef name="testhelper_" language="javascript">
    <attribute name="testdelegate"/>
    <![CDATA[
        sep = project.getProperty("path.separator");
        all = project.getProperty("all-test-classes").split(sep);
        var p = project.createTask('sequential');
        for (i = 0; i < all.length; i++) {
            if (all[i] == undefined) continue;
            task = project.createTask( attributes.get("testdelegate") );
            task.setDynamicAttribute( "test.file.list", "" + all[i]);
            p.addTask(task);
        }
        p.perform();
    ]]>
  </scriptdef>

  <!-- Defines how to run a set of tests. If you change the defaults for attributes
       you should also update them in testmacro.,
       The two are split because the helper doesn't generate
       a junit report or fail on errors -->
  <macrodef name="testmacrohelper">
    <attribute name="inputdir" />
    <attribute name="timeout" default="${test.timeout}" />
    <attribute name="forkmode" default="perTest"/>
    <element name="optjvmargs" implicit="true" optional="true" />
    <attribute name="filter" default="**/${test.name}.java"/>
    <attribute name="exclude" default="" />
    <attribute name="filelist" default="" />
    <attribute name="testtag" default=""/>
    <attribute name="usejacoco" default="no"/>
    <attribute name="showoutput" default="false"/>

    <sequential>
      <condition property="additionalagent"
                 value="-javaagent:${build.dir.lib}/jars/jacocoagent.jar=destfile=${jacoco.partialexecfile}"
                 else="">
        <istrue value="${usejacoco}"/>
      </condition>
      <taskdef name="junit-timeout" classname="org.apache.cassandra.JStackJUnitTask">
        <classpath>
          <pathelement location="${test.classes}"/>
        </classpath>
      </taskdef>
      <mkdir dir="${build.test.dir}/cassandra"/>
      <mkdir dir="${build.test.dir}/output"/>
      <mkdir dir="${build.test.dir}/output/@{testtag}"/>
      <junit-timeout fork="on" forkmode="@{forkmode}" failureproperty="testfailed" maxmemory="1024m" timeout="@{timeout}" showoutput="@{showoutput}">
        <formatter classname="org.apache.cassandra.CassandraXMLJUnitResultFormatter" extension=".xml" usefile="true"/>
        <formatter classname="org.apache.cassandra.CassandraBriefJUnitResultFormatter" usefile="false"/>
        <jvmarg value="-Dstorage-config=${test.conf}"/>
        <jvmarg value="-Djava.awt.headless=true"/>
        <!-- Cassandra 3.0+ needs <jvmarg line="... ${additionalagent}" /> here! (not value=) -->
        <jvmarg line="-javaagent:${build.lib}/jamm-${jamm.version}.jar ${additionalagent}" />
        <jvmarg value="-ea"/>
        <jvmarg value="-Djava.io.tmpdir=${tmp.dir}"/>
        <jvmarg value="-Dcassandra.debugrefcount=true"/>
        <jvmarg value="-Xms384M"/> <!-- Temporary workaround for distributed ReadRepairTest SEGV -->
        <jvmarg value="-Xss256k"/>
        <!-- When we do classloader manipulation SoftReferences can cause memory leaks
             that can OOM our test runs. The next two settings informs our GC
             algorithm to limit the metaspace size and clean up SoftReferences
             more aggressively rather than waiting. See CASSANDRA-14922 for more details.
        -->
        <jvmarg value="-XX:SoftRefLRUPolicyMSPerMB=0" />
        <jvmarg value="-Dcassandra.test.driver.connection_timeout_ms=${test.driver.connection_timeout_ms}"/>
        <jvmarg value="-Dcassandra.test.driver.read_timeout_ms=${test.driver.read_timeout_ms}"/>
        <jvmarg value="-Dcassandra.memtable_row_overhead_computation_step=100"/>
        <jvmarg value="-Dcassandra.test.use_prepared=${cassandra.test.use_prepared}"/>
        <jvmarg value="-Dcassandra.test.sstableformatdevelopment=true"/>
        <!-- The first time SecureRandom initializes can be slow if it blocks on /dev/random -->
        <jvmarg value="-Djava.security.egd=file:/dev/urandom" />
        <jvmarg value="-Dcassandra.testtag=@{testtag}"/>
        <jvmarg value="-Dcassandra.keepBriefBrief=${cassandra.keepBriefBrief}" />
        <jvmarg value="-Dcassandra.strict.runtime.checks=true" />
        <jvmarg value="-Dcassandra.track_warnings.coordinator.defensive_checks_enabled=true" /> <!-- enable defensive checks -->
        <jvmarg line="${java11-jvmargs}"/>
        <!-- disable shrinks in quicktheories CASSANDRA-15554 -->
        <jvmarg value="-DQT_SHRINKS=0"/>
        <jvmarg line="${test-jvmargs}" />
        <optjvmargs/>
        <!-- Uncomment to debug unittest, attach debugger to port 1416 -->
        <!--
        <jvmarg line="-agentlib:jdwp=transport=dt_socket,address=localhost:1416,server=y,suspend=y" />
        -->
        <classpath>
          <pathelement path="${java.class.path}"/>
          <pathelement location="${stress.build.classes}"/>
          <pathelement location="${fqltool.build.classes}"/>
          <path refid="cassandra.classpath.test" />
          <pathelement location="${test.classes}"/>
          <pathelement location="${stress.test.classes}"/>
          <pathelement location="${fqltool.test.classes}"/>
          <pathelement location="${test.conf}"/>
          <fileset dir="${test.lib}">
            <include name="**/*.jar" />
              <exclude name="**/ant-*.jar"/>
          </fileset>
        </classpath>
        <batchtest todir="${build.test.dir}/output/@{testtag}">
            <fileset dir="@{inputdir}" includes="@{filter}" excludes="@{exclude}"/>
            <filelist dir="@{inputdir}" files="@{filelist}"/>
        </batchtest>
      </junit-timeout>

      <delete quiet="true" failonerror="false" dir="${build.test.dir}/cassandra/commitlog"/>
      <delete quiet="true" failonerror="false" dir="${build.test.dir}/cassandra/cdc_raw"/>
      <delete quiet="true" failonerror="false" dir="${build.test.dir}/cassandra/data"/>
      <delete quiet="true" failonerror="false" dir="${build.test.dir}/cassandra/system_data"/>
      <delete quiet="true" failonerror="false" dir="${build.test.dir}/cassandra/saved_caches"/>
      <delete quiet="true" failonerror="false" dir="${build.test.dir}/cassandra/hints"/>
    </sequential>
  </macrodef>

  <target name="testold" depends="build-test" description="Execute unit tests">
    <testmacro inputdir="${test.unit.src}" timeout="${test.timeout}">
      <jvmarg value="-Dlegacy-sstable-root=${test.data}/legacy-sstables"/>
      <jvmarg value="-Dinvalid-legacy-sstable-root=${test.data}/invalid-legacy-sstables"/>
      <jvmarg value="-Dcassandra.ring_delay_ms=1000"/>
      <jvmarg value="-Dcie-cassandra.sizeTieredDefault=true"/>
      <jvmarg value="-Dcassandra.tolerate_sstable_size=true"/>
      <jvmarg value="-Dcassandra.skip_sync=true" />
    </testmacro>
    <fileset dir="${test.unit.src}" />
  </target>

  <!-- Will not generate a junit report or fail on error  -->
  <macrodef name="testlist">
    <attribute name="test.file.list"/>
    <sequential>
      <testmacrohelper inputdir="${test.dir}/${test.classlistprefix}" filelist="@{test.file.list}" exclude="**/*.java" timeout="${test.timeout}">
        <jvmarg value="-Dlegacy-sstable-root=${test.data}/legacy-sstables"/>
        <jvmarg value="-Dinvalid-legacy-sstable-root=${test.data}/invalid-legacy-sstables"/>
        <jvmarg value="-Dcassandra.ring_delay_ms=1000"/>
        <jvmarg value="-Dcie-cassandra.sizeTieredDefault=true"/>
        <jvmarg value="-Dcassandra.tolerate_sstable_size=true"/>
        <jvmarg value="-Dcassandra.skip_sync=true" />
      </testmacrohelper>
    </sequential>
  </macrodef>

  <!-- Will not generate a junit report  -->
  <macrodef name="testlist-compression">
    <attribute name="test.file.list" />
    <sequential>
      <property name="compressed_yaml" value="${build.test.dir}/cassandra.compressed.yaml"/>
      <concat destfile="${compressed_yaml}">
          <fileset file="${test.conf}/cassandra.yaml"/>
          <fileset file="${test.conf}/commitlog_compression_${test.compression.algo}.yaml"/>
      </concat>
      <testmacrohelper inputdir="${test.unit.src}" filelist="@{test.file.list}"
                       exclude="**/*.java" timeout="${test.timeout}" testtag="compression">
        <jvmarg value="-Dlegacy-sstable-root=${test.data}/legacy-sstables"/>
        <jvmarg value="-Dinvalid-legacy-sstable-root=${test.data}/invalid-legacy-sstables"/>
        <jvmarg value="-Dcassandra.test.compression=true"/>
        <jvmarg value="-Dcassandra.test.compression.algo=${test.compression.algo}"/>
        <jvmarg value="-Dcassandra.ring_delay_ms=1000"/>
        <jvmarg value="-Dcie-cassandra.sizeTieredDefault=true"/>
        <jvmarg value="-Dcassandra.tolerate_sstable_size=true"/>
        <jvmarg value="-Dcassandra.config=file:///${compressed_yaml}"/>
        <jvmarg value="-Dcassandra.skip_sync=true" />
      </testmacrohelper>
    </sequential>
  </macrodef>

  <macrodef name="testlist-cdc">
    <attribute name="test.file.list" />
    <sequential>
      <property name="cdc_yaml" value="${build.test.dir}/cassandra.cdc.yaml"/>
      <concat destfile="${cdc_yaml}">
        <fileset file="${test.conf}/cassandra.yaml"/>
        <fileset file="${test.conf}/cdc.yaml"/>
      </concat>
      <testmacrohelper inputdir="${test.unit.src}" filelist="@{test.file.list}"
                       exclude="**/*.java" timeout="${test.timeout}" testtag="cdc">
        <jvmarg value="-Dlegacy-sstable-root=${test.data}/legacy-sstables"/>
        <jvmarg value="-Dinvalid-legacy-sstable-root=${test.data}/invalid-legacy-sstables"/>
        <jvmarg value="-Dcassandra.ring_delay_ms=1000"/>
        <jvmarg value="-Dcie-cassandra.sizeTieredDefault=true"/>
        <jvmarg value="-Dcassandra.tolerate_sstable_size=true"/>
        <jvmarg value="-Dcassandra.config=file:///${cdc_yaml}"/>
        <jvmarg value="-Dcassandra.skip_sync=true" />
      </testmacrohelper>
    </sequential>
  </macrodef>

  <macrodef name="testlist-system-keyspace-directory">
    <attribute name="test.file.list" />
    <sequential>
      <property name="system_keyspaces_directory_yaml" value="${build.test.dir}/cassandra.system.yaml"/>
      <concat destfile="${system_keyspaces_directory_yaml}">
        <fileset file="${test.conf}/cassandra.yaml"/>
        <fileset file="${test.conf}/system_keyspaces_directory.yaml"/>
      </concat>
      <testmacrohelper inputdir="${test.unit.src}" filelist="@{test.file.list}"
                       exclude="**/*.java" timeout="${test.timeout}" testtag="system_keyspace_directory">
        <jvmarg value="-Dlegacy-sstable-root=${test.data}/legacy-sstables"/>
        <jvmarg value="-Dinvalid-legacy-sstable-root=${test.data}/invalid-legacy-sstables"/>
        <jvmarg value="-Dcassandra.ring_delay_ms=1000"/>
        <jvmarg value="-Dcassandra.tolerate_sstable_size=true"/>
        <jvmarg value="-Dcassandra.config=file:///${system_keyspaces_directory_yaml}"/>
        <jvmarg value="-Dcassandra.skip_sync=true" />
      </testmacrohelper>
    </sequential>
  </macrodef>

  <!--
    Run named ant task with jacoco, such as "ant jacoco-run -Dtaskname=test"
    the target run must enable the jacoco agent if usejacoco is 'yes' -->
  <target name="jacoco-run" description="run named task with jacoco instrumentation">
    <condition property="runtask" value="${taskname}" else="test">
      <isset property="taskname"/>
    </condition>
    <antcall target="${runtask}">
      <param name="usejacoco" value="yes"/>
    </antcall>
  </target>

  <!-- Use this with an FQDN for test class, and an optional csv list of methods like this:
    ant testsome -Dtest.name=org.apache.cassandra.service.StorageServiceServerTest
    ant testsome -Dtest.name=org.apache.cassandra.service.StorageServiceServerTest -Dtest.methods=testRegularMode,testGetAllRangesEmpty
  -->
  <target name="testsome" depends="build-test" description="Execute specific unit tests" >
    <testmacro inputdir="${test.unit.src}" timeout="${test.timeout}">
      <test unless:blank="${test.methods}" name="${test.name}" methods="${test.methods}" outfile="build/test/output/TEST-${test.name}-${test.methods}"/>
      <test if:blank="${test.methods}" name="${test.name}" outfile="build/test/output/TEST-${test.name}"/>
      <jvmarg value="-Dlegacy-sstable-root=${test.data}/legacy-sstables"/>
      <jvmarg value="-Dinvalid-legacy-sstable-root=${test.data}/invalid-legacy-sstables"/>
      <jvmarg value="-Dcassandra.ring_delay_ms=1000"/>
      <jvmarg value="-Dcie-cassandra.sizeTieredDefault=true"/>
      <jvmarg value="-Dcassandra.tolerate_sstable_size=true"/>
      <jvmarg value="-Dcassandra.skip_sync=true" />
    </testmacro>
  </target>

  <!-- Use this with an FQDN for test class, and an optional csv list of methods like this:
    ant long-testsome -Dtest.name=org.apache.cassandra.cql3.ManyRowsTest
    ant long-testsome -Dtest.name=org.apache.cassandra.cql3.ManyRowsTest -Dtest.methods=testLargeCount
  -->
  <target name="long-testsome" depends="build-test" description="Execute specific long unit tests" >
    <testmacro inputdir="${test.long.src}" timeout="${test.long.timeout}">
      <test unless:blank="${test.methods}" name="${test.name}" methods="${test.methods}"/>
      <test if:blank="${test.methods}" name="${test.name}"/>
      <jvmarg value="-Dcassandra.ring_delay_ms=1000"/>
      <jvmarg value="-Dcie-cassandra.sizeTieredDefault=true"/>
      <jvmarg value="-Dcassandra.tolerate_sstable_size=true"/>
    </testmacro>
  </target>

  <!-- Use this with an FQDN for test class, and an optional csv list of methods like this:
    ant burn-testsome -Dtest.name=org.apache.cassandra.utils.memory.LongBufferPoolTest
    ant burn-testsome -Dtest.name=org.apache.cassandra.utils.memory.LongBufferPoolTest -Dtest.methods=testPoolAllocateWithRecyclePartially
  -->
  <target name="burn-testsome" depends="build-test" description="Execute specific burn unit tests" >
    <testmacro inputdir="${test.burn.src}" timeout="${test.burn.timeout}">
      <test unless:blank="${test.methods}" name="${test.name}" methods="${test.methods}"/>
      <test if:blank="${test.methods}" name="${test.name}"/>
      <jvmarg value="-Dlog4j.configurationFile=test/conf/log4j2-burntest.xml"/>
    </testmacro>
  </target>

  <target name="test-compression" depends="build-test,stress-build" description="Execute unit tests with sstable compression enabled">
    <path id="all-test-classes-path">
      <fileset dir="${test.unit.src}" includes="**/${test.name}.java" />
      <fileset dir="${test.distributed.src}" includes="**/${test.name}.java" />
    </path>
    <property name="all-test-classes" refid="all-test-classes-path"/>
    <testhelper testdelegate="testlist-compression" />
  </target>

  <target name="test-cdc" depends="build-test" description="Execute unit tests with change-data-capture enabled">
    <path id="all-test-classes-path">
      <fileset dir="${test.unit.src}" includes="**/${test.name}.java" />
    </path>
    <property name="all-test-classes" refid="all-test-classes-path"/>
    <testhelper testdelegate="testlist-cdc" />
  </target>

  <target name="test-system-keyspace-directory" depends="build-test" description="Execute unit tests with a system keyspaces directory configured">
    <path id="all-test-classes-path">
      <fileset dir="${test.unit.src}" includes="**/${test.name}.java" />
    </path>
    <property name="all-test-classes" refid="all-test-classes-path"/>
    <testhelper testdelegate="testlist-system-keyspace-directory" />
  </target>

  <target name="msg-ser-gen-test" depends="build-test" description="Generates message serializations">
    <testmacro inputdir="${test.unit.src}"
        timeout="${test.timeout}" filter="**/SerializationsTest.java">
      <jvmarg value="-Dcassandra.test-serialization-writes=True"/>
    </testmacro>
  </target>

  <target name="msg-ser-test" depends="build-test" description="Tests message serializations">
      <testmacro inputdir="${test.unit.src}" timeout="${test.timeout}"
               filter="**/SerializationsTest.java"/>
  </target>

  <target name="msg-ser-test-7" depends="build-test" description="Generates message serializations">
    <testmacro inputdir="${test.unit.src}"
        timeout="${test.timeout}" filter="**/SerializationsTest.java">
      <jvmarg value="-Dcassandra.version=0.7"/>
    </testmacro>
  </target>

  <target name="msg-ser-test-10" depends="build-test" description="Tests message serializations on 1.0 messages">
    <testmacro inputdir="${test.unit.src}"
        timeout="${test.timeout}" filter="**/SerializationsTest.java">
      <jvmarg value="-Dcassandra.version=1.0"/>
    </testmacro>
  </target>

  <target name="test-burn" depends="build-test" description="Execute functional tests">
    <testmacro inputdir="${test.burn.src}"
               timeout="${test.burn.timeout}">
    </testmacro>
  </target>

  <target name="long-test" depends="build-test" description="Execute functional tests">
    <testmacro inputdir="${test.long.src}"
               timeout="${test.long.timeout}">
      <jvmarg value="-Dcassandra.ring_delay_ms=1000"/>
      <jvmarg value="-Dcie-cassandra.sizeTieredDefault=true"/>
      <jvmarg value="-Dcassandra.tolerate_sstable_size=true"/>
    </testmacro>
  </target>

  <target name="test-memory" depends="build-test" description="Execute functional tests">
      <testmacro inputdir="${test.memory.src}"
                 timeout="${test.memory.timeout}">
          <jvmarg value="-javaagent:${build.dir}/test/lib/jars/java-allocation-instrumenter-${allocation-instrumenter.version}.jar"/>
      </testmacro>
  </target>

  <target name="cql-test" depends="build-test" description="Execute CQL tests">
    <sequential>
      <echo message="running CQL tests"/>
      <mkdir dir="${build.test.dir}/cassandra"/>
      <mkdir dir="${build.test.dir}/output"/>
      <junit fork="on" forkmode="once" failureproperty="testfailed" maxmemory="1024m" timeout="${test.timeout}">
        <formatter type="brief" usefile="false"/>
        <jvmarg value="-Dstorage-config=${test.conf}"/>
        <jvmarg value="-Djava.awt.headless=true"/>
        <jvmarg value="-javaagent:${build.lib}/jamm-${jamm.version}.jar" />
        <jvmarg value="-ea"/>
        <jvmarg value="-Xss256k"/>
        <jvmarg value="-Dcassandra.memtable_row_overhead_computation_step=100"/>
        <jvmarg value="-Dcassandra.test.use_prepared=${cassandra.test.use_prepared}"/>
        <jvmarg value="-Dcassandra.skip_sync=true" />
        <classpath>
          <path refid="cassandra.classpath.test" />
          <pathelement location="${test.classes}"/>
          <pathelement location="${test.conf}"/>
          <fileset dir="${test.lib}">
            <include name="**/*.jar" />
          </fileset>
        </classpath>
        <batchtest todir="${build.test.dir}/output">
            <fileset dir="${test.unit.src}" includes="**/cql3/*Test.java">
                <contains text="CQLTester" casesensitive="yes"/>
            </fileset>
        </batchtest>
      </junit>
      <fail message="Some CQL test(s) failed.">
        <condition>
            <and>
            <isset property="testfailed"/>
            <not>
              <isset property="ant.test.failure.ignore"/>
            </not>
          </and>
        </condition>
      </fail>
    </sequential>
  </target>

  <!-- Use this with an simple class name for test class, and an optional csv list of methods like this:
    ant cql-test-some -Dtest.name=ListsTest
    ant cql-test-some -Dtest.name=ListsTest -Dtest.methods=testPrecisionTime_getNext_simple
  -->
  <target name="cql-test-some" depends="build-test" description="Execute specific CQL tests" >
    <sequential>
      <echo message="running ${test.methods} tests from ${test.name}"/>
      <mkdir dir="${build.test.dir}/cassandra"/>
      <mkdir dir="${build.test.dir}/output"/>
      <junit fork="on" forkmode="once" failureproperty="testfailed" maxmemory="1024m" timeout="${test.timeout}">
        <formatter type="brief" usefile="false"/>
        <jvmarg value="-Dstorage-config=${test.conf}"/>
        <jvmarg value="-Djava.awt.headless=true"/>
        <jvmarg value="-javaagent:${build.lib}/jamm-${jamm.version}.jar" />
        <jvmarg value="-ea"/>
        <jvmarg value="-Xss256k"/>
        <jvmarg value="-Dcassandra.test.use_prepared=${cassandra.test.use_prepared}"/>
        <jvmarg value="-Dcassandra.memtable_row_overhead_computation_step=100"/>
        <jvmarg value="-Dcassandra.skip_sync=true" />
        <classpath>
          <path refid="cassandra.classpath.test" />
          <pathelement location="${test.classes}"/>
          <pathelement location="${test.conf}"/>
          <fileset dir="${test.lib}">
            <include name="**/*.jar" />
          </fileset>
        </classpath>
        <test unless:blank="${test.methods}" name="org.apache.cassandra.cql3.${test.name}" methods="${test.methods}" todir="${build.test.dir}/output"/>
        <test if:blank="${test.methods}" name="org.apache.cassandra.cql3.${test.name}" todir="${build.test.dir}/output"/>
      </junit>
    </sequential>
  </target>

  <!-- Use JaCoCo ant extension without needing externally saved lib -->
  <target name="jacoco-init" depends="resolver-init">
    <typedef uri="antlib:org.jacoco.ant" classpathref="jacocoant.classpath"/>
  </target>

  <target name="jacoco-merge" depends="jacoco-init">
    <jacoco:merge destfile="${jacoco.finalexecfile}" xmlns:jacoco="antlib:org.jacoco.ant">
        <fileset dir="${jacoco.export.dir}" includes="*.exec,**/*.exec"/>
    </jacoco:merge>
  </target>

  <target name="jacoco-report" depends="jacoco-merge">
    <jacoco:report xmlns:jacoco="antlib:org.jacoco.ant">
      <executiondata>
        <file file="${jacoco.finalexecfile}" />
      </executiondata>
      <structure name="JaCoCo Cassandara Coverage Report">
        <classfiles>
          <fileset dir="${build.classes.main}">
            <include name="**/*.class"/>
          </fileset>
        </classfiles>
        <sourcefiles encoding="UTF-8">
          <dirset dir="${build.src}">
            <include name="java"/>
            <include name="gen-java"/>
          </dirset>
        </sourcefiles>
      </structure>
      <!-- to produce reports in different formats. -->
      <html destdir="${jacoco.export.dir}" />
      <csv destfile="${jacoco.export.dir}/report.csv" />
      <xml destfile="${jacoco.export.dir}/report.xml" />
    </jacoco:report>
  </target>

  <target name="jacoco-cleanup" description="Destroy JaCoCo exec data and reports">
    <delete file="${jacoco.partialexecfile}"/>
    <delete dir="${jacoco.export.dir}"/>
  </target>

  <target name="javadoc" depends="build" description="Create javadoc" unless="no-javadoc">
    <create-javadoc destdir="${javadoc.dir}">
      <filesets>
        <fileset dir="${build.src.java}" defaultexcludes="yes">
          <include name="org/apache/**/*.java"/>
        </fileset>
      </filesets>
    </create-javadoc>
   </target>

  <!-- Run tests and reports errors and generates a junit report after -->
  <macrodef name="testmacro">
    <attribute name="inputdir" />
    <attribute name="timeout" default="${test.timeout}" />
    <attribute name="forkmode" default="perTest"/>
    <attribute name="showoutput" default="true"/>
    <element name="optjvmargs" implicit="true" optional="true" />
    <attribute name="filter" default="**/${test.name}.java"/>
    <attribute name="exclude" default="" />
    <attribute name="filelist" default="" />
    <attribute name="testtag" default=""/>

    <sequential>
      <testmacrohelper inputdir="@{inputdir}" timeout="@{timeout}"
                       forkmode="@{forkmode}" filter="@{filter}"
                       exclude="@{exclude}" filelist="@{filelist}"
                       testtag="@{testtag}" showoutput="false" >
          <optjvmargs/>
      </testmacrohelper>
      <fail message="Some test(s) failed.">
        <condition>
            <and>
            <isset property="testfailed"/>
            <not>
              <isset property="ant.test.failure.ignore"/>
            </not>
          </and>
        </condition>
      </fail>
    </sequential>
  </macrodef>

  <target name="test" depends="eclipse-warnings,build-test" description="Test Runner">
    <path id="all-test-classes-path">
      <fileset dir="${test.unit.src}" includes="**/${test.name}.java" excludes="**/distributed/test/UpgradeTest*.java" />
    </path>
    <property name="all-test-classes" refid="all-test-classes-path"/>
    <testhelper testdelegate="testlist"/>
  </target>

  <target name="generate-test-report" description="Generates JUnit's HTML report from results already in build/output">
      <junitreport todir="${build.test.dir}">
        <fileset dir="${build.test.dir}/output">
          <include name="**/TEST-*.xml"/>
        </fileset>
        <report format="frames" todir="${build.test.dir}/junitreport"/>
      </junitreport>
  </target>

  <!-- run a list of tests as provided in -Dtest.classlistfile (or default of 'testnames.txt')
  The class list file should be one test class per line, with the path starting after test/unit
  e.g. org/apache/cassandra/hints/HintMessageTest.java -->
  <target name="testclasslist" depends="build-test" description="Run tests given in file -Dtest.classlistfile (one-class-per-line, e.g. org/apache/cassandra/db/SomeTest.java)">
    <path id="all-test-classes-path">
      <fileset dir="${test.dir}/${test.classlistprefix}" includesfile="${test.classlistfile}"/>
    </path>
    <property name="all-test-classes" refid="all-test-classes-path"/>
    <testhelper testdelegate="testlist"/>
  </target>
  <target name="testclasslist-compression" depends="build-test" description="Run tests given in file -Dtest.classlistfile (one-class-per-line, e.g. org/apache/cassandra/db/SomeTest.java)">
      <path id="all-test-classes-path">
          <fileset dir="${test.dir}/${test.classlistprefix}" includesfile="${test.classlistfile}"/>
      </path>
      <property name="all-test-classes" refid="all-test-classes-path"/>
      <testhelper testdelegate="testlist-compression"/>
  </target>
  <target name="testclasslist-cdc" depends="build-test" description="Run tests given in file -Dtest.classlistfile (one-class-per-line, e.g. org/apache/cassandra/db/SomeTest.java)">
      <path id="all-test-classes-path">
          <fileset dir="${test.dir}/${test.classlistprefix}" includesfile="${test.classlistfile}"/>
      </path>
      <property name="all-test-classes" refid="all-test-classes-path"/>
      <testhelper testdelegate="testlist-cdc"/>
  </target>
  <target name="testclasslist-system-keyspace-directory" depends="build-test" description="Run tests given in file -Dtest.classlistfile (one-class-per-line, e.g. org/apache/cassandra/db/SomeTest.java)">
      <path id="all-test-classes-path">
          <fileset dir="${test.dir}/${test.classlistprefix}" includesfile="${test.classlistfile}"/>
      </path>
      <property name="all-test-classes" refid="all-test-classes-path"/>
      <testhelper testdelegate="testlist-system-keyspace-directory"/>
  </target>

  <!-- Build a self-contained jar for e.g. remote execution; not currently used for running burn tests with this build script -->
  <target name="burn-test-jar" depends="build-test, build" description="Create dtest-compatible jar, including all dependencies">
      <jar jarfile="${build.dir}/burntest.jar">
          <zipgroupfileset dir="${build.lib}" includes="*.jar" excludes="META-INF/*.SF"/>
          <fileset dir="${build.classes.main}"/>
          <fileset dir="${test.classes}"/>
          <fileset dir="${test.conf}" excludes="log4j*.xml"/>
          <fileset dir="${basedir}/conf" includes="log4j*.xml"/>
          <zipgroupfileset dir="${build.dir.lib}/jars">
              <include name="junit*.jar"/>
          </zipgroupfileset>
      </jar>
  </target>

  <target name="dtest-jar" depends="build-test, build" description="Create dtest-compatible jar, including all dependencies">
      <jar jarfile="${build.dir}/dtest-${base.version}.jar">
          <!-- excluding ACCP as it includes META-INF/JKS.RSA which causes a security exception - just want it packaged for final jar anyway -->
          <zipgroupfileset dir="${build.lib}" includes="*.jar" excludes="AmazonCorrettoCryptoProvider-*"/>
          <zipgroupfileset dir="${build.dir.lib}/jars" includes="javassist-*.jar,reflections-*.jar" excludes="META-INF/*.SF"/>
          <zipgroupfileset dir="${build.dir.lib}/jars" includes="jimfs-1.1.jar" excludes="META-INF/*.SF"/>
          <fileset dir="${build.classes.main}"/>
          <fileset dir="${test.classes}"/>
          <fileset dir="${test.conf}" />
      </jar>
  </target>

  <target name="test-jvm-dtest" depends="build-test" description="Execute in-jvm dtests">
    <testmacro inputdir="${test.distributed.src}" timeout="${test.distributed.timeout}" forkmode="once" showoutput="true" filter="**/test/*Test.java">
      <jvmarg value="-Dlog4j.configurationFile=test/conf/log4j2-dtest.xml"/>
      <jvmarg value="-Dcassandra.ring_delay_ms=10000"/>
      <jvmarg value="-Dcassandra.tolerate_sstable_size=true"/>
      <jvmarg value="-Dcassandra.skip_sync=true" />
    </testmacro>
  </target>

  <target name="test-jvm-upgrade-dtest" depends="build-test" description="Execute in-jvm dtests">
    <testmacro inputdir="${test.distributed.src}" timeout="${test.distributed.timeout}" forkmode="once" showoutput="true" filter="**/upgrade/*Test.java">
      <jvmarg value="-Dlog4j.configurationFile=test/conf/log4j2-dtest.xml"/>
      <jvmarg value="-Dcassandra.ring_delay_ms=10000"/>
      <jvmarg value="-Dcassandra.tolerate_sstable_size=true"/>
      <jvmarg value="-Dcassandra.skip_sync=true" />
    </testmacro>
  </target>

  <!-- Use this with an FQDN for test class, and an optional csv list of methods like this:
      ant test-jvm-dtest-some -Dtest.name=org.apache.cassandra.distributed.test.ResourceLeakTest
      ant test-jvm-dtest-some -Dtest.name=org.apache.cassandra.distributed.test.ResourceLeakTest -Dtest.methods=looperTest
    -->
  <target name="test-jvm-dtest-some" depends="build-test" description="Execute some in-jvm dtests">
    <testmacro inputdir="${test.distributed.src}" timeout="${test.distributed.timeout}" forkmode="once" showoutput="true">
      <test unless:blank="${test.methods}" name="${test.name}" methods="${test.methods}" outfile="build/test/output/TEST-${test.name}-${test.methods}"/>
      <test if:blank="${test.methods}" name="${test.name}" outfile="build/test/output/TEST-${test.name}"/>
      <jvmarg value="-Dlog4j.configurationFile=test/conf/log4j2-dtest.xml"/>
      <jvmarg value="-Dcassandra.ring_delay_ms=10000"/>
      <jvmarg value="-Dcassandra.tolerate_sstable_size=true"/>
      <jvmarg value="-Dcassandra.skip_sync=true" />
    </testmacro>
  </target>

  <!-- run microbenchmarks suite -->
  <target name="microbench" depends="build-jmh">
      <java classname="org.openjdk.jmh.Main"
            fork="true"
            failonerror="true">
          <classpath>
              <path refid="cassandra.classpath.test" />
              <pathelement location="${test.classes}"/>
              <pathelement location="${test.conf}"/>
              <fileset dir="${test.lib}">
                  <include name="**/*.jar" />
              </fileset>
          </classpath>
          <arg value="-foe"/>
          <arg value="true"/>
          <arg value="-rf"/>
          <arg value="json"/>
          <arg value="-rff"/>
          <arg value="${build.test.dir}/jmh-result.json"/>
          <arg value="-v"/>
          <arg value="EXTRA"/>

          <!-- Broken: ZeroCopyStreamingBench,MutationBench,FastThreadLocalBench  (FIXME) -->
          <arg value="-e"/><arg value="ZeroCopyStreamingBench|MutationBench|FastThreadLocalBench"/>

          <arg value=".*microbench.*${benchmark.name}"/>
      </java>
  </target>

  <!-- run arbitrary mains in tests, for example to run the long running memory tests with lots of memory pressure
      ant run-main -Dmainclass=org.apache.cassandra.utils.memory.LongBufferPoolTest -Dvmargs="-Xmx30m -XX:-UseGCOverheadLimit"
  -->
  <target name="run-main" depends="build-test">
      <property name="mainclass" value="" />
      <property name="vmargs" value="" />
      <property name="args" value="" />
      <java classname="${mainclass}"
            fork="true"
            failonerror="true">
          <jvmarg value="-server" />
          <jvmarg value="-ea" />
          <jvmarg line="${vmargs}" />
          <arg line="${args}" />
          <classpath>
              <path refid="cassandra.classpath" />
              <pathelement location="${test.classes}"/>
              <pathelement location="${test.conf}"/>
              <fileset dir="${test.lib}">
                  asm-<include name="**/*.jar" />
              </fileset>
          </classpath>
      </java>
  </target>

  <target name="_maybe_update_idea_to_java11" if="java.version.11">
    <replace file="${eclipse.project.name}.iml" token="JDK_1_8" value="JDK_11"/>
    <replace file=".idea/misc.xml" token="JDK_1_8" value="JDK_11"/>
    <replace file=".idea/misc.xml" token="1.8" value="11"/>
    <replaceregexp file=".idea/workspace.xml"
                   match="name=&quot;VM_PARAMETERS&quot; value=&quot;(.*)&quot;"
                   replace="name=&quot;VM_PARAMETERS&quot; value=&quot;\1 ${java11-jvmargs}&quot;"
                   byline="true"/>

      <echo file=".idea/compiler.xml"><![CDATA[<?xml version="1.0" encoding="UTF-8"?>
<project version="4">
  <component name="JavacSettings">
    <option name="ADDITIONAL_OPTIONS_STRING" value="--add-exports java.rmi/sun.rmi.registry=ALL-UNNAMED" />
  </component>
</project>]]></echo>
  </target>

  <!-- Generate IDEA project description files -->
  <target name="generate-idea-files" depends="init,maven-ant-tasks-init,resolver-dist-lib,gen-cql3-grammar,generate-jflex-java,createVersionPropFile" description="Generate IDEA files">
    <mkdir dir=".idea"/>
    <mkdir dir=".idea/libraries"/>
    <copy todir=".idea" overwrite="true">
        <fileset dir="ide/idea"/>
    </copy>
    <replace file=".idea/workspace.xml" token="trunk" value="${eclipse.project.name}"/>
    <copy tofile="${eclipse.project.name}.iml" file="ide/idea-iml-file.xml"/>
    <echo file=".idea/.name">Apache Cassandra ${eclipse.project.name}</echo>
    <echo file=".idea/modules.xml"><![CDATA[<?xml version="1.0" encoding="UTF-8"?>
<project version="4">
  <component name="ProjectModuleManager">
    <modules>
      <module fileurl="file://$PROJECT_DIR$/]]>${eclipse.project.name}<![CDATA[.iml" filepath="$PROJECT_DIR$/]]>${eclipse.project.name}<![CDATA[.iml" />
    </modules>
  </component>
</project>]]></echo>
      <antcall target="_maybe_update_idea_to_java11"/>
  </target>

  <!-- Generate Eclipse project description files -->
  <target name="generate-eclipse-files" depends="build-test" description="Generate eclipse files">
    <echo file=".project"><![CDATA[<?xml version="1.0" encoding="UTF-8"?>
<projectDescription>
  <name>${eclipse.project.name}</name>
  <comment></comment>
  <projects>
  </projects>
  <buildSpec>
    <buildCommand>
      <name>org.eclipse.jdt.core.javabuilder</name>
    </buildCommand>
  </buildSpec>
  <natures>
    <nature>org.eclipse.jdt.core.javanature</nature>
  </natures>
</projectDescription>]]>
    </echo>
	<echo file=".classpath"><![CDATA[<?xml version="1.0" encoding="UTF-8"?>
<classpath>
  <classpathentry kind="src" path="src/java"/>
  <classpathentry kind="src" path="src/resources"/>
  <classpathentry kind="src" path="src/gen-java"/>
  <classpathentry kind="src" path="conf" including="hotspot_compiler"/>
  <classpathentry kind="src" output="build/test/classes" path="test/unit"/>
  <classpathentry kind="src" output="build/test/classes" path="test/long"/>
  <classpathentry kind="src" output="build/test/classes" path="test/distributed"/>
  <classpathentry kind="src" output="build/test/classes" path="test/simulator/asm"/>
  <classpathentry kind="src" output="build/test/classes" path="test/simulator/main"/>
  <classpathentry kind="src" output="build/test/classes" path="test/resources" />
  <classpathentry kind="src" path="tools/stress/src"/>
  <classpathentry kind="src" path="tools/fqltool/src"/>
  <classpathentry kind="src" output="build/test/stress-classes" path="tools/stress/test/unit" />
  <classpathentry kind="src" output="build/test/fqltool-classes" path="tools/fqltool/test/unit" />
  <classpathentry kind="con" path="org.eclipse.jdt.launching.JRE_CONTAINER"/>
  <classpathentry kind="output" path="build/classes/eclipse"/>
  <classpathentry kind="lib" path="test/conf"/>
  <classpathentry kind="lib" path="${java.home}/../lib/tools.jar"/>
]]>
	</echo>
  	<path id="eclipse-project-libs-path">
  	 <fileset dir="lib">
  	    <include name="**/*.jar" />
     </fileset>
 	 <fileset dir="build/lib/jars">
  	    <include name="**/*.jar" />
  	 </fileset>
     <fileset dir="build/test/lib/jars">
        <include name="**/*.jar" />
     </fileset>
  	</path>
  	<property name="eclipse-project-libs" refid="eclipse-project-libs-path"/>
       <script language="javascript">
        <classpath>
            <path refid="cassandra.classpath"/>
            <path refid="cassandra.classpath.test"/>
        </classpath>
        <![CDATA[
        var File = java.io.File;
  		var FilenameUtils = Packages.org.apache.commons.io.FilenameUtils;
  		jars = project.getProperty("eclipse-project-libs").split(project.getProperty("path.separator"));

  		cp = "";
  	    for (i=0; i< jars.length; i++) {
  	       srcjar = FilenameUtils.getBaseName(jars[i]) + '-sources.jar';
           srcdir = FilenameUtils.concat(project.getProperty("build.test.dir"), 'sources');
  		   srcfile = new File(FilenameUtils.concat(srcdir, srcjar));

  		   cp += ' <classpathentry kind="lib" path="' + jars[i] + '"';
  		   if (srcfile.exists()) {
  		      cp += ' sourcepath="' + srcfile.getAbsolutePath() + '"';
  		   }
  		   cp += '/>\n';
  		}

  		cp += '</classpath>';

  		echo = project.createTask("echo");
  	    echo.setMessage(cp);
  		echo.setFile(new File(".classpath"));
  		echo.setAppend(true);
  	    echo.perform();
  	]]> </script>
    <mkdir dir=".settings" />
  </target>

  <pathconvert property="eclipse.project.name">
    <path path="${basedir}" />
    <regexpmapper from="^.*/([^/]+)$$" to="\1" handledirsep="yes" />
  </pathconvert>

  <!-- Clean Eclipse project description files -->
  <target name="clean-eclipse-files">
    <delete file=".project" />
    <delete file=".classpath" />
    <delete dir=".settings" />
  	<delete dir=".externalToolBuilders" />
  	<delete dir="build/eclipse-classes" />
  </target>

  <!-- ECJ 4.6.1 in standalone mode does not work with JPMS, so we skip this target for Java 11 -->
  <target name="eclipse-warnings" depends="build, _assert_rat_output" description="Run eclipse compiler code analysis" if="java.version.8">
        <property name="ecj.log.dir" value="${build.dir}/ecj" />
        <property name="ecj.warnings.file" value="${ecj.log.dir}/eclipse_compiler_checks.txt"/>
        <mkdir  dir="${ecj.log.dir}" />

        <property name="ecj.properties" value="${basedir}/eclipse_compiler.properties" />

        <echo message="Running Eclipse Code Analysis.  Output logged to ${ecj.warnings.file}" />

	<java
	    jar="${build.dir.lib}/jars/ecj-${ecj.version}.jar"
            fork="true"
	    failonerror="true"
            maxmemory="512m">
            <arg value="-source"/>
	    <arg value="${source.version}" />
	    <arg value="-target"/>
	    <arg value="${target.version}" />
	    <arg value="-d" />
            <arg value="none" />
	    <arg value="-proc:none" />
            <arg value="-log" />
            <arg value="${ecj.warnings.file}" />
            <arg value="-properties" />
            <arg value="${ecj.properties}" />
            <arg value="-cp" />
            <arg value="${toString:cassandra.classpath}" />
            <arg value="${build.src.java}" />
        </java>
  </target>

  <target name="init-checkstyle" depends="maven-ant-tasks-retrieve-build,build-project">
      <path id="checkstyle.lib.path">
          <fileset dir="${test.lib}/jars" includes="*.jar"/>
      </path>
      <!-- Sevntu custom checks are retrieved by Ivy into lib folder
         and will be accessible to checkstyle-->
      <taskdef resource="com/puppycrawl/tools/checkstyle/ant/checkstyle-ant-task.properties"
               classpathref="checkstyle.lib.path"/>
  </target>

  <target name="checkstyle" depends="init-checkstyle,maven-ant-tasks-retrieve-build,build-project" description="Run custom checkstyle code analysis" if="java.version.8">
      <property name="checkstyle.log.dir" value="${build.dir}/checkstyle" />
      <property name="checkstyle.report.file" value="${checkstyle.log.dir}/checkstyle_report.xml"/>
      <mkdir  dir="${checkstyle.log.dir}" />

      <property name="checkstyle.properties" value="${basedir}/checkstyle.xml" />
      <property name="checkstyle.suppressions" value="${basedir}/checkstyle_suppressions.xml" />
      <checkstyle config="${checkstyle.properties}"
                  failureProperty="checkstyle.failure"
                  failOnViolation="true">
          <formatter type="plain"/>
          <formatter type="xml" tofile="${checkstyle.report.file}"/>
          <fileset dir="${build.src.java}" includes="**/*.java"/>
      </checkstyle>
  </target>


  <!-- Installs artifacts to local Maven repository -->
  <target name="mvn-install"
          depends="maven-declare-dependencies,jar,sources-jar,javadoc-jar"
          description="Installs the artifacts in the Maven Local Repository">

    <!-- the parent -->
    <install pomFile="${build.dir}/${final.name}-parent.pom"
             file="${build.dir}/${final.name}-parent.pom"
             packaging="pom"/>

    <!-- the cassandra-all jar -->
    <install pomFile="${build.dir}/${final.name}.pom"
             file="${build.dir}/${final.name}.jar"/>
    <install pomFile="${build.dir}/${final.name}.pom"
             file="${build.dir}/${final.name}-sources.jar"
             classifier="sources"/>
    <install pomFile="${build.dir}/${final.name}.pom"
             file="${build.dir}/${final.name}-javadoc.jar"
             classifier="javadoc"/>
  </target>

  <!-- Publish artifacts to remote Maven repository -->
  <target name="publish"
          depends="mvn-install,artifacts"
          description="Publishes the artifacts to the Maven repository">

    <!-- the parent -->
    <deploy pomFile="${build.dir}/${final.name}-parent.pom"
            file="${build.dir}/${final.name}-parent.pom"
            packaging="pom"/>

    <!-- the cassandra-all jar -->
    <deploy pomFile="${build.dir}/${final.name}.pom"
            file="${build.dir}/${final.name}.jar"/>
    <deploy pomFile="${build.dir}/${final.name}.pom"
            file="${build.dir}/${final.name}-sources.jar"
            classifier="sources"/>
    <deploy pomFile="${build.dir}/${final.name}.pom"
            file="${build.dir}/${final.name}-javadoc.jar"
            classifier="javadoc"/>

    <!-- the distribution -->
    <sign-dist file="${build.dir}/${final.name}-bin.tar.gz" />
    <sign-dist file="${build.dir}/${final.name}-src.tar.gz" />

  </target>

  <import file="${basedir}/.build/build-resolver.xml"/>
  <import file="${basedir}/.build/build-rat.xml"/>
  <import file="${basedir}/.build/build-owasp.xml"/>
</project><|MERGE_RESOLUTION|>--- conflicted
+++ resolved
@@ -889,13 +889,9 @@
           <pathelement location="${test.conf}"/>
         </classpath>
         <jvmarg value="-Dstorage-config=${test.conf}"/>
-<<<<<<< HEAD
         <jvmarg value="-Dcassandra.track_warnings.coordinator.defensive_checks_enabled=true" /> <!-- enable defensive checks -->
+        <jvmarg value="-Dcie-cassandra.sizeTieredDefault=true"/>
         <jvmarg value="-javaagent:${build.lib}/jamm-${jamm.version}.jar" />
-=======
-        <jvmarg value="-javaagent:${build.lib}/lib/jamm-${jamm.version}.jar" />
-        <jvmarg value="-Dcie-cassandra.sizeTieredDefault=true"/>
->>>>>>> 8888ebdb
         <jvmarg value="-ea"/>
         <jvmarg line="${java11-jvmargs}"/>
       </java>
@@ -1562,9 +1558,9 @@
       <jvmarg value="-Dlegacy-sstable-root=${test.data}/legacy-sstables"/>
       <jvmarg value="-Dinvalid-legacy-sstable-root=${test.data}/invalid-legacy-sstables"/>
       <jvmarg value="-Dcassandra.ring_delay_ms=1000"/>
-      <jvmarg value="-Dcie-cassandra.sizeTieredDefault=true"/>
       <jvmarg value="-Dcassandra.tolerate_sstable_size=true"/>
       <jvmarg value="-Dcassandra.skip_sync=true" />
+      <jvmarg value="-Dcie-cassandra.sizeTieredDefault=true"/>
     </testmacro>
     <fileset dir="${test.unit.src}" />
   </target>
@@ -1577,9 +1573,9 @@
         <jvmarg value="-Dlegacy-sstable-root=${test.data}/legacy-sstables"/>
         <jvmarg value="-Dinvalid-legacy-sstable-root=${test.data}/invalid-legacy-sstables"/>
         <jvmarg value="-Dcassandra.ring_delay_ms=1000"/>
-        <jvmarg value="-Dcie-cassandra.sizeTieredDefault=true"/>
         <jvmarg value="-Dcassandra.tolerate_sstable_size=true"/>
         <jvmarg value="-Dcassandra.skip_sync=true" />
+        <jvmarg value="-Dcie-cassandra.sizeTieredDefault=true"/>
       </testmacrohelper>
     </sequential>
   </macrodef>
@@ -1600,10 +1596,10 @@
         <jvmarg value="-Dcassandra.test.compression=true"/>
         <jvmarg value="-Dcassandra.test.compression.algo=${test.compression.algo}"/>
         <jvmarg value="-Dcassandra.ring_delay_ms=1000"/>
-        <jvmarg value="-Dcie-cassandra.sizeTieredDefault=true"/>
         <jvmarg value="-Dcassandra.tolerate_sstable_size=true"/>
         <jvmarg value="-Dcassandra.config=file:///${compressed_yaml}"/>
         <jvmarg value="-Dcassandra.skip_sync=true" />
+        <jvmarg value="-Dcie-cassandra.sizeTieredDefault=true"/>
       </testmacrohelper>
     </sequential>
   </macrodef>
@@ -1621,10 +1617,10 @@
         <jvmarg value="-Dlegacy-sstable-root=${test.data}/legacy-sstables"/>
         <jvmarg value="-Dinvalid-legacy-sstable-root=${test.data}/invalid-legacy-sstables"/>
         <jvmarg value="-Dcassandra.ring_delay_ms=1000"/>
-        <jvmarg value="-Dcie-cassandra.sizeTieredDefault=true"/>
         <jvmarg value="-Dcassandra.tolerate_sstable_size=true"/>
         <jvmarg value="-Dcassandra.config=file:///${cdc_yaml}"/>
         <jvmarg value="-Dcassandra.skip_sync=true" />
+        <jvmarg value="-Dcie-cassandra.sizeTieredDefault=true"/>
       </testmacrohelper>
     </sequential>
   </macrodef>
@@ -1672,9 +1668,9 @@
       <jvmarg value="-Dlegacy-sstable-root=${test.data}/legacy-sstables"/>
       <jvmarg value="-Dinvalid-legacy-sstable-root=${test.data}/invalid-legacy-sstables"/>
       <jvmarg value="-Dcassandra.ring_delay_ms=1000"/>
-      <jvmarg value="-Dcie-cassandra.sizeTieredDefault=true"/>
       <jvmarg value="-Dcassandra.tolerate_sstable_size=true"/>
       <jvmarg value="-Dcassandra.skip_sync=true" />
+      <jvmarg value="-Dcie-cassandra.sizeTieredDefault=true"/>
     </testmacro>
   </target>
 
@@ -1687,8 +1683,8 @@
       <test unless:blank="${test.methods}" name="${test.name}" methods="${test.methods}"/>
       <test if:blank="${test.methods}" name="${test.name}"/>
       <jvmarg value="-Dcassandra.ring_delay_ms=1000"/>
+      <jvmarg value="-Dcassandra.tolerate_sstable_size=true"/>
       <jvmarg value="-Dcie-cassandra.sizeTieredDefault=true"/>
-      <jvmarg value="-Dcassandra.tolerate_sstable_size=true"/>
     </testmacro>
   </target>
 
@@ -1765,8 +1761,8 @@
     <testmacro inputdir="${test.long.src}"
                timeout="${test.long.timeout}">
       <jvmarg value="-Dcassandra.ring_delay_ms=1000"/>
+      <jvmarg value="-Dcassandra.tolerate_sstable_size=true"/>
       <jvmarg value="-Dcie-cassandra.sizeTieredDefault=true"/>
-      <jvmarg value="-Dcassandra.tolerate_sstable_size=true"/>
     </testmacro>
   </target>
 
