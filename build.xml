--- conflicted
+++ resolved
@@ -557,11 +557,7 @@
             <exclusion groupId="org.codehaus.jackson" artifactId="jackson-mapper-asl"/>
             <exclusion groupId="org.slf4j" artifactId="slf4j-api"/>
           </dependency>
-<<<<<<< HEAD
           <dependency groupId="net.java.dev.jna" artifactId="jna" version="5.9.0"/>
-=======
-          <dependency groupId="net.java.dev.jna" artifactId="jna" version="4.2.2"/>
->>>>>>> bbe095db
 
           <dependency groupId="org.jacoco" artifactId="org.jacoco.agent" version="${jacoco.version}" scope="test"/>
           <dependency groupId="org.jacoco" artifactId="org.jacoco.ant" version="${jacoco.version}" scope="test">
