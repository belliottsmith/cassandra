--- conflicted
+++ resolved
@@ -864,12 +864,8 @@
           <pathelement location="${test.conf}"/>
         </classpath>
         <jvmarg value="-Dstorage-config=${test.conf}"/>
-<<<<<<< HEAD
-        <jvmarg value="-javaagent:${build.lib}/jamm-${jamm.version}.jar" />
-=======
-        <jvmarg value="-javaagent:${basedir}/lib/jamm-${jamm.version}.jar" />
+        <jvmarg value="-javaagent:${build.lib}/lib/jamm-${jamm.version}.jar" />
         <jvmarg value="-Dcie-cassandra.sizeTieredDefault=true"/>
->>>>>>> a4c589ad
         <jvmarg value="-ea"/>
         <jvmarg line="${java11-jvmargs}"/>
       </java>
