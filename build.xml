<?xml version="1.0" encoding="UTF-8" standalone="no"?>
<!--
 ~ Licensed to the Apache Software Foundation (ASF) under one
 ~ or more contributor license agreements.  See the NOTICE file
 ~ distributed with this work for additional information
 ~ regarding copyright ownership.  The ASF licenses this file
 ~ to you under the Apache License, Version 2.0 (the
 ~ "License"); you may not use this file except in compliance
 ~ with the License.  You may obtain a copy of the License at
 ~
 ~    https://www.apache.org/licenses/LICENSE-2.0
 ~
 ~ Unless required by applicable law or agreed to in writing,
 ~ software distributed under the License is distributed on an
 ~ "AS IS" BASIS, WITHOUT WARRANTIES OR CONDITIONS OF ANY
 ~ KIND, either express or implied.  See the License for the
 ~ specific language governing permissions and limitations
 ~ under the License.
 -->
<project basedir="." default="jar" name="apache-cassandra"
         xmlns:artifact="antlib:org.apache.maven.artifact.ant">
    <property environment="env"/>
    <property file="build.properties" />
    <property file="build.properties.default" />
    <property name="debuglevel" value="source,lines,vars"/>

    <!-- default version and SCM information -->
    <property name="base.version" value="4.0-alpha4"/>
    <property name="base.groupid" value="org.apache.cassandra"/>
    <property name="scm.connection" value="scm:https://gitbox.apache.org/repos/asf/cassandra.git"/>
    <property name="scm.developerConnection" value="scm:https://gitbox.apache.org/repos/asf/cassandra.git"/>
    <property name="scm.url" value="https://gitbox.apache.org/repos/asf?p=cassandra.git;a=tree"/>

    <!-- directory details -->
    <property name="basedir" value="."/>
    <property name="build.src" value="${basedir}/src"/>
    <property name="build.src.java" value="${basedir}/src/java"/>
    <property name="build.src.antlr" value="${basedir}/src/antlr"/>
    <property name="build.src.resources" value="${basedir}/src/resources"/>
    <property name="build.src.gen-java" value="${basedir}/src/gen-java"/>
    <property name="build.lib" value="${basedir}/lib"/>
    <property name="build.dir" value="${basedir}/build"/>
    <property name="build.dir.lib" value="${basedir}/build/lib"/>
    <property name="build.test.dir" value="${build.dir}/test"/>
    <property name="build.classes" value="${build.dir}/classes"/>
    <property name="build.classes.main" value="${build.classes}/main" />
    <property name="javadoc.dir" value="${build.dir}/javadoc"/>
    <property name="javadoc.jars.dir" value="${build.dir}/javadocs"/>
    <property name="interface.dir" value="${basedir}/interface"/>
    <property name="test.dir" value="${basedir}/test"/>
    <property name="test.resources" value="${test.dir}/resources"/>
    <property name="test.lib" value="${build.dir}/test/lib"/>
    <property name="test.classes" value="${build.dir}/test/classes"/>
    <property name="test.conf" value="${test.dir}/conf"/>
    <property name="test.data" value="${test.dir}/data"/>
    <property name="test.name" value="*Test"/>
    <property name="test.classlistfile" value="testlist.txt"/>
    <property name="test.classlistprefix" value="unit"/>
    <property name="benchmark.name" value=""/>
    <property name="test.methods" value=""/>
    <property name="test.unit.src" value="${test.dir}/unit"/>
    <property name="test.long.src" value="${test.dir}/long"/>
    <property name="test.burn.src" value="${test.dir}/burn"/>
    <property name="test.memory.src" value="${test.dir}/memory"/>
    <property name="test.microbench.src" value="${test.dir}/microbench"/>
    <property name="test.distributed.src" value="${test.dir}/distributed"/>
    <property name="test.compression_algo" value="LZ4"/>
    <property name="test.distributed.listfile" value="ant-jvm-dtest-list"/>
    <property name="test.distributed.upgrade.listfile" value="ant-jvm-dtest-upgrade-list"/>
    <property name="test.distributed.upgrade.package" value="org.apache.cassandra.distributed.upgrade"/>
    <property name="dist.dir" value="${build.dir}/dist"/>
    <property name="tmp.dir" value="${java.io.tmpdir}"/>

    <property name="doc.dir" value="${basedir}/doc"/>

    <condition property="version" value="${base.version}">
      <isset property="release"/>
    </condition>
    <property name="version" value="${base.version}-SNAPSHOT"/>
    <property name="version.properties.dir"
              value="${build.src.resources}/org/apache/cassandra/config/" />
    <property name="final.name" value="${ant.project.name}-${version}"/>

    <!-- details of what version of Maven ANT Tasks to fetch -->
    <property name="maven-ant-tasks.version" value="2.1.3" />
    <property name="maven-ant-tasks.local" value="${user.home}/.m2/repository/org/apache/maven/maven-ant-tasks"/>
    <property name="maven-ant-tasks.url"
              value="https://repo.maven.apache.org/maven2/org/apache/maven/maven-ant-tasks" />
    <!-- details of how and which Maven repository we publish to -->
    <property name="maven.version" value="3.0.3" />
    <condition property="maven-repository-url" value="https://repository.apache.org/service/local/staging/deploy/maven2">
      <isset property="release"/>
    </condition>
    <condition property="maven-repository-id" value="apache.releases.https">
      <isset property="release"/>
    </condition>
    <property name="maven-repository-url" value="https://repository.apache.org/content/repositories/snapshots"/>
    <property name="maven-repository-id" value="apache.snapshots.https"/>

    <property name="test.timeout" value="240000" />
    <property name="test.memory.timeout" value="480000" />
    <property name="test.long.timeout" value="600000" />
    <property name="test.burn.timeout" value="60000000" />
    <property name="test.distributed.timeout" value="360000" />

    <!-- default for cql tests. Can be override by -Dcassandra.test.use_prepared=false -->
    <property name="cassandra.test.use_prepared" value="true" />

    <!-- skip flushing schema tables during tests -->
    <property name="cassandra.test.flush_local_schema_changes" value="false" />

    <!-- https://www.eclemma.org/jacoco/ -->
    <property name="jacoco.export.dir" value="${build.dir}/jacoco/" />
    <property name="jacoco.partials.dir" value="${jacoco.export.dir}/partials" />
    <property name="jacoco.partialexecfile" value="${jacoco.partials.dir}/partial.exec" />
    <property name="jacoco.finalexecfile" value="${jacoco.export.dir}/jacoco.exec" />
    <property name="jacoco.version" value="0.7.5.201505241946"/>

    <property name="byteman.version" value="4.0.6"/>
    <property name="jamm.version" value="0.3.2"/>
    <property name="ecj.version" value="4.6.1"/>
    <property name="ohc.version" value="0.5.1"/>
    <property name="asm.version" value="7.1"/>
<<<<<<< HEAD
    <property name="allocation-instrumenter.version" value="3.1.0"/>
=======
    <property name="log4j.version" value="2.13.0"/>
>>>>>>> 3ef8da16

    <!-- https://mvnrepository.com/artifact/net.openhft/chronicle-bom/1.16.23 -->
    <property name="chronicle-queue.version" value="4.16.3" />
    <property name="chronicle-core.version" value="1.16.4" />
    <property name="chronicle-bytes.version" value="1.16.3" />
    <property name="chronicle-wire.version" value="1.16.1" />
    <property name="chronicle-threads.version" value="1.16.0" />

    <condition property="maven-ant-tasks.jar.exists">
      <available file="${build.dir}/maven-ant-tasks-${maven-ant-tasks.version}.jar" />
    </condition>

    <condition property="maven-ant-tasks.jar.local">
      <available file="${maven-ant-tasks.local}/${maven-ant-tasks.version}/maven-ant-tasks-${maven-ant-tasks.version}.jar" />
    </condition>

    <condition property="is.source.artifact">
      <available file="${build.src.java}" type="dir" />
    </condition>

    <!-- Check if all tests are being run or just one. If it's all tests don't spam the console with test output.
         If it's an individual test print the output from the test under the assumption someone is debugging the test
         and wants to know what is going on without having to context switch to the log file that is generated.
         Debug level output still needs to be retrieved from the log file.  -->
    <script language="javascript">
        if (project.getProperty("cassandra.keepBriefBrief") == null)
        {
            if (project.getProperty("test.name").equals("*Test"))
                project.setProperty("cassandra.keepBriefBrief", "true");
            else
                project.setProperty("cassandra.keepBriefBrief", "false");
        }
    </script>

    <condition property="java.version.8">
        <equals arg1="${ant.java.version}" arg2="1.8"/>
    </condition>
    <condition property="java.version.11">
        <not><isset property="java.version.8"/></not>
    </condition>
    <fail><condition><not><or>
        <isset property="java.version.8"/>
        <isset property="java.version.11"/>
    </or></not></condition></fail>

    <resources id="_jvm11_arg_items">
        <string>-Djdk.attach.allowAttachSelf=true</string>

        <string>-XX:+UseConcMarkSweepGC</string>
        <string>-XX:+CMSParallelRemarkEnabled</string>
        <string>-XX:SurvivorRatio=8</string>
        <string>-XX:MaxTenuringThreshold=1</string>
        <string>-XX:CMSInitiatingOccupancyFraction=75</string>
        <string>-XX:+UseCMSInitiatingOccupancyOnly</string>
        <string>-XX:CMSWaitDuration=10000</string>
        <string>-XX:+CMSParallelInitialMarkEnabled</string>
        <string>-XX:+CMSEdenChunksRecordAlways</string>

        <string>--add-exports java.base/jdk.internal.misc=ALL-UNNAMED</string>
        <string>--add-exports java.base/jdk.internal.ref=ALL-UNNAMED</string>
        <string>--add-exports java.base/sun.nio.ch=ALL-UNNAMED</string>
        <string>--add-exports java.management.rmi/com.sun.jmx.remote.internal.rmi=ALL-UNNAMED</string>
        <string>--add-exports java.rmi/sun.rmi.registry=ALL-UNNAMED</string>
        <string>--add-exports java.rmi/sun.rmi.server=ALL-UNNAMED</string>
        <string>--add-exports java.sql/java.sql=ALL-UNNAMED</string>

        <string>--add-opens java.base/java.lang.module=ALL-UNNAMED</string>
        <string>--add-opens java.base/java.net=ALL-UNNAMED</string>
        <string>--add-opens java.base/jdk.internal.loader=ALL-UNNAMED</string>
        <string>--add-opens java.base/jdk.internal.ref=ALL-UNNAMED</string>
        <string>--add-opens java.base/jdk.internal.reflect=ALL-UNNAMED</string>
        <string>--add-opens java.base/jdk.internal.math=ALL-UNNAMED</string>
        <string>--add-opens java.base/jdk.internal.module=ALL-UNNAMED</string>
        <string>--add-opens java.base/jdk.internal.util.jar=ALL-UNNAMED</string>
        <string>--add-opens jdk.management/com.sun.management.internal=ALL-UNNAMED</string>
    </resources>
    <pathconvert property="_jvm_args_concat" refid="_jvm11_arg_items" pathsep=" "/>
    <condition property="java11-jvmargs" value="${_jvm_args_concat}" else="">
        <not>
            <equals arg1="${ant.java.version}" arg2="1.8"/>
        </not>
    </condition>

    <!-- needed to compile org.apache.cassandra.utils.JMXServerUtils -->
    <condition property="jdk11-javac-exports" value="--add-exports java.rmi/sun.rmi.registry=ALL-UNNAMED" else="">
        <not>
            <equals arg1="${ant.java.version}" arg2="1.8"/>
        </not>
    </condition>

    <condition property="build.java.11">
        <istrue value="${use.jdk11}"/>
    </condition>

    <condition property="source.version" value="8" else="11">
        <equals arg1="${java.version.8}" arg2="true"/>
    </condition>
    <condition property="target.version" value="8" else="11">
        <equals arg1="${java.version.8}" arg2="true"/>
    </condition>

    <!--
         Add all the dependencies.
    -->
    <path id="maven-ant-tasks.classpath" path="${build.dir}/maven-ant-tasks-${maven-ant-tasks.version}.jar" />
    <path id="cassandra.classpath">
        <pathelement location="${build.classes.main}" />
        <fileset dir="${build.lib}">
            <include name="**/*.jar" />
            <exclude name="**/*-sources.jar"/>
            <exclude name="**/ant-*.jar"/>
        </fileset>
        <fileset dir="${build.dir.lib}">
            <include name="**/*.jar" />
            <exclude name="**/*-sources.jar"/>
            <exclude name="**/ant-*.jar"/>
        </fileset>
    </path>
    <path id="cassandra.classpath.test">
        <file file="${build.dir}/${final.name}.jar"/> <!-- we need the jar for tests and benchmarks (multi-version jar) -->
        <fileset dir="${build.lib}">
            <include name="**/*.jar" />
            <exclude name="**/*-sources.jar"/>
            <exclude name="**/ant-*.jar"/>
        </fileset>
        <fileset dir="${build.dir.lib}">
            <include name="**/*.jar" />
            <exclude name="**/*-sources.jar"/>
            <exclude name="**/ant-*.jar"/>
        </fileset>
    </path>

  <macrodef name="create-javadoc">
    <attribute name="destdir"/>
    <element name="filesets"/>
    <sequential>
      <javadoc destdir="@{destdir}" author="true" version="true" use="true"
        windowtitle="${ant.project.name} API" classpathref="cassandra.classpath"
        bottom="Copyright &amp;copy; 2009-2020 The Apache Software Foundation"
        useexternalfile="yes" encoding="UTF-8"
        maxmemory="256m">
        <filesets/>
      </javadoc>
    </sequential>
  </macrodef>

    <target name="validate-build-conf">
        <condition property="use-jdk11">
            <or>
                <isset property="build.java.11"/>
                <istrue value="${env.CASSANDRA_USE_JDK11}"/>
            </or>
        </condition>
        <fail message="Inconsistent JDK11 options set">
            <condition>
                    <and>
                        <istrue value="${env.CASSANDRA_USE_JDK11}"/>
                        <isset property="use.jdk11"/>
                        <not>
                            <istrue value="${use.jdk11}"/>
                        </not>
                    </and>
            </condition>
                </fail>
        <fail message="Inconsistent JDK11 options set">
            <condition>
                    <and>
                        <isset property="env.CASSANDRA_USE_JDK11"/>
                        <not>
                            <istrue value="${env.CASSANDRA_USE_JDK11}"/>
                        </not>
                        <istrue value="${use.jdk11}"/>
                    </and>
            </condition>
        </fail>
        <fail message="-Duse.jdk11=true or $CASSANDRA_USE_JDK11=true cannot be set when building from java 8">
            <condition>
                <not><or>
                    <not><isset property="java.version.8"/></not>
                    <not><isset property="use-jdk11"/></not>
                </or></not>
            </condition>
        </fail>
        <fail message="-Duse.jdk11=true or $CASSANDRA_USE_JDK11=true must be set when building from java 11">
            <condition>
                <not><or>
                    <isset property="java.version.8"/>
                    <isset property="use-jdk11"/>
                </or></not>
            </condition>
        </fail>
    </target>

    <!--
        Setup the output directories.
    -->
    <target name="init" depends="validate-build-conf">
        <fail unless="is.source.artifact"
            message="Not a source artifact, stopping here." />
        <mkdir dir="${build.classes.main}"/>
        <mkdir dir="${test.lib}"/>
        <mkdir dir="${test.classes}"/>
        <mkdir dir="${stress.test.classes}"/>
        <mkdir dir="${fqltool.test.classes}"/>
        <mkdir dir="${build.src.gen-java}"/>
        <mkdir dir="${build.dir.lib}"/>
        <mkdir dir="${jacoco.export.dir}"/>
        <mkdir dir="${jacoco.partials.dir}"/>
    </target>

    <target name="clean" description="Remove all locally created artifacts">
        <delete dir="${build.test.dir}" />
        <delete dir="${build.classes}" />
        <delete dir="${build.src.gen-java}" />
        <delete dir="${version.properties.dir}" />
        <delete dir="${jacoco.export.dir}" />
        <delete dir="${jacoco.partials.dir}"/>
    </target>
    <target depends="clean" name="cleanall"/>

    <target name="realclean" depends="clean" description="Remove the entire build directory and all downloaded artifacts">
        <delete dir="${build.dir}" />
        <delete dir="${doc.dir}/build" />
    </target>

    <!--
       This generates the CQL grammar files from Cql.g
    -->
    <target name="check-gen-cql3-grammar">
        <uptodate property="cql3current"
                targetfile="${build.src.gen-java}/org/apache/cassandra/cql3/Cql.tokens">
            <srcfiles dir="${build.src.antlr}">
                <include name="*.g"/>
            </srcfiles>
        </uptodate>
    </target>

    <target name="gen-cql3-grammar" depends="check-gen-cql3-grammar" unless="cql3current">
      <echo>Building Grammar ${build.src.antlr}/Cql.g  ...</echo>
      <java classname="org.antlr.Tool"
            classpath="${build.dir.lib}/jars/antlr-3.5.2.jar;${build.lib}/antlr-runtime-3.5.2.jar;${build.lib}/ST4-4.0.8.jar"
            fork="true"
            failonerror="true">
         <jvmarg value="-Xmx512M" />
         <arg value="-Xconversiontimeout" />
         <arg value="10000" />
         <arg value="${build.src.antlr}/Cql.g" />
         <arg value="-fo" />
         <arg value="${build.src.gen-java}/org/apache/cassandra/cql3/" />
         <arg value="-Xmaxinlinedfastates"/>
         <arg value="10"/> <!-- default is 60 -->
      </java>
    </target>

    <target name="generate-cql-html" depends="maven-ant-tasks-init" description="Generate HTML from textile source">
        <artifact:dependencies pathId="wikitext.classpath">
            <dependency groupId="com.datastax.wikitext" artifactId="wikitext-core-ant" version="1.3"/>
            <dependency groupId="org.fusesource.wikitext" artifactId="textile-core" version="1.3"/>
            <remoteRepository refid="central"/>
            <remoteRepository refid="apache"/>
        </artifact:dependencies>
        <taskdef classpathref="wikitext.classpath" resource="wikitexttasks.properties" />
        <wikitext-to-html markupLanguage="Textile">
            <fileset dir="${basedir}">
                <include name="doc/cql3/*.textile"/>
            </fileset>
        </wikitext-to-html>
    </target>

    <target name="gen-doc" depends="maven-ant-tasks-init" description="Generate documentation" unless="ant.gen-doc.skip">
        <exec executable="make" osfamily="unix" dir="${doc.dir}">
            <arg value="html"/>
        </exec>
        <exec executable="cmd" osfamily="dos" dir="${doc.dir}">
            <arg value="/c"/>
            <arg value="make.bat"/>
            <arg value="html"/>
        </exec>
    </target>

    <!--
        Generates Java sources for tokenization support from jflex
        grammar files
    -->
    <target name="generate-jflex-java" description="Generate Java from jflex grammar">
        <taskdef classname="jflex.anttask.JFlexTask" classpath="${build.lib}/jflex-1.6.0.jar" name="jflex" />
        <jflex file="${build.src.java}/org/apache/cassandra/index/sasi/analyzer/StandardTokenizerImpl.jflex" destdir="${build.src.gen-java}/" />
    </target>

    <!--
       Fetch Maven Ant Tasks and Cassandra's dependencies
       These targets are intentionally free of dependencies so that they
       can be run stand-alone from a binary release artifact.
    -->
    <target name="maven-ant-tasks-localrepo" unless="maven-ant-tasks.jar.exists" if="maven-ant-tasks.jar.local"
            depends="init" description="Fetch Maven ANT Tasks from Maven Local Repository">
      <copy file="${maven-ant-tasks.local}/${maven-ant-tasks.version}/maven-ant-tasks-${maven-ant-tasks.version}.jar"
           tofile="${build.dir}/maven-ant-tasks-${maven-ant-tasks.version}.jar"/>
      <property name="maven-ant-tasks.jar.exists" value="true"/>
    </target>

    <target name="maven-ant-tasks-download" depends="init,maven-ant-tasks-localrepo" unless="maven-ant-tasks.jar.exists"
            description="Fetch Maven ANT Tasks from Maven Central Repositroy">
      <echo>Downloading Maven ANT Tasks...</echo>
      <get src="${maven-ant-tasks.url}/${maven-ant-tasks.version}/maven-ant-tasks-${maven-ant-tasks.version}.jar"
           dest="${build.dir}/maven-ant-tasks-${maven-ant-tasks.version}.jar" usetimestamp="true" />
      <copy file="${build.dir}/maven-ant-tasks-${maven-ant-tasks.version}.jar"
            tofile="${maven-ant-tasks.local}/${maven-ant-tasks.version}/maven-ant-tasks-${maven-ant-tasks.version}.jar"/>
    </target>

    <target name="maven-ant-tasks-init" depends="init,maven-ant-tasks-download" unless="maven-ant-tasks.initialized"
            description="Initialize Maven ANT Tasks">
      <typedef uri="antlib:org.apache.maven.artifact.ant" classpathref="maven-ant-tasks.classpath" />

      <!-- define the remote repositories we use -->
      <artifact:remoteRepository id="central"   url="${artifact.remoteRepository.central}"/>
      <artifact:remoteRepository id="apache"    url="${artifact.remoteRepository.apache}"/>

      <macrodef name="install">
        <attribute name="pomFile"/>
        <attribute name="file"/>
        <attribute name="classifier" default=""/>
        <attribute name="packaging" default="jar"/>
        <sequential>
          <artifact:mvn mavenVersion="${maven.version}" fork="true" failonerror="true">
            <arg value="org.apache.maven.plugins:maven-install-plugin:2.3.1:install-file" />
            <arg value="-DpomFile=@{pomFile}" />
            <arg value="-Dfile=@{file}" />
            <arg value="-Dclassifier=@{classifier}" />
            <arg value="-Dpackaging=@{packaging}" />
          </artifact:mvn>
        </sequential>
      </macrodef>

      <macrodef name="deploy">
        <attribute name="pomFile"/>
        <attribute name="file"/>
        <attribute name="classifier" default=""/>
        <attribute name="packaging" default="jar"/>
        <sequential>
          <artifact:mvn mavenVersion="${maven.version}" fork="true" failonerror="true">
            <jvmarg value="-Xmx512m"/>
            <arg value="org.apache.maven.plugins:maven-gpg-plugin:1.6:sign-and-deploy-file" />
            <arg value="-DretryFailedDeploymentCount=5" />
            <arg value="-Durl=${maven-repository-url}" />
            <arg value="-DrepositoryId=${maven-repository-id}" />
            <arg value="-DpomFile=@{pomFile}" />
            <arg value="-Dfile=@{file}" />
            <arg value="-Dclassifier=@{classifier}" />
            <arg value="-Dpackaging=@{packaging}" />
          </artifact:mvn>
        </sequential>
      </macrodef>

      <macrodef name="sign-dist">
        <attribute name="file"/>
        <sequential>
          <echo message="gpg signing @{file}" />
          <artifact:mvn mavenVersion="${maven.version}" fork="true" failonerror="true">
            <jvmarg value="-Xmx512m"/>
            <arg value="-q" />
            <arg value="org.apache.maven.plugins:maven-gpg-plugin:1.6:sign-and-deploy-file" />
            <arg value="-Dfile=@{file}" />
            <arg value="-DgroupId=${base.groupid}" />
            <arg value="-DartifactId=cassandra-parent" />
            <arg value="-Dversion=${version}" />
            <!-- intentionally dummy out the deploy step -->
            <arg value="-Durl=file:///tmp/" />
            <arg value="-DrepositoryId=tmp" />
          </artifact:mvn>
        </sequential>
      </macrodef>

      <property name="maven-ant-tasks.initialized" value="true"/>
    </target>

    <!-- this task defines the dependencies that will be fetched by Maven ANT Tasks
         the dependencies are re-used for publishing artifacts to Maven Central
         in order to keep everything consistent -->
    <target name="maven-declare-dependencies" depends="maven-ant-tasks-init"
            description="Define dependencies and dependency versions">
      <!-- The parent pom defines the versions of all dependencies -->
      <artifact:pom id="parent-pom"
                    groupId="${base.groupid}"
                    artifactId="cassandra-parent"
                    packaging="pom"
                    version="${version}"
                    url="https://cassandra.apache.org"
                    name="Apache Cassandra"
                    inceptionYear="2009"
                    description="The Apache Cassandra Project develops a highly scalable second-generation distributed database, bringing together Dynamo's fully distributed design and Bigtable's ColumnFamily-based data model.">

        <!-- Inherit from the ASF template pom file, ref http://maven.apache.org/pom/asf/ -->
        <parent groupId="org.apache" artifactId="apache" version="22"/>
        <license name="The Apache Software License, Version 2.0" url="https://www.apache.org/licenses/LICENSE-2.0.txt"/>
        <scm connection="${scm.connection}" developerConnection="${scm.developerConnection}" url="${scm.url}"/>
        <dependencyManagement>
          <dependency groupId="org.xerial.snappy" artifactId="snappy-java" version="1.1.2.6"/>
          <dependency groupId="org.lz4" artifactId="lz4-java" version="1.7.1"/>
          <dependency groupId="com.ning" artifactId="compress-lzf" version="0.8.4"/>
          <dependency groupId="com.github.luben" artifactId="zstd-jni" version="1.3.8-5"/>
          <dependency groupId="com.google.guava" artifactId="guava" version="27.0-jre"/>
          <dependency groupId="org.hdrhistogram" artifactId="HdrHistogram" version="2.1.9"/>
          <dependency groupId="commons-cli" artifactId="commons-cli" version="1.1"/>
          <dependency groupId="commons-codec" artifactId="commons-codec" version="1.9"/>
          <dependency groupId="org.apache.commons" artifactId="commons-lang3" version="3.1"/>
          <dependency groupId="org.apache.commons" artifactId="commons-math3" version="3.2"/>
          <dependency groupId="org.antlr" artifactId="antlr" version="3.5.2">
            <exclusion groupId="org.antlr" artifactId="stringtemplate"/>
          </dependency>
          <dependency groupId="org.antlr" artifactId="antlr-runtime" version="3.5.2">
            <exclusion groupId="org.antlr" artifactId="stringtemplate"/>
          </dependency>
          <dependency groupId="org.slf4j" artifactId="slf4j-api" version="1.7.25"/>
          <dependency groupId="org.slf4j" artifactId="log4j-over-slf4j" version="1.7.25"/>
          <dependency groupId="org.slf4j" artifactId="jcl-over-slf4j" version="1.7.25" />
          <dependency groupId="org.apache.logging.log4j" artifactId="log4j-slf4j-impl" version="${log4j.version}"/>
          <dependency groupId="org.apache.logging.log4j" artifactId="log4j-core" version="${log4j.version}"/>
          <dependency groupId="org.apache.logging.log4j" artifactId="log4j-api" version="${log4j.version}"/>
          <dependency groupId="com.fasterxml.jackson.core" artifactId="jackson-core" version="2.9.5"/>
          <dependency groupId="com.fasterxml.jackson.core" artifactId="jackson-databind" version="2.9.5"/>
          <dependency groupId="com.fasterxml.jackson.core" artifactId="jackson-annotations" version="2.9.5"/>
          <dependency groupId="com.googlecode.json-simple" artifactId="json-simple" version="1.1"/>
          <dependency groupId="com.boundary" artifactId="high-scale-lib" version="1.0.6"/>
          <dependency groupId="com.github.jbellis" artifactId="jamm" version="${jamm.version}"/>

          <dependency groupId="org.yaml" artifactId="snakeyaml" version="1.11"/>
          <dependency groupId="junit" artifactId="junit" version="4.12" />
          <dependency groupId="org.mockito" artifactId="mockito-core" version="3.2.4" />
          <dependency groupId="org.quicktheories" artifactId="quicktheories" version="0.25" />
          <dependency groupId="com.google.code.java-allocation-instrumenter" artifactId="java-allocation-instrumenter" version="${allocation-instrumenter.version}" />
          <dependency groupId="org.apache.cassandra" artifactId="dtest-api" version="0.0.1" />
          <dependency groupId="org.apache.rat" artifactId="apache-rat" version="0.10">
             <exclusion groupId="commons-lang" artifactId="commons-lang"/>
          </dependency>
          <dependency groupId="org.apache.hadoop" artifactId="hadoop-core" version="1.0.3">
            <exclusion groupId="org.mortbay.jetty" artifactId="servlet-api"/>
            <exclusion groupId="org.mortbay.jetty" artifactId="servlet-api-2.5"/>
            <exclusion groupId="commons-logging" artifactId="commons-logging"/>
            <exclusion groupId="org.eclipse.jdt" artifactId="core"/>
            <exclusion groupId="ant" artifactId="ant"/>
            <exclusion groupId="junit" artifactId="junit"/>
            <exclusion groupId="org.slf4j" artifactId="slf4j-api"/>
          </dependency>
          <dependency groupId="org.apache.hadoop" artifactId="hadoop-minicluster" version="1.0.3">
            <exclusion groupId="asm" artifactId="asm"/> <!-- this is the outdated version 3.1 -->
            <exclusion groupId="org.slf4j" artifactId="slf4j-api"/>
          </dependency>
          <dependency groupId="net.java.dev.jna" artifactId="jna" version="4.2.2"/>

          <dependency groupId="org.jacoco" artifactId="org.jacoco.agent" version="${jacoco.version}"/>
          <dependency groupId="org.jacoco" artifactId="org.jacoco.ant" version="${jacoco.version}"/>

          <dependency groupId="org.jboss.byteman" artifactId="byteman-install" version="${byteman.version}"/>
          <dependency groupId="org.jboss.byteman" artifactId="byteman" version="${byteman.version}"/>
          <dependency groupId="org.jboss.byteman" artifactId="byteman-submit" version="${byteman.version}"/>
          <dependency groupId="org.jboss.byteman" artifactId="byteman-bmunit" version="${byteman.version}"/>

          <dependency groupId="org.openjdk.jmh" artifactId="jmh-core" version="1.21"/>
          <dependency groupId="org.openjdk.jmh" artifactId="jmh-generator-annprocess" version="1.21"/>

          <dependency groupId="${base.groupid}" artifactId="cassandra-all" version="${version}" />
          <dependency groupId="io.dropwizard.metrics" artifactId="metrics-core" version="3.1.5" />
          <dependency groupId="io.dropwizard.metrics" artifactId="metrics-jvm" version="3.1.5" />
          <dependency groupId="com.addthis.metrics" artifactId="reporter-config3" version="3.0.3" />
          <dependency groupId="org.mindrot" artifactId="jbcrypt" version="0.3m" />
          <dependency groupId="io.airlift" artifactId="airline" version="0.8" />
          <dependency groupId="io.netty" artifactId="netty-all" version="4.1.37.Final" />
          <dependency groupId="io.netty" artifactId="netty-tcnative-boringssl-static" version="2.0.25.Final" />
          <dependency groupId="net.openhft" artifactId="chronicle-queue" version="${chronicle-queue.version}"/>
          <dependency groupId="net.openhft" artifactId="chronicle-core" version="${chronicle-core.version}"/>
          <dependency groupId="net.openhft" artifactId="chronicle-bytes" version="${chronicle-bytes.version}"/>
          <dependency groupId="net.openhft" artifactId="chronicle-wire" version="${chronicle-wire.version}"/>
	  <dependency groupId="net.openhft" artifactId="chronicle-threads" version="${chronicle-threads.version}">
		  <!-- Exclude JNA here, as we want to avoid breaking consumers of the cassandra-all jar -->
		  <exclusion groupId="net.java.dev.jna" artifactId="jna" />
		  <exclusion groupId="net.java.dev.jna" artifactId="jna-platform" />
	  </dependency>
          <dependency groupId="com.google.code.findbugs" artifactId="jsr305" version="2.0.2" />
          <dependency groupId="com.clearspring.analytics" artifactId="stream" version="2.5.2" />
          <dependency groupId="com.datastax.cassandra" artifactId="cassandra-driver-core" version="3.6.0" classifier="shaded">
            <exclusion groupId="io.netty" artifactId="netty-buffer"/>
            <exclusion groupId="io.netty" artifactId="netty-codec"/>
            <exclusion groupId="io.netty" artifactId="netty-handler"/>
            <exclusion groupId="io.netty" artifactId="netty-transport"/>
            <exclusion groupId="org.slf4j" artifactId="slf4j-api"/>
          </dependency>
          <dependency groupId="org.eclipse.jdt.core.compiler" artifactId="ecj" version="${ecj.version}" />
          <dependency groupId="org.caffinitas.ohc" artifactId="ohc-core" version="${ohc.version}">
            <exclusion groupId="org.slf4j" artifactId="slf4j-api"/>
          </dependency>
          <dependency groupId="org.caffinitas.ohc" artifactId="ohc-core-j8" version="${ohc.version}" />
          <dependency groupId="net.ju-n.compile-command-annotations" artifactId="compile-command-annotations" version="1.2.0" />
          <dependency groupId="org.fusesource" artifactId="sigar" version="1.6.4">
            <exclusion groupId="log4j" artifactId="log4j"/>
          </dependency>
          <dependency groupId="com.carrotsearch" artifactId="hppc" version="0.8.1" />
          <dependency groupId="de.jflex" artifactId="jflex" version="1.6.0" />
          <dependency groupId="com.github.rholder" artifactId="snowball-stemmer" version="1.3.0.581.1" />
          <dependency groupId="com.googlecode.concurrent-trees" artifactId="concurrent-trees" version="2.4.0" />
          <dependency groupId="com.github.ben-manes.caffeine" artifactId="caffeine" version="2.3.5" />
          <dependency groupId="org.jctools" artifactId="jctools-core" version="1.2.1"/>
          <dependency groupId="org.ow2.asm" artifactId="asm" version="${asm.version}" />
          <dependency groupId="org.ow2.asm" artifactId="asm-tree" version="${asm.version}" />
          <dependency groupId="org.ow2.asm" artifactId="asm-commons" version="${asm.version}" />
          <dependency groupId="org.gridkit.jvmtool" artifactId="sjk-cli" version="0.14"/>
          <dependency groupId="org.gridkit.jvmtool" artifactId="sjk-core" version="0.14"/>
          <dependency groupId="org.gridkit.jvmtool" artifactId="sjk-stacktrace" version="0.14"/>
          <dependency groupId="org.gridkit.jvmtool" artifactId="mxdump" version="0.14"/>
          <dependency groupId="org.gridkit.lab" artifactId="jvm-attach-api" version="1.5"/>
          <dependency groupId="org.gridkit.jvmtool" artifactId="sjk-json" version="0.14"/>
          <dependency groupId="com.beust" artifactId="jcommander" version="1.30"/>
          <!-- when updating assertj, make sure to also update the corresponding junit-bom dependency -->
          <dependency groupId="org.assertj" artifactId="assertj-core" version="3.15.0"/>

        </dependencyManagement>
        <developer id="adelapena" name="Andres de la Peña"/>
        <developer id="alakshman" name="Avinash Lakshman"/>
        <developer id="aleksey" name="Aleksey Yeschenko"/>
        <developer id="amorton" name="Aaron Morton"/>
        <developer id="aweisberg" name="Ariel Weisberg"/>
        <developer id="bdeggleston" name="Blake Eggleston"/>
        <developer id="benedict" name="Benedict Elliott Smith"/>
        <developer id="benjamin" name="Benjamin Lerer"/>
        <developer id="blambov" name="Branimir Lambov"/>
        <developer id="brandonwilliams" name="Brandon Williams"/>
        <developer id="carl" name="Carl Yeksigian"/>
        <developer id="dbrosius" name="David Brosiusd"/>
        <developer id="dikang" name="Dikang Gu"/>
        <developer id="eevans" name="Eric Evans"/>
        <developer id="gdusbabek" name="Gary Dusbabek"/>
        <developer id="goffinet" name="Chris Goffinet"/>
        <developer id="ifesdjeen" name="Alex Petrov"/>
        <developer id="jaakko" name="Laine Jaakko Olavi"/>
        <developer id="jake" name="T Jake Luciani"/>
        <developer id="jasonbrown" name="Jason Brown"/>
        <developer id="jbellis" name="Jonathan Ellis"/>
        <developer id="jfarrell" name="Jake Farrell"/>
        <developer id="jjirsa" name="Jeff Jirsa"/>
        <developer id="jkni" name="Joel Knighton"/>
        <developer id="jmckenzie" name="Josh McKenzie"/>
        <developer id="johan" name="Johan Oskarsson"/>
        <developer id="junrao" name="Jun Rao"/>
        <developer id="jzhuang" name="Jay Zhuang"/>
        <developer id="kohlisankalp" name="Sankalp Kohli"/>
        <developer id="marcuse" name="Marcus Eriksson"/>
        <developer id="mck" name="Michael Semb Wever"/>
        <developer id="mishail" name="Mikhail Stepura"/>
        <developer id="mshuler" name="Michael Shuler"/>
        <developer id="paulo" name="Paulo Motta"/>
        <developer id="pmalik" name="Prashant Malik"/>
        <developer id="rstupp" name="Robert Stupp"/>
        <developer id="scode" name="Peter Schuller"/>
        <developer id="beobal" name="Sam Tunnicliffe"/>
        <developer id="slebresne" name="Sylvain Lebresne"/>
        <developer id="stefania" name="Stefania Alborghetti"/>
        <developer id="tylerhobbs" name="Tyler Hobbs"/>
        <developer id="vijay" name="Vijay Parthasarathy"/>
        <developer id="xedin" name="Pavel Yaskevich"/>
        <developer id="yukim" name="Yuki Morishita"/>
        <developer id="zznate" name="Nate McCall"/>
      </artifact:pom>

      <!-- each dependency set then defines the subset of the dependencies for that dependency set -->
      <artifact:pom id="build-deps-pom"
                    artifactId="cassandra-build-deps">
        <parent groupId="${base.groupid}"
                artifactId="cassandra-parent"
                version="${version}"/>
        <dependency groupId="junit" artifactId="junit"/>
        <dependency groupId="org.mockito" artifactId="mockito-core" />
        <dependency groupId="org.quicktheories" artifactId="quicktheories" />
        <dependency groupId="com.google.code.java-allocation-instrumenter" artifactId="java-allocation-instrumenter" version="${allocation-instrumenter.version}" />
        <dependency groupId="org.apache.cassandra" artifactId="dtest-api" />
        <dependency groupId="org.psjava" artifactId="psjava" version="0.1.19" />
        <dependency groupId="org.apache.rat" artifactId="apache-rat"/>
        <dependency groupId="org.apache.hadoop" artifactId="hadoop-core"/>
        <dependency groupId="org.apache.hadoop" artifactId="hadoop-minicluster"/>
        <dependency groupId="com.google.code.findbugs" artifactId="jsr305"/>
        <dependency groupId="org.antlr" artifactId="antlr"/>
        <dependency groupId="com.datastax.cassandra" artifactId="cassandra-driver-core" classifier="shaded"/>
        <dependency groupId="org.eclipse.jdt.core.compiler" artifactId="ecj"/>
        <dependency groupId="org.caffinitas.ohc" artifactId="ohc-core"/>
        <dependency groupId="org.caffinitas.ohc" artifactId="ohc-core-j8"/>
        <dependency groupId="org.openjdk.jmh" artifactId="jmh-core"/>
        <dependency groupId="org.openjdk.jmh" artifactId="jmh-generator-annprocess"/>
        <dependency groupId="net.ju-n.compile-command-annotations" artifactId="compile-command-annotations"/>
        <dependency groupId="org.apache.ant" artifactId="ant-junit" version="1.9.7" />
        <dependency groupId="org.gridkit.jvmtool" artifactId="sjk-cli" />
        <dependency groupId="org.gridkit.jvmtool" artifactId="sjk-core" />
        <dependency groupId="org.gridkit.jvmtool" artifactId="sjk-stacktrace" />
        <dependency groupId="org.gridkit.jvmtool" artifactId="mxdump" />
        <dependency groupId="org.gridkit.lab" artifactId="jvm-attach-api" />
        <dependency groupId="com.beust" artifactId="jcommander" />
        <dependency groupId="org.gridkit.jvmtool" artifactId="sjk-json"/>
        <!-- adding this dependency is necessary for assertj. When updating assertj, need to also update the version of
             this that the new assertj's `assertj-parent-pom` depends on. -->
        <dependency groupId="org.junit" artifactId="junit-bom" version="5.6.0" type="pom"/>
        <dependency groupId="org.assertj" artifactId="assertj-core"/>
      </artifact:pom>
      <!-- this build-deps-pom-sources "artifact" is the same as build-deps-pom but only with those
           artifacts that have "-source.jar" files -->
      <artifact:pom id="build-deps-pom-sources"
                    artifactId="cassandra-build-deps">
        <parent groupId="${base.groupid}"
                artifactId="cassandra-parent"
                version="${version}"/>
        <dependency groupId="junit" artifactId="junit"/>
        <dependency groupId="org.mockito" artifactId="mockito-core" />
        <dependency groupId="com.datastax.cassandra" artifactId="cassandra-driver-core" classifier="shaded"/>
        <dependency groupId="io.netty" artifactId="netty-all"/>
        <dependency groupId="org.eclipse.jdt.core.compiler" artifactId="ecj"/>
        <dependency groupId="org.caffinitas.ohc" artifactId="ohc-core"/>
        <dependency groupId="org.openjdk.jmh" artifactId="jmh-core"/>
        <dependency groupId="org.openjdk.jmh" artifactId="jmh-generator-annprocess"/>
        <dependency groupId="net.ju-n.compile-command-annotations" artifactId="compile-command-annotations"/>
        <dependency groupId="org.apache.ant" artifactId="ant-junit" version="1.9.7" />
        <dependency groupId="org.assertj" artifactId="assertj-core"/>
      </artifact:pom>

      <artifact:pom id="coverage-deps-pom"
                    artifactId="cassandra-coverage-deps">
        <parent groupId="${base.groupid}"
                artifactId="cassandra-parent"
                version="${version}"/>
        <dependency groupId="org.jacoco" artifactId="org.jacoco.agent"/>
        <dependency groupId="org.jacoco" artifactId="org.jacoco.ant" />
        <dependency groupId="org.jboss.byteman" artifactId="byteman-install"/>
        <dependency groupId="org.jboss.byteman" artifactId="byteman"/>
        <dependency groupId="org.jboss.byteman" artifactId="byteman-submit"/>
        <dependency groupId="org.jboss.byteman" artifactId="byteman-bmunit"/>
      </artifact:pom>

      <artifact:pom id="test-deps-pom"
                    artifactId="cassandra-test-deps">
        <parent groupId="${base.groupid}"
                artifactId="cassandra-parent"
                version="${version}"/>
      </artifact:pom>

      <!-- now the pom's for artifacts being deployed to Maven Central -->

      <artifact:pom id="all-pom"
                    artifactId="cassandra-all"
                    url="https://cassandra.apache.org"
                    name="Apache Cassandra">
        <parent groupId="${base.groupid}"
                artifactId="cassandra-parent"
                version="${version}"/>
        <scm connection="${scm.connection}" developerConnection="${scm.developerConnection}" url="${scm.url}"/>
        <dependency groupId="org.xerial.snappy" artifactId="snappy-java"/>
        <dependency groupId="org.lz4" artifactId="lz4-java"/>
        <dependency groupId="com.ning" artifactId="compress-lzf"/>
        <dependency groupId="com.google.guava" artifactId="guava"/>
        <dependency groupId="commons-cli" artifactId="commons-cli"/>
        <dependency groupId="commons-codec" artifactId="commons-codec"/>
        <dependency groupId="org.apache.commons" artifactId="commons-lang3"/>
        <dependency groupId="org.apache.commons" artifactId="commons-math3"/>
        <dependency groupId="org.antlr" artifactId="antlr"/>
        <dependency groupId="org.antlr" artifactId="antlr-runtime"/>
        <dependency groupId="org.slf4j" artifactId="slf4j-api"/>
        <dependency groupId="org.slf4j" artifactId="log4j-over-slf4j"/>
        <dependency groupId="org.slf4j" artifactId="jcl-over-slf4j"/>
        <dependency groupId="com.fasterxml.jackson.core" artifactId="jackson-core"/>
        <dependency groupId="com.fasterxml.jackson.core" artifactId="jackson-databind"/>
        <dependency groupId="com.fasterxml.jackson.core" artifactId="jackson-annotations"/>
        <dependency groupId="com.googlecode.json-simple" artifactId="json-simple"/>
        <dependency groupId="com.boundary" artifactId="high-scale-lib"/>
        <dependency groupId="org.yaml" artifactId="snakeyaml"/>
        <dependency groupId="org.mindrot" artifactId="jbcrypt"/>
        <dependency groupId="io.airlift" artifactId="airline"/>
        <dependency groupId="io.dropwizard.metrics" artifactId="metrics-core"/>
        <dependency groupId="io.dropwizard.metrics" artifactId="metrics-jvm"/>
        <dependency groupId="com.addthis.metrics" artifactId="reporter-config3"/>
        <dependency groupId="com.clearspring.analytics" artifactId="stream"/>

        <dependency groupId="org.apache.logging.log4j" artifactId="log4j-slf4j-impl"/>
        <dependency groupId="org.apache.logging.log4j" artifactId="log4j-core"/>
        <dependency groupId="org.apache.logging.log4j" artifactId="log4j-api"/>

        <!-- don't need hadoop classes to run, but if you use the hadoop stuff -->
        <dependency groupId="org.apache.hadoop" artifactId="hadoop-core" optional="true"/>
        <dependency groupId="org.apache.hadoop" artifactId="hadoop-minicluster" optional="true"/>

        <!-- don't need the Java Driver to run, but if you use the hadoop stuff or UDFs -->
        <dependency groupId="com.datastax.cassandra" artifactId="cassandra-driver-core" classifier="shaded" optional="true">
          <exclusion groupId="io.netty" artifactId="netty-buffer"/>
          <exclusion groupId="io.netty" artifactId="netty-codec"/>
          <exclusion groupId="io.netty" artifactId="netty-handler"/>
          <exclusion groupId="io.netty" artifactId="netty-transport"/>
        </dependency>

        <!-- don't need jna to run, but nice to have -->
        <dependency groupId="net.java.dev.jna" artifactId="jna"/>

        <!-- don't need jamm unless running a server in which case it needs to be a -javagent to be used anyway -->
        <dependency groupId="com.github.jbellis" artifactId="jamm"/>

        <dependency groupId="io.netty" artifactId="netty-all"/>
        <dependency groupId="net.openhft" artifactId="chronicle-queue" version="${chronicle-queue.version}"/>
        <dependency groupId="net.openhft" artifactId="chronicle-core" version="${chronicle-core.version}"/>
        <dependency groupId="net.openhft" artifactId="chronicle-bytes" version="${chronicle-bytes.version}"/>
        <dependency groupId="net.openhft" artifactId="chronicle-wire" version="${chronicle-wire.version}"/>
        <dependency groupId="net.openhft" artifactId="chronicle-threads" version="${chronicle-threads.version}"/>
        <dependency groupId="org.fusesource" artifactId="sigar"/>
        <dependency groupId="org.eclipse.jdt.core.compiler" artifactId="ecj"/>
        <dependency groupId="org.caffinitas.ohc" artifactId="ohc-core"/>
        <dependency groupId="org.caffinitas.ohc" artifactId="ohc-core-j8"/>
        <dependency groupId="com.github.ben-manes.caffeine" artifactId="caffeine" />
        <dependency groupId="org.jctools" artifactId="jctools-core"/>
        <dependency groupId="org.ow2.asm" artifactId="asm" />
        <dependency groupId="com.carrotsearch" artifactId="hppc" />
        <dependency groupId="org.gridkit.jvmtool" artifactId="sjk-cli" />
        <dependency groupId="org.gridkit.jvmtool" artifactId="sjk-core" />
        <dependency groupId="org.gridkit.jvmtool" artifactId="sjk-stacktrace" />
        <dependency groupId="org.gridkit.jvmtool" artifactId="mxdump" />
        <dependency groupId="org.gridkit.lab" artifactId="jvm-attach-api" />
        <dependency groupId="com.beust" artifactId="jcommander" />
        <dependency groupId="org.gridkit.jvmtool" artifactId="sjk-json"/>
      </artifact:pom>
    </target>

    <target name="maven-ant-tasks-retrieve-build" depends="maven-declare-dependencies" unless="without.maven">
      <!-- retrieve artifacts -->
      <artifact:dependencies pomRefId="build-deps-pom"
                             filesetId="build-dependency-jars"
                             cacheDependencyRefs="true"
                             dependencyRefsBuildFile="${build.dir}/build-dependencies.xml">
          <remoteRepository refid="central"/>
          <remoteRepository refid="apache"/>
      </artifact:dependencies>
      <!-- retrieve -source.jar artifacts using the reference-pom with the artifacts that have these -->
      <artifact:dependencies pomRefId="build-deps-pom-sources"
                             sourcesFilesetId="build-dependency-sources"
                             cacheDependencyRefs="true"
                             dependencyRefsBuildFile="${build.dir}/build-dependencies-sources.xml">
          <remoteRepository refid="central"/>
          <remoteRepository refid="apache"/>
      </artifact:dependencies>
      <copy todir="${build.dir.lib}/jars">
          <fileset refid="build-dependency-jars"/>
          <mapper type="flatten"/>
      </copy>
      <copy todir="${build.dir.lib}/sources">
          <fileset refid="build-dependency-sources"/>
          <mapper type="flatten"/>
      </copy>
      <!-- code coverage tools -->
      <artifact:dependencies pomRefId="coverage-deps-pom"
                             filesetId="coverage-dependency-jars">
          <remoteRepository refid="central"/>
      </artifact:dependencies>
      <copy todir="${build.dir.lib}/jars">
          <fileset refid="coverage-dependency-jars"/>
          <mapper type="flatten"/>
      </copy>
      <!-- jacoco agent jar comes wrapped in a jar -->
      <unzip src="${build.dir.lib}/jars/org.jacoco.agent-${jacoco.version}.jar" dest="${build.dir.lib}/jars">
        <patternset>
            <include name="*.jar"/>
        </patternset>
        <mapper type="flatten"/>
      </unzip>

      <!-- Need to delete some dependencies from build/lib/jars as non-matching versions may get in there
      due to transitive dependencies -->
      <delete>
          <fileset dir="${build.dir.lib}/jars">
              <include name="asm-*" />
          </fileset>
      </delete>
    </target>

    <target name="maven-ant-tasks-retrieve-test" depends="maven-ant-tasks-init">
      <artifact:dependencies pomRefId="test-deps-pom"
                             filesetId="test-dependency-jars"
                             sourcesFilesetId="test-dependency-sources"
                             cacheDependencyRefs="true"
                             dependencyRefsBuildFile="${build.dir}/test-dependencies.xml">
        <remoteRepository refid="apache"/>
        <remoteRepository refid="central"/>
      </artifact:dependencies>
      <copy todir="${test.lib}/jars">
        <fileset refid="test-dependency-jars"/>
        <mapper type="flatten"/>
      </copy>
      <copy todir="${test.lib}/sources">
        <fileset refid="test-dependency-sources"/>
        <mapper type="flatten"/>
      </copy>
    </target>

    <target name="echo-base-version">
        <echo message="${base.version}" />
    </target>

    <!-- create properties file with C version -->
    <target name="createVersionPropFile">
      <taskdef name="propertyfile" classname="org.apache.tools.ant.taskdefs.optional.PropertyFile"/>
      <mkdir dir="${version.properties.dir}"/>
      <propertyfile file="${version.properties.dir}/version.properties">
        <entry key="CassandraVersion" value="${version}"/>
      </propertyfile>
    </target>

    <target name="test-run" depends="jar"
            description="Run in test mode.  Not for production use!">
      <java classname="org.apache.cassandra.service.CassandraDaemon" fork="true">
        <classpath>
          <path refid="cassandra.classpath.test"/>
          <pathelement location="${test.conf}"/>
        </classpath>
        <jvmarg value="-Dstorage-config=${test.conf}"/>
        <jvmarg value="-javaagent:${basedir}/lib/jamm-${jamm.version}.jar" />
        <jvmarg value="-ea"/>
        <jvmarg line="${java11-jvmargs}"/>
      </java>
    </target>

    <!--
        The build target builds all the .class files
    -->
    <target name="build"
        depends="maven-ant-tasks-retrieve-build,build-project" description="Compile Cassandra classes"/>
    <target name="codecoverage" depends="jacoco-run,jacoco-report" description="Create code coverage report"/>

    <target name="_build_java">
        <!-- Note: we cannot use javac's 'release' option, as that does not allow accessing sun.misc.Unsafe nor
        Nashorn's ClassFilter class as any javac modules option is invalid for relase 8. -->
        <echo message="Compiling for Java ${target.version}..."/>
        <javac fork="true"
               debug="true" debuglevel="${debuglevel}" encoding="utf-8"
               destdir="${build.classes.main}" includeantruntime="false" source="${source.version}" target="${target.version}"
               memorymaximumsize="512M">
            <src path="${build.src.java}"/>
            <src path="${build.src.gen-java}"/>
            <compilerarg value="-XDignore.symbol.file"/>
            <compilerarg line="${jdk11-javac-exports}"/>
            <classpath>
                <path refid="cassandra.classpath"/>
            </classpath>
        </javac>
    </target>

    <target depends="init,gen-cql3-grammar,generate-cql-html,generate-jflex-java"
            name="build-project">
        <echo message="${ant.project.name}: ${ant.file}"/>
        <!-- Order matters! -->
        <antcall target="_build_java"/>
        <antcall target="createVersionPropFile"/>
        <copy todir="${build.classes.main}">
            <fileset dir="${build.src.resources}" />
        </copy>
        <copy todir="${basedir}/conf" file="${build.classes.main}/META-INF/hotspot_compiler"/>
    </target>

    <!-- Stress build file -->
    <property name="stress.build.src" value="${basedir}/tools/stress/src" />
    <property name="stress.test.src" value="${basedir}/tools/stress/test/unit" />
    <property name="stress.build.classes" value="${build.classes}/stress" />
    <property name="stress.test.classes" value="${build.dir}/test/stress-classes" />
	<property name="stress.manifest" value="${stress.build.classes}/MANIFEST.MF" />
    <path id="cassandra.classes">
        <pathelement location="${basedir}/build/classes/main" />
    </path>

    <target name="stress-build-test" depends="stress-build" description="Compile stress tests">
        <javac debug="true" debuglevel="${debuglevel}" destdir="${stress.test.classes}"
               source="${source.version}" target="${target.version}"
               includeantruntime="false" encoding="utf-8">
            <classpath>
                <path refid="cassandra.classpath"/>
                <pathelement location="${stress.build.classes}" />
            </classpath>
            <src path="${stress.test.src}"/>
        </javac>
    </target>

    <target name="stress-build" depends="build" description="build stress tool">
    	<mkdir dir="${stress.build.classes}" />
        <javac compiler="modern" debug="true" debuglevel="${debuglevel}"
               source="${source.version}" target="${target.version}"
               encoding="utf-8" destdir="${stress.build.classes}" includeantruntime="true">
            <src path="${stress.build.src}" />
            <classpath>
                <path refid="cassandra.classes" />
                <path>
                    <fileset dir="${build.lib}">
                        <include name="**/*.jar" />
                    </fileset>
                </path>
            </classpath>
        </javac>
        <copy todir="${stress.build.classes}">
            <fileset dir="${stress.build.src}/resources" />
        </copy>
    </target>

    <target name="stress-test" depends="stress-build-test, build-test" description="Runs stress tests">
        <testmacro inputdir="${stress.test.src}"
                       timeout="${test.timeout}">
        </testmacro>
    </target>

    <!--
        fqltool build file
        -->
    <property name="fqltool.build.src" value="${basedir}/tools/fqltool/src" />
    <property name="fqltool.test.src" value="${basedir}/tools/fqltool/test/unit" />
    <property name="fqltool.build.classes" value="${build.classes}/fqltool" />
    <property name="fqltool.test.classes" value="${build.dir}/test/fqltool-classes" />
    <property name="fqltool.manifest" value="${fqltool.build.classes}/MANIFEST.MF" />

    <target name="fqltool-build-test" depends="fqltool-build" description="Compile fqltool tests">
        <javac debug="true" debuglevel="${debuglevel}" destdir="${fqltool.test.classes}"
               source="${source.version}" target="${target.version}"
               includeantruntime="false" encoding="utf-8">
            <classpath>
                <path refid="cassandra.classpath"/>
                <pathelement location="${fqltool.build.classes}" />
            </classpath>
            <src path="${fqltool.test.src}"/>
        </javac>
    </target>

    <target name="fqltool-build" depends="build" description="build fqltool">
    	<mkdir dir="${fqltool.build.classes}" />
        <javac compiler="modern" debug="true" debuglevel="${debuglevel}"
               source="${source.version}" target="${target.version}"
               encoding="utf-8" destdir="${fqltool.build.classes}" includeantruntime="true">
            <src path="${fqltool.build.src}" />
            <classpath>
                <path refid="cassandra.classes" />
                <path>
                    <fileset dir="${build.lib}">
                        <include name="**/*.jar" />
                    </fileset>
                </path>
            </classpath>
        </javac>
    </target>

    <target name="fqltool-test" depends="fqltool-build-test, build-test" description="Runs fqltool tests">
        <testmacro inputdir="${fqltool.test.src}"
                       timeout="${test.timeout}">
        </testmacro>
    </target>

	<target name="_write-poms" depends="maven-declare-dependencies">
	    <artifact:writepom pomRefId="parent-pom" file="${build.dir}/${final.name}-parent.pom"/>
	    <artifact:writepom pomRefId="all-pom" file="${build.dir}/${final.name}.pom"/>
	</target>

	<target name="write-poms" unless="without.maven">
	    <antcall target="_write-poms" />
	</target>

    <!--
        The jar target makes cassandra.jar output.
    -->
    <target name="_main-jar"
            depends="build"
            description="Assemble Cassandra JAR files">
      <mkdir dir="${build.classes.main}/META-INF" />
      <copy file="LICENSE.txt"
            tofile="${build.classes.main}/META-INF/LICENSE.txt"/>
      <copy file="NOTICE.txt"
            tofile="${build.classes.main}/META-INF/NOTICE.txt"/>

      <!-- Main Jar -->
      <jar jarfile="${build.dir}/${final.name}.jar">
        <fileset dir="${build.classes.main}">
        </fileset>
        <manifest>
        <!-- <section name="org/apache/cassandra/infrastructure"> -->
          <attribute name="Multi-Release" value="true"/>
          <attribute name="Implementation-Title" value="Cassandra"/>
          <attribute name="Implementation-Version" value="${version}"/>
          <attribute name="Implementation-Vendor" value="Apache"/>
        <!-- </section> -->
        </manifest>
      </jar>
    </target>
    <target name="jar"
            depends="_main-jar, build-test, stress-build, fqltool-build, write-poms"
            description="Assemble Cassandra JAR files">
      <!-- Stress jar -->
      <manifest file="${stress.manifest}">
        <attribute name="Built-By" value="Pavel Yaskevich"/>
        <attribute name="Main-Class" value="org.apache.cassandra.stress.Stress"/>
      </manifest>
      <mkdir dir="${stress.build.classes}/META-INF" />
      <mkdir dir="${build.dir}/tools/lib/" />
      <jar destfile="${build.dir}/tools/lib/stress.jar" manifest="${stress.manifest}">
        <fileset dir="${stress.build.classes}"/>
      </jar>
      <!-- fqltool jar -->
      <manifest file="${fqltool.manifest}">
        <attribute name="Built-By" value="Marcus Eriksson"/>
        <attribute name="Main-Class" value="org.apache.cassandra.fqltool.FullQueryLogTool"/>
      </manifest>
      <mkdir dir="${fqltool.build.classes}/META-INF" />
      <mkdir dir="${build.dir}/tools/lib/" />
      <jar destfile="${build.dir}/tools/lib/fqltool.jar" manifest="${stress.manifest}">
        <fileset dir="${fqltool.build.classes}"/>
      </jar>
    </target>

    <!--
        The javadoc-jar target makes cassandra-javadoc.jar output required for publishing to Maven central repository.
    -->
    <target name="javadoc-jar" description="Assemble Cassandra JavaDoc JAR file">
      <mkdir dir="${javadoc.jars.dir}"/>
      <create-javadoc destdir="${javadoc.jars.dir}/main">
        <filesets>
          <fileset dir="${build.src.java}" defaultexcludes="yes">
            <include name="org/apache/**/*.java"/>
          </fileset>
          <fileset dir="${build.src.gen-java}" defaultexcludes="yes">
            <include name="org/apache/**/*.java"/>
          </fileset>
        </filesets>
      </create-javadoc>
      <jar jarfile="${build.dir}/${final.name}-javadoc.jar"
           basedir="${javadoc.jars.dir}/main"/>

      <!-- javadoc task always rebuilds so might as well remove the generated docs to prevent
           being pulled into the distribution by accident -->
      <delete quiet="true" dir="${javadoc.jars.dir}"/>
    </target>

    <!--
        The sources-jar target makes cassandra-sources.jar output required for publishing to Maven central repository.
    -->
    <target name="sources-jar" depends="init" description="Assemble Cassandra Sources JAR file">
      <jar jarfile="${build.dir}/${final.name}-sources.jar">
        <fileset dir="${build.src.java}" defaultexcludes="yes">
          <include name="org/apache/**/*.java"/>
        </fileset>
        <fileset dir="${build.src.gen-java}" defaultexcludes="yes">
          <include name="org/apache/**/*.java"/>
        </fileset>
      </jar>
    </target>

    <target name="_artifacts-init" depends="jar,javadoc,gen-doc">
      <mkdir dir="${dist.dir}"/>
      <!-- fix the control linefeed so that builds on windows works on linux -->
      <fixcrlf srcdir="bin" includes="**/*" excludes="**/*.bat, **/*.ps1" eol="lf" eof="remove" />
      <fixcrlf srcdir="conf" includes="**/*" excludes="**/*.bat, **/*.ps1" eol="lf" eof="remove" />
      <fixcrlf srcdir="tools/bin" includes="**/*" excludes="**/*.bat, **/*.ps1" eol="lf" eof="remove" />
      <copy todir="${dist.dir}/lib">
        <fileset dir="${build.lib}"/>
        <fileset dir="${build.dir}">
          <include name="${final.name}.jar" />
        </fileset>
      </copy>
      <copy todir="${dist.dir}/javadoc" failonerror="false">
        <fileset dir="${javadoc.dir}"/>
      </copy>
      <copy todir="${dist.dir}/doc" failonerror="false">
        <fileset dir="doc">
          <include name="cql3/CQL.html" />
          <include name="cql3/CQL.css" />
          <include name="SASI.md" />
        </fileset>
      </copy>
      <copy todir="${dist.dir}/doc/html" failonerror="false">
        <fileset dir="doc" />
        <globmapper from="build/html/*" to="*"/>
      </copy>
      <copy todir="${dist.dir}/bin">
        <fileset dir="bin"/>
      </copy>
      <copy todir="${dist.dir}/conf">
        <fileset dir="conf"/>
      </copy>
      <copy todir="${dist.dir}/pylib">
        <fileset dir="pylib">
          <include name="**" />
          <exclude name="**/*.pyc" />
        </fileset>
      </copy>
      <copy todir="${dist.dir}/">
        <fileset dir="${basedir}">
          <include name="*.txt" />
        </fileset>
      </copy>
      <copy todir="${dist.dir}/tools/bin">
        <fileset dir="${basedir}/tools/bin"/>
      </copy>
      <copy todir="${dist.dir}/tools/">
        <fileset dir="${basedir}/tools/">
            <include name="*.yaml"/>
	</fileset>
      </copy>
      <copy todir="${dist.dir}/tools/lib">
        <fileset dir="${build.dir}/tools/lib/">
            <include name="*.jar" />
        </fileset>
      </copy>
    </target>

    <!-- creates release tarballs -->
    <target name="artifacts" depends="_artifacts-init"
            description="Create Cassandra release artifacts">
      <tar compression="gzip" longfile="gnu"
        destfile="${build.dir}/${final.name}-bin.tar.gz">

        <!-- Everything but bin/ (default mode) -->
        <tarfileset dir="${dist.dir}" prefix="${final.name}">
          <include name="**"/>
          <exclude name="bin/*" />
        </tarfileset>
        <!-- Shell includes in bin/ (default mode) -->
        <tarfileset dir="${dist.dir}" prefix="${final.name}">
          <include name="bin/*.in.sh" />
        </tarfileset>
        <!-- Executable scripts in bin/ -->
        <tarfileset dir="${dist.dir}" prefix="${final.name}" mode="755">
          <include name="bin/*"/>
          <include name="tools/bin/*"/>
          <not>
                <filename name="bin/*.in.sh" />
          </not>
        </tarfileset>
      </tar>

      <tar compression="gzip" longfile="gnu"
           destfile="${build.dir}/${final.name}-src.tar.gz">

        <tarfileset dir="${basedir}"
                    prefix="${final.name}-src">
          <include name="**"/>
          <exclude name="build/**" />
          <exclude name="src/gen-java/**" />
          <exclude name=".git/**" />
          <exclude name="bin/*" /> <!-- handled separately below -->
          <!-- exclude Eclipse files -->
          <exclude name=".project" />
          <exclude name=".classpath" />
          <exclude name=".settings/**" />
          <exclude name=".externalToolBuilders/**" />
        </tarfileset>

        <!-- Shell includes and batch files in bin/ -->
        <tarfileset dir="${basedir}" prefix="${final.name}-src">
          <include name="bin/*.in.sh" />
          <include name="bin/*.bat" />
        </tarfileset>
        <!-- Everything else (assumed to be scripts), is executable -->
        <tarfileset dir="${basedir}" prefix="${final.name}-src" mode="755">
          <include name="bin/*"/>
          <exclude name="bin/*.in.sh" />
          <exclude name="bin/*.bat" />
        </tarfileset>
      </tar>

      <checksum forceOverwrite="yes" todir="${build.dir}" fileext=".sha256" algorithm="SHA-256">
        <fileset dir="${build.dir}">
          <include name="${final.name}-bin.tar.gz" />
          <include name="${final.name}-src.tar.gz" />
        </fileset>
      </checksum>
      <checksum forceOverwrite="yes" todir="${build.dir}" fileext=".sha512" algorithm="SHA-512">
        <fileset dir="${build.dir}">
          <include name="${final.name}-bin.tar.gz" />
          <include name="${final.name}-src.tar.gz" />
        </fileset>
      </checksum>
    </target>

    <target name="rat" depends="rat-init" description="License checks on artifacts">
      <rat:report xmlns:rat="antlib:org.apache.rat.anttasks"
                  reportFile="${build.dir}/${final.name}-bin.rat.txt">
        <tarfileset>
          <gzipresource>
            <file file="${build.dir}/${final.name}-bin.tar.gz" />
          </gzipresource>
        </tarfileset>
      </rat:report>
      <rat:report xmlns:rat="antlib:org.apache.rat.anttasks"
                  reportFile="${build.dir}/${final.name}-src.rat.txt">
        <tarfileset>
          <gzipresource>
            <file file="${build.dir}/${final.name}-src.tar.gz" />
          </gzipresource>
        </tarfileset>
      </rat:report>
    </target>

  <target name="build-jmh" depends="build-test, jar" description="Create JMH uber jar">
      <jar jarfile="${build.test.dir}/deps.jar">
          <zipgroupfileset dir="${build.dir.lib}/jars">
              <include name="*jmh*.jar"/>
              <include name="jopt*.jar"/>
              <include name="commons*.jar"/>
          </zipgroupfileset>
          <zipgroupfileset dir="${build.lib}" includes="*.jar"/>
      </jar>
      <jar jarfile="${build.test.dir}/benchmarks.jar">
          <manifest>
              <attribute name="Main-Class" value="org.openjdk.jmh.Main"/>
          </manifest>
          <zipfileset src="${build.test.dir}/deps.jar" excludes="META-INF/*.SF" />
          <fileset dir="${build.classes.main}"/>
          <fileset dir="${test.classes}"/>
          <fileset dir="${test.conf}" />
      </jar>
  </target>

  <target name="build-test" depends="_main-jar, stress-build, fqltool-build, write-poms" description="Compile test classes">
    <antcall target="_build-test"/>
  </target>

  <target name="_build-test">
    <javac
     fork="true"
     compiler="modern"
     debug="true"
     debuglevel="${debuglevel}"
     destdir="${test.classes}"
     includeantruntime="true"
     source="${source.version}"
     target="${target.version}"
     encoding="utf-8">
     <classpath>
        <path refid="cassandra.classpath"/>
        <pathelement location="${fqltool.build.classes}"/>
     </classpath>
     <compilerarg value="-XDignore.symbol.file"/>
     <src path="${test.unit.src}"/>
     <src path="${test.long.src}"/>
     <src path="${test.burn.src}"/>
     <src path="${test.memory.src}"/>
     <src path="${test.microbench.src}"/>
     <src path="${test.distributed.src}"/>
    </javac>

    <!-- Non-java resources needed by the test suite -->
    <copy todir="${test.classes}">
      <fileset dir="${test.resources}"/>
    </copy>
  </target>

  <!-- Defines how to run a set of tests. If you change the defaults for attributes
       you should also update them in testmacro.,
       The two are split because the helper doesn't generate
       a junit report or fail on errors, since this is called in parallel to run tests
       when we choose to run tests in parallel -->
  <macrodef name="testmacrohelper">
    <attribute name="inputdir" />
    <attribute name="timeout" default="${test.timeout}" />
    <attribute name="forkmode" default="perTest"/>
    <element name="optjvmargs" implicit="true" optional="true" />
    <attribute name="filter" default="**/${test.name}.java"/>
    <attribute name="exclude" default="" />
    <attribute name="filelist" default="" />
    <attribute name="poffset" default="0"/>
    <attribute name="testtag" default=""/>
    <attribute name="usejacoco" default="no"/>
    <attribute name="showoutput" default="false"/>

    <sequential>
      <condition property="additionalagent"
                 value="-javaagent:${build.dir.lib}/jars/jacocoagent.jar=destfile=${jacoco.partialexecfile}"
                 else="">
        <istrue value="${usejacoco}"/>
      </condition>
      <!-- use https://github.com/krummas/jstackjunit to get thread dumps when unit tests time out -->
      <taskdef name="junit-timeout" classname="org.krummas.junit.JStackJUnitTask" classpath="lib/jstackjunit-0.0.1.jar"/>
      <mkdir dir="${build.test.dir}/cassandra"/>
      <mkdir dir="${build.test.dir}/output"/>
      <mkdir dir="${build.test.dir}/output/@{testtag}"/>
      <junit-timeout fork="on" forkmode="@{forkmode}" failureproperty="testfailed" maxmemory="1024m" timeout="@{timeout}" showoutput="@{showoutput}">
        <formatter classname="org.apache.cassandra.CassandraXMLJUnitResultFormatter" extension=".xml" usefile="true"/>
        <formatter classname="org.apache.cassandra.CassandraBriefJUnitResultFormatter" usefile="false"/>
        <jvmarg value="-Dstorage-config=${test.conf}"/>
        <jvmarg value="-Djava.awt.headless=true"/>
        <!-- Cassandra 3.0+ needs <jvmarg line="... ${additionalagent}" /> here! (not value=) -->
        <jvmarg line="-javaagent:${basedir}/lib/jamm-${jamm.version}.jar ${additionalagent}" />
        <jvmarg value="-ea"/>
        <jvmarg value="-Dcassandra.debugrefcount=true"/>
        <jvmarg value="-Xss256k"/>
        <!-- When we do classloader manipulation SoftReferences can cause memory leaks
             that can OOM our test runs. The next two settings informs our GC
             algorithm to limit the metaspace size and clean up SoftReferences
             more aggressively rather than waiting. See CASSANDRA-14922 for more details.
        -->
        <jvmarg value="-XX:MaxMetaspaceSize=384M" />
        <jvmarg value="-XX:MetaspaceSize=128M" />
        <jvmarg value="-XX:MaxMetaspaceExpansion=64M" />
        <jvmarg value="-XX:SoftRefLRUPolicyMSPerMB=0" />
        <jvmarg value="-Dcassandra.memtable_row_overhead_computation_step=100"/>
        <jvmarg value="-Dcassandra.test.use_prepared=${cassandra.test.use_prepared}"/>
        <jvmarg value="-Dcassandra.test.offsetseed=@{poffset}"/>
        <jvmarg value="-Dcassandra.test.sstableformatdevelopment=true"/>
        <!-- The first time SecureRandom initializes can be slow if it blocks on /dev/random -->
        <jvmarg value="-Djava.security.egd=file:/dev/urandom" />
        <jvmarg value="-Dcassandra.testtag=@{testtag}"/>
        <jvmarg value="-Dcassandra.keepBriefBrief=${cassandra.keepBriefBrief}" />
          <jvmarg value="-Dcassandra.strict.runtime.checks=true" />
        <jvmarg line="${java11-jvmargs}"/>
	<!-- disable shrinks in quicktheories CASSANDRA-15554 -->
        <jvmarg value="-DQT_SHRINKS=0"/>
        <optjvmargs/>
        <!-- Uncomment to debug unittest, attach debugger to port 1416 -->
        <!--
        <jvmarg line="-agentlib:jdwp=transport=dt_socket,address=localhost:1416,server=y,suspend=y" />
        -->
        <classpath>
          <pathelement path="${java.class.path}"/>
          <pathelement location="${stress.build.classes}"/>
          <pathelement location="${fqltool.build.classes}"/>
          <path refid="cassandra.classpath.test" />
          <pathelement location="${test.classes}"/>
          <pathelement location="${stress.test.classes}"/>
          <pathelement location="${fqltool.test.classes}"/>
          <pathelement location="${test.conf}"/>
          <fileset dir="${test.lib}">
            <include name="**/*.jar" />
          </fileset>
        </classpath>
        <batchtest todir="${build.test.dir}/output/@{testtag}">
            <fileset dir="@{inputdir}" includes="@{filter}" excludes="@{exclude}"/>
            <filelist dir="@{inputdir}" files="@{filelist}"/>
        </batchtest>
      </junit-timeout>

      <condition property="fileSep" value=";">
        <os family="windows"/>
      </condition>
      <condition property="fileSep" else=":">
        <isset property="fileSep"/>
      </condition>
      <fail unless="fileSep">Failed to set File Separator. This shouldn't happen.</fail>

      <delete quiet="true" failonerror="false" dir="${build.test.dir}/cassandra/commitlog${fileSep}@{poffset}"/>
      <delete quiet="true" failonerror="false" dir="${build.test.dir}/cassandra/cdc_raw${fileSep}@{poffset}"/>
      <delete quiet="true" failonerror="false" dir="${build.test.dir}/cassandra/data${fileSep}@{poffset}"/>
      <delete quiet="true" failonerror="false" dir="${build.test.dir}/cassandra/saved_caches${fileSep}@{poffset}"/>
      <delete quiet="true" failonerror="false" dir="${build.test.dir}/cassandra/hints${fileSep}@{poffset}"/>
    </sequential>
  </macrodef>

    <target name="testold" depends="build-test" description="Execute unit tests">
    <testmacro inputdir="${test.unit.src}" timeout="${test.timeout}">
      <jvmarg value="-Dlegacy-sstable-root=${test.data}/legacy-sstables"/>
      <jvmarg value="-Dinvalid-legacy-sstable-root=${test.data}/invalid-legacy-sstables"/>
      <jvmarg value="-Dcassandra.ring_delay_ms=1000"/>
      <jvmarg value="-Dcassandra.tolerate_sstable_size=true"/>
      <jvmarg value="-Djava.io.tmpdir=${tmp.dir}"/>
      <jvmarg value="-Dcassandra.skip_sync=true" />
    </testmacro>
    <fileset dir="${test.unit.src}" />
  </target>

  <!-- Will not generate a junit report or fail on error since it is called in parallel for test-compression
       That is taken care of by testparallel -->
  <macrodef name="testlist">
    <attribute name="test.file.list"/>
    <attribute name="testlist.offset"/>
    <sequential>
      <testmacrohelper inputdir="${test.dir}/${test.classlistprefix}" filelist="@{test.file.list}" poffset="@{testlist.offset}" exclude="**/*.java" timeout="${test.timeout}">
        <jvmarg value="-Dlegacy-sstable-root=${test.data}/legacy-sstables"/>
        <jvmarg value="-Dinvalid-legacy-sstable-root=${test.data}/invalid-legacy-sstables"/>
        <jvmarg value="-Dcassandra.ring_delay_ms=1000"/>
        <jvmarg value="-Dcassandra.tolerate_sstable_size=true"/>
        <jvmarg value="-Dcassandra.config.loader=org.apache.cassandra.OffsetAwareConfigurationLoader"/>
        <jvmarg value="-Dcassandra.skip_sync=true" />
      </testmacrohelper>
    </sequential>
  </macrodef>

  <!-- Will not generate a junit report or fail on error since it is called in parallel for test-compression
       That is taken care of by testparallel -->
  <macrodef name="testlist-compression">
    <attribute name="test.file.list" />
    <attribute name="testlist.offset" />
    <sequential>
      <property name="compressed_yaml" value="${build.test.dir}/cassandra.compressed.yaml"/>
      <concat destfile="${compressed_yaml}">
          <fileset file="${test.conf}/cassandra.yaml"/>
          <fileset file="${test.conf}/commitlog_compression.yaml"/>
      </concat>
      <testmacrohelper inputdir="${test.unit.src}" filelist="@{test.file.list}" poffset="@{testlist.offset}"
                       exclude="**/*.java" timeout="${test.timeout}" testtag="compression">
        <jvmarg value="-Dlegacy-sstable-root=${test.data}/legacy-sstables"/>
        <jvmarg value="-Dinvalid-legacy-sstable-root=${test.data}/invalid-legacy-sstables"/>
        <jvmarg value="-Dcassandra.test.compression=true"/>
        <jvmarg value="-Dcassandra.ring_delay_ms=1000"/>
        <jvmarg value="-Dcassandra.tolerate_sstable_size=true"/>
        <jvmarg value="-Dcassandra.config=file:///${compressed_yaml}"/>
        <jvmarg value="-Dcassandra.skip_sync=true" />
        <jvmarg value="-Dcassandra.config.loader=org.apache.cassandra.OffsetAwareConfigurationLoader"/>
      </testmacrohelper>
    </sequential>
  </macrodef>

  <macrodef name="testlist-cdc">
    <attribute name="test.file.list" />
    <attribute name="testlist.offset" />
    <sequential>
      <property name="cdc_yaml" value="${build.test.dir}/cassandra.cdc.yaml"/>
      <concat destfile="${cdc_yaml}">
        <fileset file="${test.conf}/cassandra.yaml"/>
        <fileset file="${test.conf}/cdc.yaml"/>
      </concat>
      <testmacrohelper inputdir="${test.unit.src}" filelist="@{test.file.list}" poffset="@{testlist.offset}"
                       exclude="**/*.java" timeout="${test.timeout}" testtag="cdc">
        <jvmarg value="-Dlegacy-sstable-root=${test.data}/legacy-sstables"/>
        <jvmarg value="-Dinvalid-legacy-sstable-root=${test.data}/invalid-legacy-sstables"/>
        <jvmarg value="-Dcassandra.ring_delay_ms=1000"/>
        <jvmarg value="-Dcassandra.tolerate_sstable_size=true"/>
        <jvmarg value="-Dcassandra.config=file:///${cdc_yaml}"/>
        <jvmarg value="-Dcassandra.skip_sync=true" />
        <jvmarg value="-Dcassandra.config.loader=org.apache.cassandra.OffsetAwareConfigurationLoader"/>
      </testmacrohelper>
    </sequential>
  </macrodef>

  <!--
    Run named ant task with jacoco, such as "ant jacoco-run -Dtaskname=test"
    the target run must enable the jacoco agent if usejacoco is 'yes' -->
  <target name="jacoco-run" description="run named task with jacoco instrumentation">
    <condition property="runtask" value="${taskname}" else="test">
      <isset property="taskname"/>
    </condition>
    <antcall target="${runtask}">
      <param name="usejacoco" value="yes"/>
    </antcall>
  </target>

  <!-- Use this with an FQDN for test class, and a csv list of methods like this:
    ant testsome -Dtest.name=org.apache.cassandra.service.StorageServiceServerTest -Dtest.methods=testRegularMode,testGetAllRangesEmpty
  -->
  <target name="testsome" depends="build-test" description="Execute specific unit tests" >
    <testmacro inputdir="${test.unit.src}" timeout="${test.timeout}">
      <test name="${test.name}" methods="${test.methods}" outfile="build/test/output/TEST-${test.name}-${test.methods}"/>
      <jvmarg value="-Dlegacy-sstable-root=${test.data}/legacy-sstables"/>
      <jvmarg value="-Dinvalid-legacy-sstable-root=${test.data}/invalid-legacy-sstables"/>
      <jvmarg value="-Dcassandra.ring_delay_ms=1000"/>
      <jvmarg value="-Dcassandra.tolerate_sstable_size=true"/>
      <jvmarg value="-Dcassandra.skip_sync=true" />
    </testmacro>
  </target>

  <!-- Use this with an FQDN for test class, and a csv list of methods like this:
    ant long-testsome -Dtest.name=org.apache.cassandra.cql3.ViewLongTest -Dtest.methods=testConflictResolution
  -->
  <target name="long-testsome" depends="build-test" description="Execute specific long unit tests" >
    <testmacro inputdir="${test.long.src}" timeout="${test.long.timeout}">
      <test name="${test.name}" methods="${test.methods}"/>
      <jvmarg value="-Dcassandra.ring_delay_ms=1000"/>
      <jvmarg value="-Dcassandra.tolerate_sstable_size=true"/>
    </testmacro>
  </target>

  <!-- Use this with an FQDN for test class, and a csv list of methods like this:
    ant burn-testsome -Dtest.name=org.apache.cassandra.utils.memory.LongBufferPoolTest -Dtest.methods=testAllocate
  -->
  <target name="burn-testsome" depends="build-test" description="Execute specific burn unit tests" >
    <testmacro inputdir="${test.burn.src}" timeout="${test.burn.timeout}">
      <test name="${test.name}" methods="${test.methods}"/>
      <jvmarg value="-Dlog4j.configurationFile=test/conf/log4j2-burntest.xml"/>
    </testmacro>
  </target>

  <target name="test-compression" depends="build-test,stress-build" description="Execute unit tests with sstable compression enabled">
    <path id="all-test-classes-path">
      <fileset dir="${test.unit.src}" includes="**/${test.name}.java" />
      <fileset dir="${test.distributed.src}" includes="**/${test.name}.java" />
    </path>
    <property name="all-test-classes" refid="all-test-classes-path"/>
    <testparallel testdelegate="testlist-compression" />
  </target>

  <target name="test-cdc" depends="build-test" description="Execute unit tests with change-data-capture enabled">
    <path id="all-test-classes-path">
      <fileset dir="${test.unit.src}" includes="**/${test.name}.java" />
    </path>
    <property name="all-test-classes" refid="all-test-classes-path"/>
    <testparallel testdelegate="testlist-cdc" />
  </target>

  <target name="msg-ser-gen-test" depends="build-test" description="Generates message serializations">
    <testmacro inputdir="${test.unit.src}"
        timeout="${test.timeout}" filter="**/SerializationsTest.java">
      <jvmarg value="-Dcassandra.test-serialization-writes=True"/>
    </testmacro>
  </target>

  <target name="msg-ser-test" depends="build-test" description="Tests message serializations">
      <testmacro inputdir="${test.unit.src}" timeout="${test.timeout}"
               filter="**/SerializationsTest.java"/>
  </target>

  <target name="msg-ser-test-7" depends="build-test" description="Generates message serializations">
    <testmacro inputdir="${test.unit.src}"
        timeout="${test.timeout}" filter="**/SerializationsTest.java">
      <jvmarg value="-Dcassandra.version=0.7"/>
    </testmacro>
  </target>

  <target name="msg-ser-test-10" depends="build-test" description="Tests message serializations on 1.0 messages">
    <testmacro inputdir="${test.unit.src}"
        timeout="${test.timeout}" filter="**/SerializationsTest.java">
      <jvmarg value="-Dcassandra.version=1.0"/>
    </testmacro>
  </target>

  <target name="test-burn" depends="build-test" description="Execute functional tests">
    <testmacro inputdir="${test.burn.src}"
               timeout="${test.burn.timeout}">
    </testmacro>
  </target>

  <target name="long-test" depends="build-test" description="Execute functional tests">
    <testmacro inputdir="${test.long.src}"
               timeout="${test.long.timeout}">
      <jvmarg value="-Dcassandra.ring_delay_ms=1000"/>
      <jvmarg value="-Dcassandra.tolerate_sstable_size=true"/>
    </testmacro>
  </target>

  <target name="test-memory" depends="build-test" description="Execute functional tests">
      <testmacro inputdir="${test.memory.src}"
                 timeout="${test.memory.timeout}">
          <jvmarg value="-javaagent:${build.dir}/lib/jars/java-allocation-instrumenter-${allocation-instrumenter.version}.jar"/>
      </testmacro>
  </target>

  <target name="cql-test" depends="build-test" description="Execute CQL tests">
    <sequential>
      <echo message="running CQL tests"/>
      <mkdir dir="${build.test.dir}/cassandra"/>
      <mkdir dir="${build.test.dir}/output"/>
      <junit fork="on" forkmode="once" failureproperty="testfailed" maxmemory="1024m" timeout="${test.timeout}">
        <formatter type="brief" usefile="false"/>
        <jvmarg value="-Dstorage-config=${test.conf}"/>
        <jvmarg value="-Djava.awt.headless=true"/>
        <jvmarg value="-javaagent:${basedir}/lib/jamm-${jamm.version}.jar" />
        <jvmarg value="-ea"/>
        <jvmarg value="-Xss256k"/>
        <jvmarg value="-Dcassandra.memtable_row_overhead_computation_step=100"/>
        <jvmarg value="-Dcassandra.test.use_prepared=${cassandra.test.use_prepared}"/>
        <jvmarg value="-Dcassandra.skip_sync=true" />
        <classpath>
          <path refid="cassandra.classpath.test" />
          <pathelement location="${test.classes}"/>
          <pathelement location="${test.conf}"/>
          <fileset dir="${test.lib}">
            <include name="**/*.jar" />
          </fileset>
        </classpath>
        <batchtest todir="${build.test.dir}/output">
            <fileset dir="${test.unit.src}" includes="**/cql3/*Test.java">
                <contains text="CQLTester" casesensitive="yes"/>
            </fileset>
        </batchtest>
      </junit>
      <fail message="Some CQL test(s) failed.">
        <condition>
            <and>
            <isset property="testfailed"/>
            <not>
              <isset property="ant.test.failure.ignore"/>
            </not>
          </and>
        </condition>
      </fail>
    </sequential>
  </target>

  <target name="cql-test-some" depends="build-test" description="Execute specific CQL tests" >
    <sequential>
      <echo message="running ${test.methods} tests from ${test.name}"/>
      <mkdir dir="${build.test.dir}/cassandra"/>
      <mkdir dir="${build.test.dir}/output"/>
      <junit fork="on" forkmode="once" failureproperty="testfailed" maxmemory="1024m" timeout="${test.timeout}">
        <formatter type="brief" usefile="false"/>
        <jvmarg value="-Dstorage-config=${test.conf}"/>
        <jvmarg value="-Djava.awt.headless=true"/>
        <jvmarg value="-javaagent:${basedir}/lib/jamm-${jamm.version}.jar" />
        <jvmarg value="-ea"/>
        <jvmarg value="-Xss256k"/>
        <jvmarg value="-Dcassandra.test.use_prepared=${cassandra.test.use_prepared}"/>
        <jvmarg value="-Dcassandra.memtable_row_overhead_computation_step=100"/>
        <jvmarg value="-Dcassandra.skip_sync=true" />
        <classpath>
          <path refid="cassandra.classpath.test" />
          <pathelement location="${test.classes}"/>
          <pathelement location="${test.conf}"/>
          <fileset dir="${test.lib}">
            <include name="**/*.jar" />
          </fileset>
        </classpath>
        <test name="org.apache.cassandra.cql3.${test.name}" methods="${test.methods}" todir="${build.test.dir}/output"/>
      </junit>
    </sequential>
  </target>

  <!-- Use JaCoCo ant extension without needing externally saved lib -->
  <target name="jacoco-init" depends="maven-ant-tasks-init">
    <artifact:dependencies pathId="jacocoant.classpath">
      <dependency groupId="org.jacoco" artifactId="org.jacoco.ant" version="${jacoco.version}" />
    </artifact:dependencies>
    <typedef uri="antlib:org.jacoco.ant" classpathref="jacocoant.classpath"/>
  </target>

  <target name="jacoco-merge" depends="jacoco-init">
    <jacoco:merge destfile="${jacoco.finalexecfile}" xmlns:jacoco="antlib:org.jacoco.ant">
        <fileset dir="${jacoco.export.dir}" includes="*.exec,**/*.exec"/>
    </jacoco:merge>
  </target>

  <target name="jacoco-report" depends="jacoco-merge">
    <jacoco:report xmlns:jacoco="antlib:org.jacoco.ant">
      <executiondata>
        <file file="${jacoco.finalexecfile}" />
      </executiondata>
      <structure name="JaCoCo Cassandara Coverage Report">
        <classfiles>
          <fileset dir="${build.classes.main}">
            <include name="**/*.class"/>
          </fileset>
        </classfiles>
        <sourcefiles encoding="UTF-8">
          <dirset dir="${build.src}">
            <include name="java"/>
            <include name="gen-java"/>
          </dirset>
        </sourcefiles>
      </structure>
      <!-- to produce reports in different formats. -->
      <html destdir="${jacoco.export.dir}" />
      <csv destfile="${jacoco.export.dir}/report.csv" />
      <xml destfile="${jacoco.export.dir}/report.xml" />
    </jacoco:report>
  </target>

  <target name="jacoco-cleanup" description="Destroy JaCoCo exec data and reports">
    <delete file="${jacoco.partialexecfile}"/>
    <delete dir="${jacoco.export.dir}"/>
  </target>

  <!--
    License audit tool
  -->
  <target name="rat-init" depends="maven-ant-tasks-init">
    <artifact:dependencies pathId="rat.classpath">
      <dependency groupId="org.apache.rat" artifactId="apache-rat-tasks" version="0.6" />
    </artifact:dependencies>
    <typedef uri="antlib:org.apache.rat.anttasks" classpathref="rat.classpath"/>
  </target>

  <target name="rat-check" depends="rat-init">
    <rat:report xmlns:rat="antlib:org.apache.rat.anttasks"
                reportFile="${build.dir}/rat-report.log">
      <fileset dir="."  excludesfile=".rat-excludes" />
    </rat:report>
    <condition property="rat.passed">
      <isfileselected file="${build.dir}/rat-report.log">
        <containsregexp expression="^0 Unknown Licenses"/>
      </isfileselected>
    </condition>
    <fail unless="rat.passed">Unknown licenses: See build/rat-report.log.</fail>
  </target>

  <target name="rat-write" depends="rat-init">
    <echo>RAT: invoking addLicense to write missing headers</echo>
    <java classname="org.apache.rat.Report" fork="true"
          output="${build.dir}/rat-report.log">
      <classpath refid="rat.classpath" />
      <arg value="-a" />
      <arg value="--force" />
      <arg value="." />
    </java>
  </target>

  <target name="javadoc" depends="init" description="Create javadoc" unless="no-javadoc">
    <create-javadoc destdir="${javadoc.dir}">
      <filesets>
        <fileset dir="${build.src.java}" defaultexcludes="yes">
          <include name="org/apache/**/*.java"/>
        </fileset>
      </filesets>
    </create-javadoc>
   </target>

  <!-- Run tests not in parallel and reports errors and generates a junit report after -->
  <macrodef name="testmacro">
    <attribute name="inputdir" />
    <attribute name="timeout" default="${test.timeout}" />
    <attribute name="forkmode" default="perTest"/>
    <attribute name="showoutput" default="true"/>
    <element name="optjvmargs" implicit="true" optional="true" />
    <attribute name="filter" default="**/${test.name}.java"/>
    <attribute name="exclude" default="" />
    <attribute name="filelist" default="" />
    <attribute name="poffset" default="0"/>
    <attribute name="testtag" default=""/>

    <sequential>
      <testmacrohelper inputdir="@{inputdir}" timeout="@{timeout}"
                       forkmode="@{forkmode}" filter="@{filter}"
                       exclude="@{exclude}" filelist="@{filelist}" poffset="@{poffset}"
                       testtag="@{testtag}" showoutput="false" >
          <optjvmargs/>
      </testmacrohelper>
      <junitreport todir="${build.test.dir}">
        <fileset dir="${build.test.dir}/output">
          <include name="**/TEST-*.xml"/>
        </fileset>
        <report format="frames" todir="${build.test.dir}/junitreport"/>
      </junitreport>
      <fail message="Some test(s) failed.">
        <condition>
            <and>
            <isset property="testfailed"/>
            <not>
              <isset property="ant.test.failure.ignore"/>
            </not>
          </and>
        </condition>
      </fail>
    </sequential>
  </macrodef>

  <!-- Run tests in parallel and report errors after and generate a junit report -->
  <macrodef name="testparallel">
    <attribute name="testdelegate"/>
    <sequential>
      <testparallelhelper testdelegate="@{testdelegate}"/>
      <junitreport todir="${build.test.dir}">
        <fileset dir="${build.test.dir}/output">
          <include name="**/TEST-*.xml"/>
        </fileset>
        <report format="frames" todir="${build.test.dir}/junitreport"/>
      </junitreport>
      <fail message="Some test(s) failed.">
        <condition>
            <and>
            <isset property="testfailed"/>
            <not>
              <isset property="ant.test.failure.ignore"/>
            </not>
          </and>
        </condition>
      </fail>
    </sequential>
  </macrodef>

  <!-- Run multiple junit tasks in parallel, but don't track errors or generate a report after
       If a test fails the testfailed property will be set. All the tests are run using te testdelegate
       macro that is specified as an attribute and they will be run concurrently in this ant process -->
  <scriptdef name="testparallelhelper" language="javascript">
    <attribute name="testdelegate"/>
    <![CDATA[
        sep = project.getProperty("path.separator");
        all = project.getProperty("all-test-classes").split(sep);
        runners = project.getProperty("test.runners")
        cores = project.getProperty("cores.count")
        mem = project.getProperty("mem.size")

        numRunners = 1
        if (runners != null) // there's test.runners override
            numRunners = parseInt(runners) || 1;
        else if (cores != null && mem != null) // only if cores and memory size is set
            numRunners = Math.min(Math.floor(Math.sqrt(parseInt(cores) || 1)),
                                  Math.floor((parseInt(mem) || 1)/(4*1024*1024*1024)));

        if (numRunners < 1)
            numRunners = 1

        var echo = project.createTask("echo");
        echo.setMessage("Number of test runners: " + numRunners);
        echo.perform();

        var p = project.createTask('parallel');
        p.setThreadCount(numRunners);

        for (i = 0; i < all.length; i++) {

            if (all[i] == undefined) continue;

            task = project.createTask( attributes.get("testdelegate") );

            task.setDynamicAttribute( "test.file.list", "" + all[i]);

            task.setDynamicAttribute( "testlist.offset", "" + i );

            p.addTask(task);
        }

        p.perform();
    ]]>
  </scriptdef>

  <target name="get-cores">
    <property environment="env"/>
    <!-- support for Windows -->
    <condition property="cores.count" value="${env.NUMBER_OF_PROCESSORS}">
      <os family="windows" />
    </condition>
    <!-- support for Linux and Solaris (package SUNWgnu-coreutils is required) -->
    <exec executable="nproc" outputproperty="cores.count" os="Linux,SunOS,Solaris" failifexecutionfails="false">
      <arg value="--all"/>
    </exec>
    <!-- support for Mac OS X -->
    <exec executable="sysctl" outputproperty="cores.count" os="Mac,Mac OS X,Darwin" failifexecutionfails="false">
      <arg value="-n"/>
      <arg value="hw.ncpu"/>
    </exec>
    <echo message="Number of cores: ${cores.count}"/>
  </target>

  <target name="get-mem">
    <condition property="mem.size" value="unknown">
      <os family="windows" />
    </condition>
    <!-- support for Linux and Solaris (package SUNWgnu-coreutils is required) -->
    <exec executable="bash" outputproperty="mem.size" os="Linux,SunOS,Solaris" failifexecutionfails="false">
      <arg value="-c"/>
      <arg value="free -b | grep Mem: | awk '{print $2}'"/>
    </exec>
    <!-- support for Mac OS X -->
    <exec executable="sysctl" outputproperty="mem.size" os="Mac,Mac OS X,Darwin" failifexecutionfails="false">
      <arg value="-n"/>
      <arg value="hw.memsize"/>
    </exec>
    <echo message="Mem size : ${mem.size}"/>
  </target>

  <target name="test" depends="eclipse-warnings,build-test,get-cores,get-mem" description="Parallel Test Runner">
    <path id="all-test-classes-path">
      <fileset dir="${test.unit.src}" includes="**/${test.name}.java" excludes="**/distributed/test/UpgradeTest*.java" />
    </path>
    <property name="all-test-classes" refid="all-test-classes-path"/>
    <testparallel testdelegate="testlist"/>
  </target>

  <!-- run a list of tests as provided in -Dtest.classlistfile (or default of 'testnames.txt')
  The class list file should be one test class per line, with the path starting after test/unit
  e.g. org/apache/cassandra/hints/HintMessageTest.java -->
  <target name="testclasslist" depends="build-test" description="Parallel-run tests given in file -Dtest.classlistfile (one-class-per-line, e.g. org/apache/cassandra/db/SomeTest.java)">
    <path id="all-test-classes-path">
      <fileset dir="${test.dir}/${test.classlistprefix}" includesfile="${test.classlistfile}"/>
    </path>
    <property name="all-test-classes" refid="all-test-classes-path"/>
    <testparallel testdelegate="testlist"/>
  </target>
  <target name="testclasslist-compression" depends="build-test" description="Parallel-run tests given in file -Dtest.classlistfile (one-class-per-line, e.g. org/apache/cassandra/db/SomeTest.java)">
      <path id="all-test-classes-path">
          <fileset dir="${test.dir}/${test.classlistprefix}" includesfile="${test.classlistfile}"/>
      </path>
      <property name="all-test-classes" refid="all-test-classes-path"/>
      <testparallel testdelegate="testlist-compression"/>
  </target>
  <target name="testclasslist-cdc" depends="build-test" description="Parallel-run tests given in file -Dtest.classlistfile (one-class-per-line, e.g. org/apache/cassandra/db/SomeTest.java)">
      <path id="all-test-classes-path">
          <fileset dir="${test.dir}/${test.classlistprefix}" includesfile="${test.classlistfile}"/>
      </path>
      <property name="all-test-classes" refid="all-test-classes-path"/>
      <testparallel testdelegate="testlist-cdc"/>
  </target>

  <!-- In-JVM dtest targets -->
  <target name="list-jvm-dtests" depends="build-test">
    <java classname="org.apache.cassandra.distributed.test.TestLocator" fork="no">
          <classpath>
              <path refid="cassandra.classpath.test" />
              <pathelement location="${test.classes}"/>
              <pathelement location="${test.conf}"/>
              <fileset dir="${test.lib}">
                  <include name="**/*.jar" />
              </fileset>
          </classpath>
        <arg value="${test.distributed.listfile}"/>
    </java>
  </target>

  <target name="test-jvm-dtest-forking" depends="list-jvm-dtests" description="Execute In-JVM 'distributed' tests" >
    <chmod file="${test.distributed.listfile}" perm="+x"/>
    <exec executable="./${test.distributed.listfile}" failonerror="true"/>
    <delete file="${test.distributed.listfile}"/>
  </target>

  <!-- Build a self-contained jar for e.g. remote execution; not currently used for running burn tests with this build script -->
  <target name="burn-test-jar" depends="build-test, build" description="Create dtest-compatible jar, including all dependencies">
      <jar jarfile="${build.dir}/burntest.jar">
          <zipgroupfileset dir="${build.lib}" includes="*.jar" excludes="META-INF/*.SF"/>
          <fileset dir="${build.classes.main}"/>
          <fileset dir="${test.classes}"/>
          <fileset dir="${test.conf}" excludes="logback*.xml"/>
          <fileset dir="${basedir}/conf" includes="logback*.xml"/>
          <zipgroupfileset dir="${build.dir.lib}/jars">
              <include name="junit*.jar"/>
          </zipgroupfileset>
      </jar>
  </target>

  <target name="dtest-jar" depends="build-test, build" description="Create dtest-compatible jar, including all dependencies">
      <jar jarfile="${build.dir}/dtest-${base.version}.jar">
          <zipgroupfileset dir="${build.lib}" includes="*.jar" excludes="META-INF/*.SF"/>
          <fileset dir="${build.classes.main}"/>
          <fileset dir="${test.classes}"/>
          <fileset dir="${test.conf}" />
      </jar>
  </target>

  <target name="test-jvm-dtest" depends="build-test" description="Execute in-jvm dtests">
    <testmacro inputdir="${test.distributed.src}" timeout="${test.distributed.timeout}" forkmode="once" showoutput="true" filter="**/test/*Test.java">
      <jvmarg value="-Dlog4j.configurationFile=test/conf/log4j2-dtest.xml"/>
      <jvmarg value="-Dcassandra.ring_delay_ms=10000"/>
      <jvmarg value="-Dcassandra.tolerate_sstable_size=true"/>
      <jvmarg value="-Djava.io.tmpdir=${tmp.dir}"/>
      <jvmarg value="-Dcassandra.skip_sync=true" />
    </testmacro>
  </target>

  <!-- In-JVM upgrade dtests -->
  <target name="list-jvm-upgrade-dtests" depends="build-test">
    <java classname="org.apache.cassandra.distributed.test.TestLocator" fork="no">
          <classpath>
              <path refid="cassandra.classpath" />
              <pathelement location="${test.classes}"/>
              <pathelement location="${test.conf}"/>
              <fileset dir="${test.lib}">
                  <include name="**/*.jar" />
              </fileset>
          </classpath>
          <arg value="${test.distributed.upgrade.listfile}"/>
          <arg value="${test.distributed.upgrade.package}"/>
    </java>
  </target>

  <target name="test-jvm-upgrade-dtest-forking" depends="list-jvm-upgrade-dtests" description="Execute In-JVM 'distributed' upgrade tests" >
    <chmod file="${test.distributed.upgrade.listfile}" perm="+x"/>
    <exec executable="./${test.distributed.upgrade.listfile}" failonerror="true"/>
    <delete file="${test.distributed.upgrade.listfile}"/>
  </target>

  <target name="test-jvm-upgrade-dtest" depends="build-test" description="Execute in-jvm dtests">
    <testmacro inputdir="${test.distributed.src}" timeout="${test.distributed.timeout}" forkmode="once" showoutput="true" filter="**/upgrade/*Test.java">
      <jvmarg value="-Dlogback.configurationFile=test/conf/logback-dtest.xml"/>
      <jvmarg value="-Dcassandra.ring_delay_ms=10000"/>
      <jvmarg value="-Dcassandra.tolerate_sstable_size=true"/>
      <jvmarg value="-Djava.io.tmpdir=${tmp.dir}"/>
      <jvmarg value="-Dcassandra.skip_sync=true" />
      <jvmarg value="-XX:MaxMetaspaceSize=512M"/>
    </testmacro>
  </target>

  <!-- Use this with an FQDN for test class, and a csv list of methods like this:
      ant test-jvm-dtest-some -Dtest.name=org.apache.cassandra.distributed.test.ResourceLeakTest -Dtest.methods=looperTest
    -->
  <target name="test-jvm-dtest-some" depends="build-test" description="Execute some in-jvm dtests">
    <testmacro inputdir="${test.distributed.src}" timeout="${test.distributed.timeout}" forkmode="once" showoutput="true">
      <test name="${test.name}" methods="${test.methods}" outfile="build/test/output/TEST-${test.name}-${test.methods}"/>
      <jvmarg value="-Dlog4j.configurationFile=test/conf/log4j2-dtest.xml"/>
      <jvmarg value="-Dcassandra.ring_delay_ms=10000"/>
      <jvmarg value="-Dcassandra.tolerate_sstable_size=true"/>
      <jvmarg value="-Djava.io.tmpdir=${tmp.dir}"/>
      <jvmarg value="-Dcassandra.skip_sync=true" />
    </testmacro>
  </target>

  <!-- run microbenchmarks suite -->
  <target name="microbench" depends="build-jmh">
      <java classname="org.openjdk.jmh.Main"
            fork="true"
            failonerror="true">
          <classpath>
              <path refid="cassandra.classpath.test" />
              <pathelement location="${test.classes}"/>
              <pathelement location="${test.conf}"/>
              <fileset dir="${test.lib}">
                  <include name="**/*.jar" />
              </fileset>
          </classpath>
          <arg value=".*microbench.*${benchmark.name}"/>
      </java>
  </target>

  <!-- run arbitrary mains in tests, for example to run the long running memory tests with lots of memory pressure
      ant run-main -Dmainclass=org.apache.cassandra.utils.memory.LongBufferPoolTest -Dvmargs="-Xmx30m -XX:-UseGCOverheadLimit"
  -->
  <target name="run-main" depends="build-test">
      <property name="mainclass" value="" />
      <property name="vmargs" value="" />
      <property name="args" value="" />
      <java classname="${mainclass}"
            fork="true"
            failonerror="true">
          <jvmarg value="-server" />
          <jvmarg value="-ea" />
          <jvmarg line="${vmargs}" />
          <arg line="${args}" />
          <classpath>
              <path refid="cassandra.classpath" />
              <pathelement location="${test.classes}"/>
              <pathelement location="${test.conf}"/>
              <fileset dir="${test.lib}">
                  <include name="**/*.jar" />
              </fileset>
          </classpath>
      </java>
  </target>

  <target name="_maybe_update_idea_to_java11" if="java.version.11">
    <replace file="${eclipse.project.name}.iml" token="JDK_1_8" value="JDK_11"/>
    <replace file=".idea/misc.xml" token="JDK_1_8" value="JDK_11"/>
    <replace file=".idea/misc.xml" token="1.8" value="11"/>
    <replaceregexp file=".idea/workspace.xml"
                   match="name=&quot;VM_PARAMETERS&quot; value=&quot;(.*)&quot;"
                   replace="name=&quot;VM_PARAMETERS&quot; value=&quot;\1 ${java11-jvmargs}&quot;"
                   byline="true"/>

      <echo file=".idea/compiler.xml"><![CDATA[<?xml version="1.0" encoding="UTF-8"?>
<project version="4">
  <component name="JavacSettings">
    <option name="ADDITIONAL_OPTIONS_STRING" value="--add-exports java.rmi/sun.rmi.registry=ALL-UNNAMED" />
  </component>
</project>]]></echo>
  </target>

  <!-- Generate IDEA project description files -->
  <target name="generate-idea-files" depends="build-test" description="Generate IDEA files">
    <mkdir dir=".idea"/>
    <mkdir dir=".idea/libraries"/>
    <copy todir=".idea" overwrite="true">
        <fileset dir="ide/idea"/>
    </copy>
    <replace file=".idea/workspace.xml" token="trunk" value="${eclipse.project.name}"/>
    <copy tofile="${eclipse.project.name}.iml" file="ide/idea-iml-file.xml"/>
    <echo file=".idea/.name">Apache Cassandra ${eclipse.project.name}</echo>
    <echo file=".idea/modules.xml"><![CDATA[<?xml version="1.0" encoding="UTF-8"?>
<project version="4">
  <component name="ProjectModuleManager">
    <modules>
      <module fileurl="file://$PROJECT_DIR$/]]>${eclipse.project.name}<![CDATA[.iml" filepath="$PROJECT_DIR$/]]>${eclipse.project.name}<![CDATA[.iml" />
    </modules>
  </component>
</project>]]></echo>
      <antcall target="_maybe_update_idea_to_java11"/>
  </target>

  <!-- Generate Eclipse project description files -->
  <target name="generate-eclipse-files" depends="build-test" description="Generate eclipse files">
    <echo file=".project"><![CDATA[<?xml version="1.0" encoding="UTF-8"?>
<projectDescription>
  <name>${eclipse.project.name}</name>
  <comment></comment>
  <projects>
  </projects>
  <buildSpec>
    <buildCommand>
      <name>org.eclipse.jdt.core.javabuilder</name>
    </buildCommand>
  </buildSpec>
  <natures>
    <nature>org.eclipse.jdt.core.javanature</nature>
  </natures>
</projectDescription>]]>
    </echo>
	<echo file=".classpath"><![CDATA[<?xml version="1.0" encoding="UTF-8"?>
<classpath>
  <classpathentry kind="src" path="src/java"/>
  <classpathentry kind="src" path="src/resources"/>
  <classpathentry kind="src" path="src/gen-java"/>
  <classpathentry kind="src" path="conf" including="hotspot_compiler"/>
  <classpathentry kind="src" output="build/test/classes" path="test/unit"/>
  <classpathentry kind="src" output="build/test/classes" path="test/long"/>
  <classpathentry kind="src" output="build/test/classes" path="test/distributed"/>
  <classpathentry kind="src" output="build/test/classes" path="test/resources" />
  <classpathentry kind="src" path="tools/stress/src"/>
  <classpathentry kind="src" path="tools/fqltool/src"/>
  <classpathentry kind="src" output="build/test/stress-classes" path="tools/stress/test/unit" />
  <classpathentry kind="src" output="build/test/fqltool-classes" path="tools/fqltool/test/unit" />
  <classpathentry kind="con" path="org.eclipse.jdt.launching.JRE_CONTAINER"/>
  <classpathentry kind="output" path="build/classes/eclipse"/>
  <classpathentry kind="lib" path="test/conf"/>
  <classpathentry kind="lib" path="${java.home}/../lib/tools.jar"/>
]]>
	</echo>
  	<path id="eclipse-project-libs-path">
  	 <fileset dir="lib">
  	    <include name="**/*.jar" />
     </fileset>
 	 <fileset dir="build/lib/jars">
  	    <include name="**/*.jar" />
  	 </fileset>
  	</path>
  	<property name="eclipse-project-libs" refid="eclipse-project-libs-path"/>
  	<script language="javascript" classpathref="cassandra.classpath"> <![CDATA[
  		var File = java.io.File;
  		var FilenameUtils = Packages.org.apache.commons.io.FilenameUtils;
  		jars = project.getProperty("eclipse-project-libs").split(project.getProperty("path.separator"));

  		cp = "";
  	    for (i=0; i< jars.length; i++) {
  	       srcjar = FilenameUtils.getBaseName(jars[i]) + '-sources.jar';
  		   srcdir = FilenameUtils.concat(project.getProperty("build.dir.lib"), 'sources');
  		   srcfile = new File(FilenameUtils.concat(srcdir, srcjar));

  		   cp += ' <classpathentry kind="lib" path="' + jars[i] + '"';
  		   if (srcfile.exists()) {
  		      cp += ' sourcepath="' + srcfile.getAbsolutePath() + '"';
  		   }
  		   cp += '/>\n';
  		}

  		cp += '</classpath>';

  		echo = project.createTask("echo");
  	    echo.setMessage(cp);
  		echo.setFile(new File(".classpath"));
  		echo.setAppend(true);
  	    echo.perform();
  	]]> </script>
    <mkdir dir=".settings" />
  </target>

  <pathconvert property="eclipse.project.name">
    <path path="${basedir}" />
    <regexpmapper from="^.*/([^/]+)$$" to="\1" handledirsep="yes" />
  </pathconvert>

  <!-- Clean Eclipse project description files -->
  <target name="clean-eclipse-files">
    <delete file=".project" />
    <delete file=".classpath" />
    <delete dir=".settings" />
  	<delete dir=".externalToolBuilders" />
  	<delete dir="build/eclipse-classes" />
  </target>


  <!-- ECJ 4.6.1 in standalone mode does not work with JPMS, so we skip this target for Java 11 -->
  <target name="eclipse-warnings" depends="build" description="Run eclipse compiler code analysis" if="java.version.8">
        <property name="ecj.log.dir" value="${build.dir}/ecj" />
        <property name="ecj.warnings.file" value="${ecj.log.dir}/eclipse_compiler_checks.txt"/>
        <mkdir  dir="${ecj.log.dir}" />

        <property name="ecj.properties" value="${basedir}/eclipse_compiler.properties" />

        <echo message="Running Eclipse Code Analysis.  Output logged to ${ecj.warnings.file}" />

	<java
	    jar="${build.dir.lib}/jars/ecj-${ecj.version}.jar"
            fork="true"
	    failonerror="true"
            maxmemory="512m">
            <arg value="-source"/>
	    <arg value="${source.version}" />
	    <arg value="-target"/>
	    <arg value="${target.version}" />
	    <arg value="-d" />
            <arg value="none" />
	    <arg value="-proc:none" />
            <arg value="-log" />
            <arg value="${ecj.warnings.file}" />
            <arg value="-properties" />
            <arg value="${ecj.properties}" />
            <arg value="-cp" />
            <arg value="${toString:cassandra.classpath}" />
            <arg value="${build.src.java}" />
        </java>
  </target>


  <!-- Installs artifacts to local Maven repository -->
  <target name="mvn-install"
          depends="maven-declare-dependencies,jar,sources-jar,javadoc-jar"
          description="Installs the artifacts in the Maven Local Repository">

    <!-- the parent -->
    <install pomFile="${build.dir}/${final.name}-parent.pom"
             file="${build.dir}/${final.name}-parent.pom"
             packaging="pom"/>

    <!-- the cassandra-all jar -->
    <install pomFile="${build.dir}/${final.name}.pom"
             file="${build.dir}/${final.name}.jar"/>
    <install pomFile="${build.dir}/${final.name}.pom"
             file="${build.dir}/${final.name}-sources.jar"
             classifier="sources"/>
    <install pomFile="${build.dir}/${final.name}.pom"
             file="${build.dir}/${final.name}-javadoc.jar"
             classifier="javadoc"/>
  </target>

  <!-- Publish artifacts to remote Maven repository -->
  <target name="publish"
          depends="mvn-install,artifacts"
          description="Publishes the artifacts to the Maven repository">

    <!-- the parent -->
    <deploy pomFile="${build.dir}/${final.name}-parent.pom"
            file="${build.dir}/${final.name}-parent.pom"
            packaging="pom"/>

    <!-- the cassandra-all jar -->
    <deploy pomFile="${build.dir}/${final.name}.pom"
            file="${build.dir}/${final.name}.jar"/>
    <deploy pomFile="${build.dir}/${final.name}.pom"
            file="${build.dir}/${final.name}-sources.jar"
            classifier="sources"/>
    <deploy pomFile="${build.dir}/${final.name}.pom"
            file="${build.dir}/${final.name}-javadoc.jar"
            classifier="javadoc"/>

    <!-- the distribution -->
    <sign-dist file="${build.dir}/${final.name}-bin.tar.gz" />
    <sign-dist file="${build.dir}/${final.name}-src.tar.gz" />

  </target>

</project><|MERGE_RESOLUTION|>--- conflicted
+++ resolved
@@ -121,11 +121,8 @@
     <property name="ecj.version" value="4.6.1"/>
     <property name="ohc.version" value="0.5.1"/>
     <property name="asm.version" value="7.1"/>
-<<<<<<< HEAD
     <property name="allocation-instrumenter.version" value="3.1.0"/>
-=======
     <property name="log4j.version" value="2.13.0"/>
->>>>>>> 3ef8da16
 
     <!-- https://mvnrepository.com/artifact/net.openhft/chronicle-bom/1.16.23 -->
     <property name="chronicle-queue.version" value="4.16.3" />
@@ -557,7 +554,7 @@
           <dependency groupId="org.mockito" artifactId="mockito-core" version="3.2.4" />
           <dependency groupId="org.quicktheories" artifactId="quicktheories" version="0.25" />
           <dependency groupId="com.google.code.java-allocation-instrumenter" artifactId="java-allocation-instrumenter" version="${allocation-instrumenter.version}" />
-          <dependency groupId="org.apache.cassandra" artifactId="dtest-api" version="0.0.1" />
+          <dependency groupId="org.apache.cassandra" artifactId="dtest-api" version="0.0.2-43e6d54-SNAPSHOT" />
           <dependency groupId="org.apache.rat" artifactId="apache-rat" version="0.10">
              <exclusion groupId="commons-lang" artifactId="commons-lang"/>
           </dependency>
