<!--
  Licensed to the Apache Software Foundation (ASF) under one or more
  contributor license agreements.  See the NOTICE file distributed with
  this work for additional information regarding copyright ownership.
  The ASF licenses this file to You under the Apache License, Version 2.0
  (the "License"); you may not use this file except in compliance with
  the License.  You may obtain a copy of the License at

      http://www.apache.org/licenses/LICENSE-2.0

  Unless required by applicable law or agreed to in writing, software
  distributed under the License is distributed on an "AS IS" BASIS,
  WITHOUT WARRANTIES OR CONDITIONS OF ANY KIND, either express or implied.
  See the License for the specific language governing permissions and
  limitations under the License.
-->
<project basedir="." default="jar" name="apache-cassandra"
         xmlns:artifact="antlib:org.apache.maven.artifact.ant"
         xmlns:if="ant:if"
         xmlns:unless="ant:unless">

    <fail message="You need to use Ant of version at least 1.10 to continue.">
      <condition>
        <not>
          <antversion atleast="1.10"/>
        </not>
      </condition>
    </fail>

    <property environment="env"/>
    <property file="build.properties" />
    <property file="build.properties.default" />
    <property name="debuglevel" value="source,lines,vars"/>

    <!-- default version and SCM information -->
<<<<<<< HEAD
    <property name="base.version" value="4.1-alpha2"/>
=======
    <property name="base.version" value="4.1"/>
    <property name="base.groupid" value="org.apache.cassandra"/>
>>>>>>> 2c30d707
    <property name="scm.connection" value="scm:https://gitbox.apache.org/repos/asf/cassandra.git"/>
    <property name="scm.developerConnection" value="scm:https://gitbox.apache.org/repos/asf/cassandra.git"/>
    <property name="scm.url" value="https://gitbox.apache.org/repos/asf?p=cassandra.git;a=tree"/>

    <!-- directory details -->
    <property name="basedir" value="."/>
    <property name="build.src" value="${basedir}/src"/>
    <property name="build.src.java" value="${basedir}/src/java"/>
    <property name="build.src.antlr" value="${basedir}/src/antlr"/>
    <property name="build.src.resources" value="${basedir}/src/resources"/>
    <property name="build.src.gen-java" value="${basedir}/src/gen-java"/>
    <property name="build.lib" value="${basedir}/lib"/>
    <property name="build.dir" value="${basedir}/build"/>
    <property name="build.dir.lib" value="${basedir}/build/lib"/>
    <property name="build.test.dir" value="${build.dir}/test"/>
    <property name="build.classes" value="${build.dir}/classes"/>
    <property name="build.classes.main" value="${build.classes}/main" />
    <property name="javadoc.dir" value="${build.dir}/javadoc"/>
    <property name="interface.dir" value="${basedir}/interface"/>
    <property name="test.dir" value="${basedir}/test"/>
    <property name="test.resources" value="${test.dir}/resources"/>
    <property name="test.lib" value="${build.dir}/test/lib"/>
    <property name="test.classes" value="${build.dir}/test/classes"/>
    <property name="test.conf" value="${test.dir}/conf"/>
    <property name="test.data" value="${test.dir}/data"/>
    <property name="test.name" value="*Test"/>
    <property name="test.classlistfile" value="testlist.txt"/>
    <property name="test.classlistprefix" value="unit"/>
    <property name="benchmark.name" value=""/>
    <property name="test.methods" value=""/>
    <property name="test.anttasks.src" value="${test.dir}/anttasks"/>
    <property name="test.unit.src" value="${test.dir}/unit"/>
    <property name="test.long.src" value="${test.dir}/long"/>
    <property name="test.burn.src" value="${test.dir}/burn"/>
    <property name="test.memory.src" value="${test.dir}/memory"/>
    <property name="test.microbench.src" value="${test.dir}/microbench"/>
    <property name="test.distributed.src" value="${test.dir}/distributed"/>
    <property name="test.compression.algo" value="LZ4"/>
    <property name="test.simulator.src" value="${test.dir}/simulator/main"/>
    <property name="test.simulator-asm.src" value="${test.dir}/simulator/asm"/>
    <property name="test.simulator-bootstrap.src" value="${test.dir}/simulator/bootstrap"/>
    <property name="test.simulator-test.src" value="${test.dir}/simulator/test"/>
    <property name="test.driver.connection_timeout_ms" value="10000"/>
    <property name="test.driver.read_timeout_ms" value="24000"/>
    <property name="test.jvm.args" value="" />
    <property name="dist.dir" value="${build.dir}/dist"/>
    <property name="tmp.dir" value="${java.io.tmpdir}"/>

    <property name="doc.dir" value="${basedir}/doc"/>

    <condition property="version" value="${base.version}">
      <isset property="release"/>
    </condition>
    <property name="version" value="${base.version}-SNAPSHOT"/>
    <property name="version.properties.dir"
              value="${build.src.resources}/org/apache/cassandra/config/" />
    <property name="final.name" value="${ant.project.name}-${version}"/>

    <property name="local.repository" value="${user.home}/.m2/repository" />

    <!-- details of what version of Maven ANT Tasks to fetch -->
    <property name="maven-ant-tasks.version" value="2.1.3" />
    <property name="maven-ant-tasks.local" value="${local.repository}/org/apache/maven/maven-ant-tasks"/>
    <property name="maven-ant-tasks.url"
              value="https://repo.maven.apache.org/maven2/org/apache/maven/maven-ant-tasks" />
    <!-- details of how and which Maven repository we publish to -->
    <property name="maven.version" value="3.0.3" />
    <condition property="maven-repository-url" value="https://repository.apache.org/service/local/staging/deploy/maven2">
      <isset property="release"/>
    </condition>
    <condition property="maven-repository-id" value="apache.releases.https">
      <isset property="release"/>
    </condition>
    <property name="maven-repository-url" value="https://repository.apache.org/content/repositories/snapshots"/>
    <property name="maven-repository-id" value="apache.snapshots.https"/>

    <property name="test.timeout" value="480000" />
    <property name="test.memory.timeout" value="480000" />
    <property name="test.long.timeout" value="600000" />
    <property name="test.burn.timeout" value="60000000" />
    <property name="test.distributed.timeout" value="900000" />
    <property name="test.simulation.timeout" value="1800000" />

    <!-- default for cql tests. Can be override by -Dcassandra.test.use_prepared=false -->
    <property name="cassandra.test.use_prepared" value="true" />

    <!-- skip flushing schema tables during tests -->
    <property name="cassandra.test.flush_local_schema_changes" value="false" />

    <!-- https://www.eclemma.org/jacoco/ -->
    <property name="jacoco.export.dir" value="${build.dir}/jacoco/" />
    <property name="jacoco.partials.dir" value="${jacoco.export.dir}/partials" />
    <property name="jacoco.partialexecfile" value="${jacoco.partials.dir}/partial.exec" />
    <property name="jacoco.finalexecfile" value="${jacoco.export.dir}/jacoco.exec" />
    <property name="jacoco.version" value="0.8.6"/>

    <property name="byteman.version" value="4.0.6"/>
    <property name="jamm.version" value="0.3.2"/>
    <property name="ecj.version" value="4.6.1"/>
    <property name="ohc.version" value="0.5.1"/>
    <property name="asm.version" value="9.1"/>
    <property name="allocation-instrumenter.version" value="3.1.0"/>
    <property name="bytebuddy.version" value="1.10.10"/>
    <property name="jflex.version" value="1.8.2"/>

    <!-- https://mvnrepository.com/artifact/net.openhft/chronicle-bom/1.16.23 -->
    <property name="chronicle-queue.version" value="5.20.123" />
    <property name="chronicle-core.version" value="2.20.126" />
    <property name="chronicle-bytes.version" value="2.20.111" />
    <property name="chronicle-wire.version" value="2.20.117" />
    <property name="chronicle-threads.version" value="2.20.111" />

    <property name="dtest-api.version" value="0.0.13" />

    <condition property="maven-ant-tasks.jar.exists">
      <available file="${build.dir}/maven-ant-tasks-${maven-ant-tasks.version}.jar" />
    </condition>

    <condition property="maven-ant-tasks.jar.local">
      <available file="${maven-ant-tasks.local}/${maven-ant-tasks.version}/maven-ant-tasks-${maven-ant-tasks.version}.jar" />
    </condition>

    <condition property="is.source.artifact">
      <available file="${build.src.java}" type="dir" />
    </condition>

    <!-- Check if all tests are being run or just one. If it's all tests don't spam the console with test output.
         If it's an individual test print the output from the test under the assumption someone is debugging the test
         and wants to know what is going on without having to context switch to the log file that is generated.
         Debug level output still needs to be retrieved from the log file.  -->
    <macrodef name="keepbrief">
        <sequential>
                <javac srcdir="test/anttasks" destdir="${test.classes}" includeantruntime="true"/>
                <taskdef name="KeepBriefBrief" classname="org.apache.cassandra.anttasks.KeepBriefBrief" classpath="${test.classes}"/>
                <KeepBriefBrief property="cassandra.keepBriefBrief"/>
        </sequential>
    </macrodef>

    <condition property="java.version.8">
        <equals arg1="${ant.java.version}" arg2="1.8"/>
    </condition>
    <condition property="java.version.11">
        <not><isset property="java.version.8"/></not>
    </condition>
    <fail><condition><not><or>
        <isset property="java.version.8"/>
        <isset property="java.version.11"/>
    </or></not></condition></fail>

    <resources id="_jvm11_arg_items">
        <string>-Djdk.attach.allowAttachSelf=true</string>

        <string>-XX:+UseConcMarkSweepGC</string>
        <string>-XX:+CMSParallelRemarkEnabled</string>
        <string>-XX:SurvivorRatio=8</string>
        <string>-XX:MaxTenuringThreshold=1</string>
        <string>-XX:CMSInitiatingOccupancyFraction=75</string>
        <string>-XX:+UseCMSInitiatingOccupancyOnly</string>
        <string>-XX:CMSWaitDuration=10000</string>
        <string>-XX:+CMSParallelInitialMarkEnabled</string>
        <string>-XX:+CMSEdenChunksRecordAlways</string>

        <string>--add-exports java.base/jdk.internal.misc=ALL-UNNAMED</string>
        <string>--add-exports java.base/jdk.internal.ref=ALL-UNNAMED</string>
        <string>--add-exports java.base/sun.nio.ch=ALL-UNNAMED</string>
        <string>--add-exports java.management.rmi/com.sun.jmx.remote.internal.rmi=ALL-UNNAMED</string>
        <string>--add-exports java.rmi/sun.rmi.registry=ALL-UNNAMED</string>
        <string>--add-exports java.rmi/sun.rmi.server=ALL-UNNAMED</string>
        <string>--add-exports java.sql/java.sql=ALL-UNNAMED</string>

        <string>--add-opens java.base/java.lang.module=ALL-UNNAMED</string>
        <string>--add-opens java.base/java.net=ALL-UNNAMED</string>
        <string>--add-opens java.base/jdk.internal.loader=ALL-UNNAMED</string>
        <string>--add-opens java.base/jdk.internal.ref=ALL-UNNAMED</string>
        <string>--add-opens java.base/jdk.internal.reflect=ALL-UNNAMED</string>
        <string>--add-opens java.base/jdk.internal.math=ALL-UNNAMED</string>
        <string>--add-opens java.base/jdk.internal.module=ALL-UNNAMED</string>
        <string>--add-opens java.base/jdk.internal.util.jar=ALL-UNNAMED</string>
        <string>--add-opens jdk.management/com.sun.management.internal=ALL-UNNAMED</string>
    </resources>
    <pathconvert property="_jvm_args_concat" refid="_jvm11_arg_items" pathsep=" "/>
    <condition property="java11-jvmargs" value="${_jvm_args_concat}" else="">
        <not>
            <equals arg1="${ant.java.version}" arg2="1.8"/>
        </not>
    </condition>

    <!--
      JVM arguments for tests.

      There is a race condition bug in java 11 (see CASSANDRA-15981) which causes a crash of the
      JVM; this race is between CMS and class unloading.  In java 8 we can cap the metaspace to
      make tests stable on low resource environments, but in java 11 we need to make it unlimited
      (don't define MaxMetaspaceSize) and disable class unloading in CMS outside of a
      stop-the-world pause.

      In java 11 we also need to set a system property to enable netty to use Unsafe direct byte
      buffer construction (see CASSANDRA-16493)
    -->
    <resources id="_jvm8_test_arg_items">
      <!-- TODO see CASSANDRA-16212 - we seem to OOM non stop now after CASSANDRA-16212, so to have clean CI while this gets looked into, disabling limiting metaspace
        <string>-XX:MaxMetaspaceExpansion=64M</string>
        <string>-XX:MaxMetaspaceSize=512M</string>
        <string>-XX:MetaspaceSize=128M</string>
      -->
    </resources>
    <pathconvert property="_jvm8_test_arg_items_concat" refid="_jvm8_test_arg_items" pathsep=" "/>
    <resources id="_jvm11_test_arg_items">
        <string>-XX:-CMSClassUnloadingEnabled</string>
        <string>-Dio.netty.tryReflectionSetAccessible=true</string>
    </resources>
    <pathconvert property="_jvm11_test_arg_items_concat" refid="_jvm11_test_arg_items" pathsep=" "/>
    <condition property="_std-test-jvmargs" value="${_jvm11_test_arg_items_concat}" else="${_jvm8_test_arg_items_concat}">
        <not>
            <equals arg1="${ant.java.version}" arg2="1.8"/>
        </not>
    </condition>

    <!-- needed to compile org.apache.cassandra.utils.JMXServerUtils -->
    <condition property="jdk11-javac-exports" value="--add-exports java.rmi/sun.rmi.registry=ALL-UNNAMED" else="">
        <not>
            <equals arg1="${ant.java.version}" arg2="1.8"/>
        </not>
    </condition>
    <condition property="jdk11-javadoc-exports" value="${jdk11-javac-exports} --frames" else="">
        <not>
            <equals arg1="${ant.java.version}" arg2="1.8"/>
        </not>
    </condition>

    <condition property="build.java.11">
        <istrue value="${use.jdk11}"/>
    </condition>

    <condition property="source.version" value="8" else="11">
        <equals arg1="${java.version.8}" arg2="true"/>
    </condition>
    <condition property="target.version" value="8" else="11">
        <equals arg1="${java.version.8}" arg2="true"/>
    </condition>

    <!--
         Add all the dependencies.
    -->
    <path id="maven-ant-tasks.classpath" path="${build.dir}/maven-ant-tasks-${maven-ant-tasks.version}.jar" />
    <path id="cassandra.classpath">
        <pathelement location="${build.classes.main}" />
        <fileset dir="${build.dir.lib}">
            <include name="**/*.jar" />
        </fileset>
    </path>
    <path id="cassandra.classpath.test">
        <file file="${build.dir}/${final.name}.jar"/> <!-- we need the jar for tests and benchmarks (multi-version jar) -->
        <fileset dir="${build.dir.lib}">
            <include name="**/*.jar" />
        </fileset>
        <fileset dir="${test.lib}/jars">
            <include name="**/*.jar" />
            <exclude name="**/ant-*.jar"/>
        </fileset>
    </path>

  <macrodef name="create-javadoc">
    <attribute name="destdir"/>
    <element name="filesets"/>
    <sequential>
      <javadoc destdir="@{destdir}" author="true" version="true" use="true"
        windowtitle="${ant.project.name} API" classpathref="cassandra.classpath"
        bottom="Copyright &amp;copy; 2009-2022 The Apache Software Foundation"
        useexternalfile="yes" encoding="UTF-8" failonerror="false"
        maxmemory="256m" additionalparam="${jdk11-javadoc-exports}">
        <filesets/>
      </javadoc>
      <fail message="javadoc failed">
        <condition>
            <not>
                <available file="@{destdir}/index-all.html" />
            </not>
        </condition>
      </fail>
    </sequential>
  </macrodef>

    <target name="validate-build-conf">
        <condition property="use-jdk11">
            <or>
                <isset property="build.java.11"/>
                <istrue value="${env.CASSANDRA_USE_JDK11}"/>
            </or>
        </condition>
        <fail message="Inconsistent JDK11 options set">
            <condition>
                    <and>
                        <istrue value="${env.CASSANDRA_USE_JDK11}"/>
                        <isset property="use.jdk11"/>
                        <not>
                            <istrue value="${use.jdk11}"/>
                        </not>
                    </and>
            </condition>
                </fail>
        <fail message="Inconsistent JDK11 options set">
            <condition>
                    <and>
                        <isset property="env.CASSANDRA_USE_JDK11"/>
                        <not>
                            <istrue value="${env.CASSANDRA_USE_JDK11}"/>
                        </not>
                        <istrue value="${use.jdk11}"/>
                    </and>
            </condition>
        </fail>
        <fail message="-Duse.jdk11=true or $CASSANDRA_USE_JDK11=true cannot be set when building from java 8">
            <condition>
                <not><or>
                    <not><isset property="java.version.8"/></not>
                    <not><isset property="use-jdk11"/></not>
                </or></not>
            </condition>
        </fail>
        <fail message="-Duse.jdk11=true or $CASSANDRA_USE_JDK11=true must be set when building from java 11">
            <condition>
                <not><or>
                    <isset property="java.version.8"/>
                    <isset property="use-jdk11"/>
                </or></not>
            </condition>
        </fail>
    </target>

    <!--
        Setup the output directories.
    -->
    <target name="init" depends="validate-build-conf">
        <fail unless="is.source.artifact"
            message="Not a source artifact, stopping here." />
        <mkdir dir="${build.classes.main}"/>
        <mkdir dir="${test.lib}"/>
        <mkdir dir="${test.classes}"/>
        <mkdir dir="${stress.test.classes}"/>
        <mkdir dir="${fqltool.test.classes}"/>
        <mkdir dir="${build.src.gen-java}"/>
        <mkdir dir="${build.dir.lib}"/>
        <mkdir dir="${jacoco.export.dir}"/>
        <mkdir dir="${jacoco.partials.dir}"/>
    </target>

    <target name="clean" description="Remove all locally created artifacts">
        <delete dir="${build.test.dir}" />
        <delete dir="${build.classes}" />
        <delete dir="${build.src.gen-java}" />
        <delete dir="${version.properties.dir}" />
        <delete dir="${jacoco.export.dir}" />
        <delete dir="${jacoco.partials.dir}"/>
    </target>
    <target depends="clean" name="cleanall"/>

    <target name="realclean" depends="clean" description="Remove the entire build directory and all downloaded artifacts">
        <delete>
          <fileset dir="${build.lib}" excludes="cassandra-driver-internal-only-*,puresasl-internal-only-*"/>
        </delete>
        <delete dir="${build.dir}" />
        <delete dir="${doc.dir}/build" />
        <delete dir="${doc.dir}/source/tools/nodetool" />
    </target>

    <!--
       This generates the CQL grammar files from Cql.g
    -->
    <target name="check-gen-cql3-grammar">
        <uptodate property="cql3current"
                targetfile="${build.src.gen-java}/org/apache/cassandra/cql3/Cql.tokens">
            <srcfiles dir="${build.src.antlr}">
                <include name="*.g"/>
            </srcfiles>
        </uptodate>
    </target>

    <target name="gen-cql3-grammar" depends="check-gen-cql3-grammar" unless="cql3current">
      <echo>Building Grammar ${build.src.antlr}/Cql.g  ...</echo>
      <java classname="org.antlr.Tool"
            classpathref="cql3-grammar.classpath"
            failonerror="true">
         <arg value="-Xconversiontimeout" />
         <arg value="10000" />
         <arg value="${build.src.antlr}/Cql.g" />
         <arg value="-fo" />
         <arg value="${build.src.gen-java}/org/apache/cassandra/cql3/" />
         <arg value="-Xmaxinlinedfastates"/>
         <arg value="10"/> <!-- default is 60 -->
      </java>
    </target>

    <target name="generate-cql-html" depends="resolver-init" description="Generate HTML from textile source">
        <taskdef classpathref="wikitext.classpath" resource="wikitexttasks.properties" />
        <wikitext-to-html markupLanguage="Textile">
            <fileset dir="${basedir}">
                <include name="doc/cql3/*.textile"/>
            </fileset>
        </wikitext-to-html>
    </target>

    <target name="gen-asciidoc" description="Generate dynamic asciidoc pages" depends="jar" unless="ant.gen-doc.skip">
        <exec executable="make" osfamily="unix" dir="${doc.dir}">
            <arg value="gen-asciidoc"/>
        </exec>
    </target>

    <target name="gen-doc" description="Generate documentation" depends="gen-asciidoc,generate-cql-html" unless="ant.gen-doc.skip">
        <exec executable="make" osfamily="unix" dir="${doc.dir}">
            <arg value="html"/>
        </exec>
    </target>

    <!--
        Generates Java sources for tokenization support from jflex
        grammar files
    -->
    <target name="generate-jflex-java" description="Generate Java from jflex grammar">
        <taskdef classname="jflex.anttask.JFlexTask" classpathref="jflex.classpath" name="jflex" />
        <jflex file="${build.src.java}/org/apache/cassandra/index/sasi/analyzer/StandardTokenizerImpl.jflex" destdir="${build.src.gen-java}/" />
    </target>

    <!--
       Fetch Maven Ant Tasks and Cassandra's dependencies
       These targets are intentionally free of dependencies so that they
       can be run stand-alone from a binary release artifact.
    -->
    <target name="maven-ant-tasks-localrepo" unless="maven-ant-tasks.jar.exists" if="maven-ant-tasks.jar.local"
            depends="init" description="Fetch Maven ANT Tasks from Maven Local Repository">
      <copy file="${maven-ant-tasks.local}/${maven-ant-tasks.version}/maven-ant-tasks-${maven-ant-tasks.version}.jar"
           tofile="${build.dir}/maven-ant-tasks-${maven-ant-tasks.version}.jar"/>
      <property name="maven-ant-tasks.jar.exists" value="true"/>
    </target>

    <target name="maven-ant-tasks-download" depends="init,maven-ant-tasks-localrepo" unless="maven-ant-tasks.jar.exists"
            description="Fetch Maven ANT Tasks from Maven Central Repositroy">
      <echo>Downloading Maven ANT Tasks...</echo>
      <get src="${maven-ant-tasks.url}/${maven-ant-tasks.version}/maven-ant-tasks-${maven-ant-tasks.version}.jar"
           dest="${build.dir}/maven-ant-tasks-${maven-ant-tasks.version}.jar" usetimestamp="true" />
      <copy file="${build.dir}/maven-ant-tasks-${maven-ant-tasks.version}.jar"
            tofile="${maven-ant-tasks.local}/${maven-ant-tasks.version}/maven-ant-tasks-${maven-ant-tasks.version}.jar"/>
    </target>

    <target name="maven-ant-tasks-init" depends="maven-ant-tasks-download,resolver-init" unless="maven-ant-tasks.initialized"
            description="Initialize Maven ANT Tasks">
      <typedef uri="antlib:org.apache.maven.artifact.ant" classpathref="maven-ant-tasks.classpath" />
      <property name="maven-ant-tasks.initialized" value="true"/>
    </target>

    <!-- this task defines the dependencies that will be fetched by Maven ANT Tasks
         the dependencies are re-used for publishing artifacts to Maven Central
         in order to keep everything consistent -->
    <target name="maven-declare-dependencies" depends="maven-ant-tasks-init"
            description="Define dependencies and dependency versions">
      <!-- The parent pom defines the versions of all dependencies -->
      <artifact:pom id="parent-pom"
                    groupId="${base.groupid}"
                    artifactId="cassandra-parent"
                    packaging="pom"
                    version="${version}"
                    url="https://cassandra.apache.org"
                    name="Apache Cassandra"
                    inceptionYear="2009"
                    description="The Apache Cassandra Project develops a highly scalable second-generation distributed database, bringing together Dynamo's fully distributed design and Bigtable's ColumnFamily-based data model.">

        <!-- Inherit from the ASF template pom file, ref http://maven.apache.org/pom/asf/ -->
        <parent groupId="org.apache" artifactId="apache" version="22"/>
        <license name="The Apache Software License, Version 2.0" url="https://www.apache.org/licenses/LICENSE-2.0.txt"/>
        <scm connection="${scm.connection}" developerConnection="${scm.developerConnection}" url="${scm.url}"/>
        <dependencyManagement>
          <dependency groupId="org.xerial.snappy" artifactId="snappy-java" version="1.1.8.4"/>
          <dependency groupId="org.lz4" artifactId="lz4-java" version="1.8.0"/>
          <dependency groupId="com.ning" artifactId="compress-lzf" version="0.8.4" scope="provided"/>
          <dependency groupId="com.github.luben" artifactId="zstd-jni" version="1.5.0-4"/>
          <dependency groupId="com.google.guava" artifactId="guava" version="27.0-jre">
            <exclusion groupId="com.google.code.findbugs" artifactId="jsr305" />
            <exclusion groupId="org.codehaus.mojo" artifactId="animal-sniffer-annotations" />
            <exclusion groupId="com.google.guava" artifactId="listenablefuture" />
            <exclusion groupId="com.google.guava" artifactId="failureaccess" />
            <exclusion groupId="org.checkerframework" artifactId="checker-qual" />
            <exclusion groupId="com.google.errorprone" artifactId="error_prone_annotations" />
          </dependency>
          <dependency groupId="com.google.jimfs" artifactId="jimfs" version="1.1"/>
          <dependency groupId="org.hdrhistogram" artifactId="HdrHistogram" version="2.1.9"/>
          <dependency groupId="commons-cli" artifactId="commons-cli" version="1.1"/>
          <dependency groupId="commons-codec" artifactId="commons-codec" version="1.9"/>
          <dependency groupId="commons-io" artifactId="commons-io" version="2.6"/>
          <dependency groupId="org.apache.commons" artifactId="commons-lang3" version="3.11"/>
          <dependency groupId="org.apache.commons" artifactId="commons-math3" version="3.2"/>
          <dependency groupId="org.antlr" artifactId="antlr" version="3.5.2" scope="provided">
            <exclusion groupId="org.antlr" artifactId="stringtemplate"/>
          </dependency>
          <dependency groupId="org.antlr" artifactId="ST4" version="4.0.8"/>
          <dependency groupId="org.antlr" artifactId="antlr-runtime" version="3.5.2">
            <exclusion groupId="org.antlr" artifactId="stringtemplate"/>
          </dependency>
          <dependency groupId="org.slf4j" artifactId="slf4j-api" version="1.7.25"/>
          <dependency groupId="org.slf4j" artifactId="log4j-over-slf4j" version="1.7.25"/>
          <dependency groupId="org.slf4j" artifactId="jcl-over-slf4j" version="1.7.25" />
          <dependency groupId="ch.qos.logback" artifactId="logback-core" version="1.2.9"/>
          <dependency groupId="ch.qos.logback" artifactId="logback-classic" version="1.2.9"/>
          <dependency groupId="com.fasterxml.jackson.core" artifactId="jackson-core" version="2.13.2"/>
          <dependency groupId="com.fasterxml.jackson.core" artifactId="jackson-databind" version="2.13.2.2"/>
          <dependency groupId="com.fasterxml.jackson.core" artifactId="jackson-annotations" version="2.13.2"/>
          <dependency groupId="com.fasterxml.jackson.datatype" artifactId="jackson-datatype-jsr310" version="2.13.2"/>
          <dependency groupId="com.fasterxml.jackson.dataformat" artifactId="jackson-dataformat-yaml" version="2.13.2"  scope="test">
            <exclusion groupId="org.yaml" artifactId="snakeyaml"/>
          </dependency>
          <dependency groupId="com.googlecode.json-simple" artifactId="json-simple" version="1.1"/>
          <dependency groupId="com.boundary" artifactId="high-scale-lib" version="1.0.6"/>
          <dependency groupId="com.github.jbellis" artifactId="jamm" version="${jamm.version}"/>
          <dependency groupId="org.yaml" artifactId="snakeyaml" version="1.26"/>
          <dependency groupId="junit" artifactId="junit" version="4.12" scope="test">
            <exclusion groupId="org.hamcrest" artifactId="hamcrest-core"/>
          </dependency>
          <dependency groupId="org.mockito" artifactId="mockito-core" version="3.2.4" scope="test"/>
          <dependency groupId="org.quicktheories" artifactId="quicktheories" version="0.26" scope="test"/>
          <dependency groupId="com.google.code.java-allocation-instrumenter" artifactId="java-allocation-instrumenter" version="${allocation-instrumenter.version}" scope="test">
            <exclusion groupId="com.google.guava" artifactId="guava"/>
          </dependency>
          <dependency groupId="org.apache.cassandra" artifactId="harry-core" version="0.0.1" scope="test"/>
          <dependency groupId="org.reflections" artifactId="reflections" version="0.10.2" scope="test"/>
          <dependency groupId="org.apache.cassandra" artifactId="dtest-api" version="${dtest-api.version}" scope="test"/>
          <dependency groupId="com.puppycrawl.tools" artifactId="checkstyle" version="8.40" scope="test"/>
          <dependency groupId="org.apache.hadoop" artifactId="hadoop-core" version="1.0.3" scope="provided">
            <exclusion groupId="org.mortbay.jetty" artifactId="servlet-api"/>
            <exclusion groupId="commons-logging" artifactId="commons-logging"/>
            <exclusion groupId="commons-lang" artifactId="commons-lang"/>
            <exclusion groupId="org.eclipse.jdt" artifactId="core"/>
            <exclusion groupId="ant" artifactId="ant"/>
            <exclusion groupId="junit" artifactId="junit"/>
            <exclusion groupId="org.codehaus.jackson" artifactId="jackson-mapper-asl"/>
            <exclusion groupId="org.slf4j" artifactId="slf4j-api"/>
          </dependency>
          <dependency groupId="org.apache.hadoop" artifactId="hadoop-minicluster" version="1.0.3" scope="provided">
            <exclusion groupId="asm" artifactId="asm"/> <!-- this is the outdated version 3.1 -->
            <exclusion groupId="org.codehaus.jackson" artifactId="jackson-mapper-asl"/>
            <exclusion groupId="org.slf4j" artifactId="slf4j-api"/>
          </dependency>
          <dependency groupId="net.java.dev.jna" artifactId="jna" version="5.9.0"/>

          <dependency groupId="org.jacoco" artifactId="org.jacoco.agent" version="${jacoco.version}" scope="test"/>
          <dependency groupId="org.jacoco" artifactId="org.jacoco.ant" version="${jacoco.version}" scope="test">
            <exclusion groupId="org.ow2.asm" artifactId="asm"/>
          </dependency>

          <dependency groupId="org.jboss.byteman" artifactId="byteman-install" version="${byteman.version}" scope="provided"/>
          <dependency groupId="org.jboss.byteman" artifactId="byteman" version="${byteman.version}" scope="provided"/>
          <dependency groupId="org.jboss.byteman" artifactId="byteman-submit" version="${byteman.version}" scope="provided"/>
          <dependency groupId="org.jboss.byteman" artifactId="byteman-bmunit" version="${byteman.version}" scope="provided"/>

          <dependency groupId="net.bytebuddy" artifactId="byte-buddy" version="${bytebuddy.version}" />
          <dependency groupId="net.bytebuddy" artifactId="byte-buddy-agent" version="${bytebuddy.version}" />

          <dependency groupId="org.openjdk.jmh" artifactId="jmh-core" version="1.21" scope="test"/>
          <dependency groupId="org.openjdk.jmh" artifactId="jmh-generator-annprocess" version="1.21" scope="test"/>

          <dependency groupId="org.apache.ant" artifactId="ant-junit" version="1.10.12" scope="test"/>

          <dependency groupId="${base.groupid}" artifactId="cassandra-all" version="${version}" />
          <dependency groupId="io.dropwizard.metrics" artifactId="metrics-core" version="3.1.5" />
          <dependency groupId="io.dropwizard.metrics" artifactId="metrics-jvm" version="3.1.5" />
          <dependency groupId="io.dropwizard.metrics" artifactId="metrics-logback" version="3.1.5" />
          <dependency groupId="com.addthis.metrics" artifactId="reporter-config3" version="3.0.3">
            <exclusion groupId="org.hibernate" artifactId="hibernate-validator" />
           </dependency>
          <dependency groupId="org.mindrot" artifactId="jbcrypt" version="0.4" />
          <dependency groupId="io.airlift" artifactId="airline" version="0.8">
            <exclusion groupId="com.google.code.findbugs" artifactId="jsr305" />
           </dependency>
          <dependency groupId="io.netty" artifactId="netty-bom" version="4.1.58.Final" type="pom" scope="provided"/>
          <dependency groupId="io.netty" artifactId="netty-all" version="4.1.58.Final" />
          <dependency groupId="io.netty" artifactId="netty-tcnative-boringssl-static" version="2.0.36.Final"/>
          <dependency groupId="net.openhft" artifactId="chronicle-queue" version="${chronicle-queue.version}">
            <exclusion groupId="com.sun" artifactId="tools" />
          </dependency>
          <dependency groupId="net.openhft" artifactId="chronicle-core" version="${chronicle-core.version}">
            <exclusion groupId="net.openhft" artifactId="chronicle-analytics" />
            <exclusion groupId="org.jetbrains" artifactId="annotations" />
          </dependency>
          <dependency groupId="net.openhft" artifactId="chronicle-bytes" version="${chronicle-bytes.version}">
            <exclusion groupId="org.jetbrains" artifactId="annotations" />
          </dependency>
          <dependency groupId="net.openhft" artifactId="chronicle-wire" version="${chronicle-wire.version}">
            <exclusion groupId="net.openhft" artifactId="compiler" />
          </dependency>
          <dependency groupId="net.openhft" artifactId="chronicle-threads" version="${chronicle-threads.version}">
            <exclusion groupId="net.openhft" artifactId="affinity" />
            <!-- Exclude JNA here, as we want to avoid breaking consumers of the cassandra-all jar -->
            <exclusion groupId="net.java.dev.jna" artifactId="jna" />
            <exclusion groupId="net.java.dev.jna" artifactId="jna-platform" />
          </dependency>
          <dependency groupId="com.google.code.findbugs" artifactId="jsr305" version="2.0.2"/>
          <dependency groupId="com.clearspring.analytics" artifactId="stream" version="2.5.2">
            <exclusion groupId="it.unimi.dsi" artifactId="fastutil" />
          </dependency>
          <dependency groupId="com.datastax.cassandra" artifactId="cassandra-driver-core" version="3.11.0" classifier="shaded">
            <exclusion groupId="io.netty" artifactId="netty-buffer"/>
            <exclusion groupId="io.netty" artifactId="netty-codec"/>
            <exclusion groupId="io.netty" artifactId="netty-handler"/>
            <exclusion groupId="io.netty" artifactId="netty-transport"/>
            <exclusion groupId="org.slf4j" artifactId="slf4j-api"/>
            <exclusion groupId="com.github.jnr" artifactId="jnr-ffi"/>
            <exclusion groupId="com.github.jnr" artifactId="jnr-posix"/>
          </dependency>
          <dependency groupId="org.eclipse.jdt.core.compiler" artifactId="ecj" version="${ecj.version}" />
          <dependency groupId="org.caffinitas.ohc" artifactId="ohc-core" version="${ohc.version}">
            <exclusion groupId="org.slf4j" artifactId="slf4j-api"/>
          </dependency>
          <dependency groupId="org.caffinitas.ohc" artifactId="ohc-core-j8" version="${ohc.version}" />
          <dependency groupId="net.ju-n.compile-command-annotations" artifactId="compile-command-annotations" version="1.2.0" scope="provided"/>
          <dependency groupId="org.fusesource" artifactId="sigar" version="1.6.4">
            <exclusion groupId="log4j" artifactId="log4j"/>
          </dependency>
          <dependency groupId="com.carrotsearch" artifactId="hppc" version="0.8.1" />
          <dependency groupId="de.jflex" artifactId="jflex" version="${jflex.version}">
            <exclusion groupId="org.apache.ant" artifactId="ant"/>
          </dependency>
          <dependency groupId="com.github.rholder" artifactId="snowball-stemmer" version="1.3.0.581.1" />
          <dependency groupId="com.googlecode.concurrent-trees" artifactId="concurrent-trees" version="2.4.0" />
          <dependency groupId="com.github.ben-manes.caffeine" artifactId="caffeine" version="2.9.2" />
          <dependency groupId="org.jctools" artifactId="jctools-core" version="3.1.0"/>
          <dependency groupId="org.ow2.asm" artifactId="asm" version="${asm.version}"/>
          <dependency groupId="org.ow2.asm" artifactId="asm-tree" version="${asm.version}" scope="test"/>
          <dependency groupId="org.ow2.asm" artifactId="asm-commons" version="${asm.version}" scope="test"/>
          <dependency groupId="org.ow2.asm" artifactId="asm-util" version="${asm.version}" scope="test"/>
          <dependency groupId="org.gridkit.jvmtool" artifactId="sjk-cli" version="0.14"/>
          <dependency groupId="org.gridkit.jvmtool" artifactId="sjk-core" version="0.14">
            <exclusion groupId="org.gridkit.jvmtool" artifactId="sjk-hflame"/>
            <exclusion groupId="org.perfkit.sjk.parsers" artifactId="sjk-hflame"/>
            <exclusion groupId="org.perfkit.sjk.parsers" artifactId="sjk-jfr-standalone"/>
            <exclusion groupId="org.perfkit.sjk.parsers" artifactId="sjk-nps"/>
            <exclusion groupId="org.perfkit.sjk.parsers" artifactId="sjk-jfr5"/>
            <exclusion groupId="org.perfkit.sjk.parsers" artifactId="sjk-jfr6"/>
          </dependency>
          <dependency groupId="org.gridkit.jvmtool" artifactId="sjk-stacktrace" version="0.14"/>
          <dependency groupId="org.gridkit.jvmtool" artifactId="mxdump" version="0.14"/>
          <dependency groupId="org.gridkit.lab" artifactId="jvm-attach-api" version="1.5"/>
          <dependency groupId="org.gridkit.jvmtool" artifactId="sjk-json" version="0.14"/>
          <dependency groupId="com.beust" artifactId="jcommander" version="1.30"/>
          <dependency groupId="org.psjava" artifactId="psjava" version="0.1.19"/>
          <dependency groupId="javax.inject" artifactId="javax.inject" version="1"/>
          <dependency groupId="com.google.j2objc" artifactId="j2objc-annotations" version="1.3"/>
          <!-- adding this dependency is necessary for assertj. When updating assertj, need to also update the version of
             this that the new assertj's `assertj-parent-pom` depends on. -->
          <dependency groupId="org.junit" artifactId="junit-bom" version="5.6.0" type="pom" scope="test"/>
          <!-- when updating assertj, make sure to also update the corresponding junit-bom dependency -->
          <dependency groupId="org.assertj" artifactId="assertj-core" version="3.15.0" scope="provided"/>
          <dependency groupId="org.awaitility" artifactId="awaitility" version="4.0.3"  scope="test">
            <exclusion groupId="org.hamcrest" artifactId="hamcrest"/>
          </dependency>
          <dependency groupId="org.hamcrest" artifactId="hamcrest" version="2.2" scope="test"/>
          <dependency groupId="com.github.seancfoley" artifactId="ipaddress" version="5.3.3" />
        </dependencyManagement>
        <developer id="adelapena" name="Andres de la Peña"/>
        <developer id="alakshman" name="Avinash Lakshman"/>
        <developer id="aleksey" name="Aleksey Yeschenko"/>
        <developer id="amorton" name="Aaron Morton"/>
        <developer id="aweisberg" name="Ariel Weisberg"/>
        <developer id="bdeggleston" name="Blake Eggleston"/>
        <developer id="benedict" name="Benedict Elliott Smith"/>
        <developer id="benjamin" name="Benjamin Lerer"/>
        <developer id="blambov" name="Branimir Lambov"/>
        <developer id="brandonwilliams" name="Brandon Williams"/>
        <developer id="carl" name="Carl Yeksigian"/>
        <developer id="dbrosius" name="David Brosiusd"/>
        <developer id="dikang" name="Dikang Gu"/>
        <developer id="eevans" name="Eric Evans"/>
        <developer id="edimitrova" name="Ekaterina Dimitrova"/>
        <developer id="gdusbabek" name="Gary Dusbabek"/>
        <developer id="goffinet" name="Chris Goffinet"/>
        <developer id="ifesdjeen" name="Alex Petrov"/>
        <developer id="jaakko" name="Laine Jaakko Olavi"/>
        <developer id="jake" name="T Jake Luciani"/>
        <developer id="jasonbrown" name="Jason Brown"/>
        <developer id="jbellis" name="Jonathan Ellis"/>
        <developer id="jfarrell" name="Jake Farrell"/>
        <developer id="jjirsa" name="Jeff Jirsa"/>
        <developer id="jkni" name="Joel Knighton"/>
        <developer id="jmckenzie" name="Josh McKenzie"/>
        <developer id="johan" name="Johan Oskarsson"/>
        <developer id="junrao" name="Jun Rao"/>
        <developer id="jzhuang" name="Jay Zhuang"/>
        <developer id="kohlisankalp" name="Sankalp Kohli"/>
        <developer id="marcuse" name="Marcus Eriksson"/>
        <developer id="mck" name="Michael Semb Wever"/>
        <developer id="mishail" name="Mikhail Stepura"/>
        <developer id="mshuler" name="Michael Shuler"/>
        <developer id="paulo" name="Paulo Motta"/>
        <developer id="pmalik" name="Prashant Malik"/>
        <developer id="rstupp" name="Robert Stupp"/>
        <developer id="scode" name="Peter Schuller"/>
        <developer id="beobal" name="Sam Tunnicliffe"/>
        <developer id="slebresne" name="Sylvain Lebresne"/>
        <developer id="stefania" name="Stefania Alborghetti"/>
        <developer id="tylerhobbs" name="Tyler Hobbs"/>
        <developer id="vijay" name="Vijay Parthasarathy"/>
        <developer id="xedin" name="Pavel Yaskevich"/>
        <developer id="yukim" name="Yuki Morishita"/>
        <developer id="zznate" name="Nate McCall"/>
      </artifact:pom>

      <!-- each dependency set then defines the subset of the dependencies for that dependency set -->
      <artifact:pom id="build-deps-pom"
                    artifactId="cassandra-build-deps">
        <parent groupId="${base.groupid}"
                artifactId="cassandra-parent"
                version="${version}"
                relativePath="${final.name}-parent.pom"/>
        <dependency groupId="junit" artifactId="junit" scope="test"/>
        <dependency groupId="commons-io" artifactId="commons-io" scope="test"/>
        <dependency groupId="org.mockito" artifactId="mockito-core" scope="test"/>
        <dependency groupId="org.ow2.asm" artifactId="asm" version="${asm.version}"/>
        <dependency groupId="org.ow2.asm" artifactId="asm-tree" version="${asm.version}" scope="test"/>
        <dependency groupId="org.ow2.asm" artifactId="asm-commons" version="${asm.version}" scope="test"/>
        <dependency groupId="org.ow2.asm" artifactId="asm-util" version="${asm.version}" scope="test"/>
        <dependency groupId="com.google.jimfs" artifactId="jimfs" version="1.1" scope="test"/>
        <dependency groupId="com.puppycrawl.tools" artifactId="checkstyle" scope="test"/>
        <dependency groupId="org.quicktheories" artifactId="quicktheories" scope="test"/>
        <dependency groupId="org.reflections" artifactId="reflections" scope="test"/>
        <dependency groupId="com.google.code.java-allocation-instrumenter" artifactId="java-allocation-instrumenter" version="${allocation-instrumenter.version}" scope="test"/>
        <dependency groupId="org.apache.cassandra" artifactId="dtest-api" scope="test"/>
        <dependency groupId="org.openjdk.jmh" artifactId="jmh-core" scope="test"/>
        <dependency groupId="org.openjdk.jmh" artifactId="jmh-generator-annprocess" scope="test"/>
        <dependency groupId="net.ju-n.compile-command-annotations" artifactId="compile-command-annotations" scope="test"/>
        <dependency groupId="org.apache.ant" artifactId="ant-junit" scope="test"/>
        <dependency groupId="org.apache.cassandra" artifactId="harry-core"/>
        <!-- adding this dependency is necessary for assertj. When updating assertj, need to also update the version of
             this that the new assertj's `assertj-parent-pom` depends on. -->
        <dependency groupId="org.junit" artifactId="junit-bom" type="pom"/>
        <dependency groupId="org.awaitility" artifactId="awaitility"/>
        <dependency groupId="org.hamcrest" artifactId="hamcrest"/>
        <!-- coverage debs -->
        <dependency groupId="org.jacoco" artifactId="org.jacoco.agent"/>
        <dependency groupId="org.jacoco" artifactId="org.jacoco.ant"/>

        <dependency groupId="com.fasterxml.jackson.dataformat" artifactId="jackson-dataformat-yaml"/>
      </artifact:pom>

      <!-- now the pom's for artifacts being deployed to Maven Central -->
      <artifact:pom id="all-pom"
                    artifactId="cassandra-all"
                    url="https://cassandra.apache.org"
                    name="Apache Cassandra">
        <parent groupId="${base.groupid}"
                artifactId="cassandra-parent"
                version="${version}"
                relativePath="${final.name}-parent.pom"/>
        <scm connection="${scm.connection}" developerConnection="${scm.developerConnection}" url="${scm.url}"/>
        <dependency groupId="org.xerial.snappy" artifactId="snappy-java"/>
        <dependency groupId="org.lz4" artifactId="lz4-java"/>
        <dependency groupId="com.ning" artifactId="compress-lzf"/>
        <dependency groupId="com.google.guava" artifactId="guava"/>
        <dependency groupId="commons-cli" artifactId="commons-cli"/>
        <dependency groupId="commons-codec" artifactId="commons-codec"/>
        <dependency groupId="org.apache.commons" artifactId="commons-lang3"/>
        <dependency groupId="org.apache.commons" artifactId="commons-math3"/>
        <dependency groupId="org.antlr" artifactId="antlr" scope="provided"/>
        <dependency groupId="org.antlr" artifactId="ST4"/>
        <dependency groupId="org.antlr" artifactId="antlr-runtime"/>
        <dependency groupId="org.slf4j" artifactId="slf4j-api"/>
        <dependency groupId="org.slf4j" artifactId="log4j-over-slf4j"/>
        <dependency groupId="org.slf4j" artifactId="jcl-over-slf4j"/>
        <dependency groupId="com.fasterxml.jackson.core" artifactId="jackson-core"/>
        <dependency groupId="com.fasterxml.jackson.core" artifactId="jackson-databind"/>
        <dependency groupId="com.fasterxml.jackson.core" artifactId="jackson-annotations"/>
        <dependency groupId="com.fasterxml.jackson.datatype" artifactId="jackson-datatype-jsr310"/>
        <dependency groupId="com.googlecode.json-simple" artifactId="json-simple"/>
        <dependency groupId="com.boundary" artifactId="high-scale-lib"/>
        <dependency groupId="org.yaml" artifactId="snakeyaml"/>
        <dependency groupId="org.mindrot" artifactId="jbcrypt"/>
        <dependency groupId="io.airlift" artifactId="airline"/>
        <dependency groupId="io.dropwizard.metrics" artifactId="metrics-core"/>
        <dependency groupId="io.dropwizard.metrics" artifactId="metrics-jvm"/>
        <dependency groupId="io.dropwizard.metrics" artifactId="metrics-logback"/>
        <dependency groupId="com.addthis.metrics" artifactId="reporter-config3"/>
        <dependency groupId="com.clearspring.analytics" artifactId="stream"/>

        <dependency groupId="ch.qos.logback" artifactId="logback-core"/>
        <dependency groupId="ch.qos.logback" artifactId="logback-classic"/>

        <!-- don't need hadoop classes to run, but if you use the hadoop stuff -->
        <dependency groupId="org.apache.hadoop" artifactId="hadoop-core" optional="true"/>
        <dependency groupId="org.apache.hadoop" artifactId="hadoop-minicluster" optional="true"/>

        <!-- don't need the Java Driver to run, but if you use the hadoop stuff or UDFs -->
        <dependency groupId="com.datastax.cassandra" artifactId="cassandra-driver-core" classifier="shaded" optional="true"/>
          <!-- don't need jna to run, but nice to have -->
        <dependency groupId="net.java.dev.jna" artifactId="jna"/>

        <!-- don't need jamm unless running a server in which case it needs to be a -javagent to be used anyway -->
        <dependency groupId="com.github.jbellis" artifactId="jamm"/>

        <dependency groupId="io.netty" artifactId="netty-bom"  type="pom"  />
        <dependency groupId="io.netty" artifactId="netty-all"/>
        <dependency groupId="net.openhft" artifactId="chronicle-queue"/>
        <dependency groupId="net.openhft" artifactId="chronicle-core"/>
        <dependency groupId="net.openhft" artifactId="chronicle-bytes"/>
        <dependency groupId="net.openhft" artifactId="chronicle-wire"/>
        <dependency groupId="net.openhft" artifactId="chronicle-threads"/>
        <dependency groupId="org.fusesource" artifactId="sigar"/>
        <dependency groupId="org.eclipse.jdt.core.compiler" artifactId="ecj"/>
        <dependency groupId="org.caffinitas.ohc" artifactId="ohc-core"/>
        <dependency groupId="org.caffinitas.ohc" artifactId="ohc-core-j8"/>
        <dependency groupId="com.github.ben-manes.caffeine" artifactId="caffeine" />
        <dependency groupId="org.jctools" artifactId="jctools-core"/>
        <dependency groupId="org.ow2.asm" artifactId="asm" />
        <dependency groupId="com.carrotsearch" artifactId="hppc" />
        <dependency groupId="org.gridkit.jvmtool" artifactId="sjk-cli" />
        <dependency groupId="org.gridkit.jvmtool" artifactId="sjk-core" />
        <dependency groupId="org.gridkit.jvmtool" artifactId="sjk-stacktrace" />
        <dependency groupId="org.gridkit.jvmtool" artifactId="mxdump" />
        <dependency groupId="org.gridkit.lab" artifactId="jvm-attach-api" />
        <dependency groupId="com.beust" artifactId="jcommander" />
        <dependency groupId="org.gridkit.jvmtool" artifactId="sjk-json"/>
        <dependency groupId="com.github.luben" artifactId="zstd-jni"/>
        <dependency groupId="org.psjava" artifactId="psjava"/>
        <dependency groupId="io.netty" artifactId="netty-tcnative-boringssl-static"/>
        <dependency groupId="javax.inject" artifactId="javax.inject"/>
        <dependency groupId="com.google.j2objc" artifactId="j2objc-annotations"/>
        <dependency groupId="org.hdrhistogram" artifactId="HdrHistogram"/>

        <!-- sasi deps -->
        <dependency groupId="de.jflex" artifactId="jflex" />
        <dependency groupId="com.github.rholder" artifactId="snowball-stemmer" />
        <dependency groupId="com.googlecode.concurrent-trees" artifactId="concurrent-trees" />

        <!-- compile tools -->
        <dependency groupId="com.google.code.findbugs" artifactId="jsr305"/>
        <dependency groupId="net.ju-n.compile-command-annotations" artifactId="compile-command-annotations"/>
        <dependency groupId="org.assertj" artifactId="assertj-core"/>
        <dependency groupId="org.jboss.byteman" artifactId="byteman-install"/>
        <dependency groupId="org.jboss.byteman" artifactId="byteman"/>
        <dependency groupId="org.jboss.byteman" artifactId="byteman-submit"/>
        <dependency groupId="org.jboss.byteman" artifactId="byteman-bmunit"/>
        <dependency groupId="com.github.seancfoley" artifactId="ipaddress" />
      </artifact:pom>
    </target>

    <!-- deprecated: legacy compatibility for build scripts in other repositories -->
    <target name="maven-ant-tasks-retrieve-build" depends="resolver-retrieve-build"/>

    <target name="echo-base-version">
        <echo message="${base.version}" />
    </target>

    <!-- create properties file with C version -->
    <target name="createVersionPropFile">
      <taskdef name="propertyfile" classname="org.apache.tools.ant.taskdefs.optional.PropertyFile"/>
      <mkdir dir="${version.properties.dir}"/>
      <propertyfile file="${version.properties.dir}/version.properties">
        <entry key="CassandraVersion" value="${version}"/>
      </propertyfile>
    </target>

    <target name="test-run" depends="jar"
            description="Run in test mode.  Not for production use!">
      <java classname="org.apache.cassandra.service.CassandraDaemon" fork="true">
        <classpath>
          <path refid="cassandra.classpath.test"/>
          <pathelement location="${test.conf}"/>
        </classpath>
        <jvmarg value="-Dstorage-config=${test.conf}"/>
        <jvmarg value="-Dcassandra.reads.thresholds.coordinator.defensive_checks_enabled=true" /> <!-- enable defensive checks -->
        <jvmarg value="-javaagent:${build.lib}/jamm-${jamm.version}.jar" />
        <jvmarg value="-ea"/>
        <jvmarg line="${java11-jvmargs}"/>
      </java>
    </target>

    <!--
        The build target builds all the .class files
    -->
    <target name="build" depends="resolver-retrieve-build,build-project,checkstyle" description="Compile Cassandra classes"/>
    <target name="_build_unsafe" depends="resolver-retrieve-build,build-project" description="Compile Cassandra classes without checks"/>
    <target name="codecoverage" depends="jacoco-run,jacoco-report" description="Create code coverage report"/>

    <target name="_build_java">
        <!-- Note: we cannot use javac's 'release' option, as that does not allow accessing sun.misc.Unsafe nor
        Nashorn's ClassFilter class as any javac modules option is invalid for relase 8. -->
        <echo message="Compiling for Java ${target.version}..."/>
        <javac
               debug="true" debuglevel="${debuglevel}" encoding="utf-8"
               destdir="${build.classes.main}" includeantruntime="false" source="${source.version}" target="${target.version}">
            <src path="${build.src.java}"/>
            <src path="${build.src.gen-java}"/>
            <compilerarg value="-XDignore.symbol.file"/>
            <compilerarg line="${jdk11-javac-exports}"/>
            <classpath>
                <path refid="cassandra.classpath"/>
            </classpath>
        </javac>
    </target>

    <target depends="init,gen-cql3-grammar,generate-cql-html,generate-jflex-java,rat-check"
            name="build-project">
        <echo message="${ant.project.name}: ${ant.file}"/>
        <!-- Order matters! -->
        <antcall target="_build_java"/>
        <antcall target="createVersionPropFile"/>
        <copy todir="${build.classes.main}">
            <fileset dir="${build.src.resources}" />
        </copy>
        <copy todir="${basedir}/conf" file="${build.classes.main}/META-INF/hotspot_compiler"/>
    </target>

    <!-- Stress build file -->
    <property name="stress.build.src" value="${basedir}/tools/stress/src" />
    <property name="stress.test.src" value="${basedir}/tools/stress/test/unit" />
    <property name="stress.build.classes" value="${build.classes}/stress" />
    <property name="stress.test.classes" value="${build.dir}/test/stress-classes" />
	<property name="stress.manifest" value="${stress.build.classes}/MANIFEST.MF" />

    <target name="stress-build-test" depends="stress-build" description="Compile stress tests">
        <javac debug="true" debuglevel="${debuglevel}" destdir="${stress.test.classes}"
               source="${source.version}" target="${target.version}"
               includeantruntime="false" encoding="utf-8">
            <classpath>
                <path refid="cassandra.classpath.test"/>
                <pathelement location="${stress.build.classes}" />
            </classpath>
            <src path="${stress.test.src}"/>
        </javac>
    </target>

    <target name="stress-build" depends="build" description="build stress tool">
        <antcall target="_stress_build"/>
    </target>

    <target name="_stress_build">
    	<mkdir dir="${stress.build.classes}" />
        <javac compiler="modern" debug="true" debuglevel="${debuglevel}"
               source="${source.version}" target="${target.version}"
               encoding="utf-8" destdir="${stress.build.classes}" includeantruntime="true">
            <src path="${stress.build.src}" />
            <classpath>
                <path refid="cassandra.classpath" />
            </classpath>
        </javac>
        <copy todir="${stress.build.classes}">
            <fileset dir="${stress.build.src}/resources" />
        </copy>
    </target>

    <target name="stress-test" depends="stress-build-test, build-test" description="Runs stress tests">
        <testmacro inputdir="${stress.test.src}"
                       timeout="${test.timeout}">
        </testmacro>
    </target>

    <!-- Use this with an FQDN for test class, and an optional csv list of methods like this:
      ant stress-test-some -Dtest.name=org.apache.cassandra.stress.generate.DistributionGaussianTest
      ant stress-test-some -Dtest.name=org.apache.cassandra.stress.generate.DistributionGaussianTest -Dtest.methods=simpleGaussian
    -->
    <target name="stress-test-some" depends="stress-build-test, build-test" description="Runs stress tests">
        <testmacro inputdir="${stress.test.src}"
                       timeout="${test.timeout}">
          <test unless:blank="${test.methods}" name="${test.name}" methods="${test.methods}" outfile="build/test/output/TEST-${test.name}-${test.methods}"/>
          <test if:blank="${test.methods}" name="${test.name}" outfile="build/test/output/TEST-${test.name}"/>
        </testmacro>
    </target>

    <!--
        fqltool build file
        -->
    <property name="fqltool.build.src" value="${basedir}/tools/fqltool/src" />
    <property name="fqltool.test.src" value="${basedir}/tools/fqltool/test/unit" />
    <property name="fqltool.build.classes" value="${build.classes}/fqltool" />
    <property name="fqltool.test.classes" value="${build.dir}/test/fqltool-classes" />
    <property name="fqltool.manifest" value="${fqltool.build.classes}/MANIFEST.MF" />

    <target name="fqltool-build-test" depends="fqltool-build" description="Compile fqltool tests">
        <javac debug="true" debuglevel="${debuglevel}" destdir="${fqltool.test.classes}"
               source="${source.version}" target="${target.version}"
               includeantruntime="false" encoding="utf-8">
            <classpath>
                <path refid="cassandra.classpath.test"/>
                <pathelement location="${fqltool.build.classes}" />
            </classpath>
            <src path="${fqltool.test.src}"/>
        </javac>
    </target>

    <target name="fqltool-build" depends="build" description="build fqltool">
        <antcall target="_fqltool_build"/>
    </target>

    <target name="_fqltool_build">
    	<mkdir dir="${fqltool.build.classes}" />
        <javac compiler="modern" debug="true" debuglevel="${debuglevel}"
               source="${source.version}" target="${target.version}"
               encoding="utf-8" destdir="${fqltool.build.classes}" includeantruntime="true">
            <src path="${fqltool.build.src}" />
            <classpath>
                <path refid="cassandra.classpath" />
            </classpath>
        </javac>
    </target>

    <target name="fqltool-test" depends="fqltool-build-test, build-test" description="Runs fqltool tests">
        <testmacro inputdir="${fqltool.test.src}"
                       timeout="${test.timeout}">
        </testmacro>
    </target>

    <!--
        simulator asm build file
        -->
    <property name="simulator-asm.build.src" value="${test.simulator-asm.src}" />
    <property name="simulator-asm.build.classes" value="${build.classes}/simulator-asm" />
    <property name="simulator-asm.manifest" value="${simulator-asm.build.classes}/MANIFEST.MF" />

    <property name="simulator-bootstrap.build.src" value="${test.simulator-bootstrap.src}" />
    <property name="simulator-bootstrap.build.classes" value="${build.classes}/simulator-bootstrap" />
    <property name="simulator-bootstrap.manifest" value="${simulator-bootstrap.build.classes}/MANIFEST.MF" />

    <target name="simulator-asm-build" depends="_build_unsafe" description="build simulator-asm">
        <antcall target="_simulator-asm_build"/>
    </target>

    <target name="simulator-bootstrap-build" depends="_build_unsafe" description="build simulator-bootstrap">
        <antcall target="_simulator-bootstrap_build"/>
    </target>

    <target name="_simulator-asm_build">
    	<mkdir dir="${simulator-asm.build.classes}" />
        <javac compiler="modern" debug="true" debuglevel="${debuglevel}"
               source="${source.version}" target="${target.version}"
               encoding="utf-8" destdir="${simulator-asm.build.classes}" includeantruntime="true">
            <src path="${simulator-asm.build.src}" />
            <classpath>
                <fileset dir="${test.lib}">
                     <include name="**/asm-*${asm.version}.jar" /> 
                </fileset>
                <fileset dir="${build.lib}">
                     <include name="**/asm-*${asm.version}.jar" />
                </fileset>
            </classpath>
        </javac>
    </target>

    <target name="_simulator-bootstrap_build">
    	<mkdir dir="${simulator-bootstrap.build.classes}" />
        <javac compiler="modern" debug="true" debuglevel="${debuglevel}"
               source="${source.version}" target="${target.version}"
               encoding="utf-8" destdir="${simulator-bootstrap.build.classes}" includeantruntime="true">
            <src path="${simulator-bootstrap.build.src}" />
            <classpath>
                <fileset dir="${test.lib}">
                     <include name="**/asm-*${asm.version}.jar" />
                </fileset>
                <fileset dir="${build.lib}">
                     <include name="**/asm-*${asm.version}.jar" />
                </fileset>
            </classpath>
            <compilerarg value="-XDignore.symbol.file"/>
        </javac>
    </target>

	<target name="_write-poms" depends="maven-declare-dependencies">
	    <artifact:writepom pomRefId="parent-pom" file="${build.dir}/${final.name}-parent.pom"/>
	    <artifact:writepom pomRefId="all-pom" file="${build.dir}/${final.name}.pom"/>
	    <artifact:writepom pomRefId="build-deps-pom" file="${build.dir}/tmp-${final.name}-deps.pom"/>
	</target>

	<target name="write-poms" unless="without.maven">
	    <antcall target="_write-poms" />
	</target>

    <!--
        The jar target makes cassandra.jar output.
    -->
    <target name="_main-jar"
            depends="build"
            description="Assemble Cassandra JAR files">
      <mkdir dir="${build.classes.main}/META-INF" />
      <copy file="LICENSE.txt"
            tofile="${build.classes.main}/META-INF/LICENSE.txt"/>
      <copy file="NOTICE.txt"
            tofile="${build.classes.main}/META-INF/NOTICE.txt"/>

      <!-- Main Jar -->
      <jar jarfile="${build.dir}/${final.name}.jar">
        <fileset dir="${build.classes.main}">
        </fileset>
        <manifest>
        <!-- <section name="org/apache/cassandra/infrastructure"> -->
          <attribute name="Multi-Release" value="true"/>
          <attribute name="Implementation-Title" value="Cassandra"/>
          <attribute name="Implementation-Version" value="${version}"/>
          <attribute name="Implementation-Vendor" value="Apache"/>
        <!-- </section> -->
        </manifest>
      </jar>
    </target>

    <target name="stress-jar"
            depends="stress-build"
            description="Assemble Cassandra JAR files">
        <!-- Stress jar -->
        <manifest file="${stress.manifest}">
            <attribute name="Built-By" value="Pavel Yaskevich"/>
            <attribute name="Main-Class" value="org.apache.cassandra.stress.Stress"/>
        </manifest>
        <mkdir dir="${stress.build.classes}/META-INF" />
        <mkdir dir="${build.dir}/tools/lib/" />
        <jar destfile="${build.dir}/tools/lib/stress.jar" manifest="${stress.manifest}">
            <fileset dir="${stress.build.classes}"/>
        </jar>
    </target>

    <target name="fqltool-jar"
            depends="fqltool-build"
            description="Assemble Cassandra JAR files">

        <!-- fqltool jar -->
        <manifest file="${fqltool.manifest}">
            <attribute name="Built-By" value="Marcus Eriksson"/>
            <attribute name="Main-Class" value="org.apache.cassandra.fqltool.FullQueryLogTool"/>
        </manifest>
        <mkdir dir="${fqltool.build.classes}/META-INF" />
        <mkdir dir="${build.dir}/tools/lib/" />
        <jar destfile="${build.dir}/tools/lib/fqltool.jar" manifest="${stress.manifest}">
            <fileset dir="${fqltool.build.classes}"/>
        </jar>
    </target>

    <target name="simulator-jars"
            depends="simulator-asm-build,simulator-bootstrap-build"
            description="Assemble Cassandra JAR files">

        <!-- simulator asm jar -->
        <manifest file="${simulator-asm.manifest}">
            <attribute name="Built-By" value="Benedict Elliott Smith"/>
            <attribute name="Premain-Class" value="org.apache.cassandra.simulator.asm.InterceptAgent"/>
            <attribute name="Agent-Class" value="org.apache.cassandra.simulator.asm.InterceptAgent"/>
            <attribute name="Can-Redefine-Classes" value="true"/>
            <attribute name="Can-Retransform-Classes" value="true"/>
        </manifest>
        <mkdir dir="${simulator-asm.build.classes}/META-INF" />
        <mkdir dir="${test.lib}/jars/" />
        <jar destfile="${test.lib}/jars/simulator-asm.jar" manifest="${simulator-asm.manifest}">
            <fileset dir="${simulator-asm.build.classes}"/>
            <fileset dir="${test.lib}/jars">
                <include name="**/asm-*${asm.version}.jar" />
            </fileset>
        </jar>

        <!-- simulator bootstrap jar -->
        <manifest file="${simulator-bootstrap.manifest}">
            <attribute name="Built-By" value="Benedict Elliott Smith"/>
        </manifest>
        <mkdir dir="${simulator-bootstrap.build.classes}/META-INF" />
        <mkdir dir="${test.lib}/jars/" />
        <jar destfile="${test.lib}/jars/simulator-bootstrap.jar" manifest="${simulator-bootstrap.manifest}">
            <fileset dir="${simulator-bootstrap.build.classes}"/>
            <fileset dir="${test.lib}/jars">
                <include name="**/asm-*${asm.version}.jar" />
            </fileset>
        </jar>
    </target>

    <target name="jar"
            depends="_main-jar,build-test,stress-jar,fqltool-jar,simulator-jars,write-poms"
            description="Assemble Cassandra JAR files">
    </target>

    <!--
        The javadoc-jar target makes cassandra-javadoc.jar output required for publishing to Maven central repository.
    -->
    <target name="javadoc-jar" depends="javadoc" unless="no-javadoc" description="Assemble Cassandra JavaDoc JAR file">
      <jar jarfile="${build.dir}/${final.name}-javadoc.jar" basedir="${javadoc.dir}"/>
      <!-- javadoc task always rebuilds so might as well remove the generated docs to prevent
           being pulled into the distribution by accident -->
      <delete quiet="true" dir="${javadoc.dir}"/>
    </target>

    <!--
        The sources-jar target makes cassandra-sources.jar output required for publishing to Maven central repository.
    -->
    <target name="sources-jar" depends="init" description="Assemble Cassandra Sources JAR file">
      <jar jarfile="${build.dir}/${final.name}-sources.jar">
        <fileset dir="${build.src.java}" defaultexcludes="yes">
          <include name="org/apache/**/*.java"/>
        </fileset>
        <fileset dir="${build.src.gen-java}" defaultexcludes="yes">
          <include name="org/apache/**/*.java"/>
        </fileset>
      </jar>
    </target>

    <target name="_artifacts-init" depends="jar">
      <mkdir dir="${dist.dir}"/>
      <!-- fix the control linefeed so that builds on windows works on linux -->
      <fixcrlf srcdir="bin" includes="**/*" eol="lf" eof="remove" />
      <fixcrlf srcdir="conf" includes="**/*" eol="lf" eof="remove" />
      <fixcrlf srcdir="tools/bin" includes="**/*" eol="lf" eof="remove" />
      <copy todir="${dist.dir}/lib">
        <fileset dir="${build.lib}"/>
        <fileset dir="${build.dir}">
          <include name="${final.name}.jar" />
        </fileset>
      </copy>
      <copy todir="${dist.dir}/doc" failonerror="false">
        <fileset dir="doc">
          <include name="cql3/CQL.html" />
          <include name="cql3/CQL.css" />
          <include name="SASI.md" />
        </fileset>
      </copy>
      <copy todir="${dist.dir}/doc/html" failonerror="false">
        <fileset dir="doc" />
        <globmapper from="build/html/*" to="*"/>
      </copy>
      <copy todir="${dist.dir}/bin">
        <fileset dir="bin"/>
      </copy>
      <copy todir="${dist.dir}/conf">
        <fileset dir="conf"/>
      </copy>
      <copy todir="${dist.dir}/pylib">
        <fileset dir="pylib">
          <include name="**" />
          <exclude name="**/*.pyc" />
        </fileset>
      </copy>
      <copy todir="${dist.dir}/">
        <fileset dir="${basedir}">
          <include name="*.txt" />
        </fileset>
      </copy>
      <copy todir="${dist.dir}/tools/bin">
        <fileset dir="${basedir}/tools/bin"/>
      </copy>
      <copy todir="${dist.dir}/tools/">
        <fileset dir="${basedir}/tools/">
            <include name="*.yaml"/>
	</fileset>
      </copy>
      <copy todir="${dist.dir}/tools/lib">
        <fileset dir="${build.dir}/tools/lib/">
            <include name="*.jar" />
        </fileset>
      </copy>
    </target>

    <!-- creates release tarballs -->
    <target name="artifacts" depends="_artifacts-init,gen-doc,sources-jar,javadoc-jar"
            description="Create Cassandra release artifacts">
      <tar compression="gzip" longfile="gnu"
        destfile="${build.dir}/${final.name}-bin.tar.gz">

        <!-- Everything but bin/ (default mode) -->
        <tarfileset dir="${dist.dir}" prefix="${final.name}">
          <include name="**"/>
          <exclude name="bin/*" />
          <exclude name="tools/bin/*"/>
        </tarfileset>
        <!-- Shell includes in bin/ (default mode) -->
        <tarfileset dir="${dist.dir}" prefix="${final.name}">
          <include name="bin/*.in.sh" />
          <include name="tools/bin/*.in.sh" />
        </tarfileset>
        <!-- Executable scripts in bin/ -->
        <tarfileset dir="${dist.dir}" prefix="${final.name}" mode="755">
          <include name="bin/*"/>
          <include name="tools/bin/*"/>
          <exclude name="bin/*.in.sh" />
          <exclude name="tools/bin/*.in.sh" />
        </tarfileset>
      </tar>

      <tar compression="gzip" longfile="gnu"
           destfile="${build.dir}/${final.name}-src.tar.gz">

        <tarfileset dir="${basedir}"
                    prefix="${final.name}-src">
          <include name="**"/>
          <exclude name="build/**" />
          <exclude name="lib/**" />
          <exclude name="src/gen-java/**" />
          <exclude name=".git/**" />
          <exclude name="venv/**" />
          <exclude name="src/resources/org/apache/cassandra/config/version.properties" />
          <exclude name="conf/hotspot_compiler" />
          <exclude name="doc/cql3/CQL.html" />
          <exclude name="doc/build/**" />
          <exclude name="bin/*" /> <!-- handled separately below -->
          <exclude name="tools/bin/*" /> <!-- handled separately below -->
          <!-- exclude python generated files -->
          <exclude name="**/__pycache__/**" />
          <!-- exclude Eclipse files -->
          <exclude name=".project" />
          <exclude name=".classpath" />
          <exclude name=".settings/**" />
          <exclude name=".externalToolBuilders/**" />
          <!-- exclude NetBeans files -->
          <exclude name="ide/nbproject/private/**" />
        </tarfileset>

        <!-- python driver, puresasl for SASL / GSSAPI -->
        <tarfileset dir="${basedir}" prefix="${final.name}-src">
          <include name="lib/cassandra-driver-internal-only-**" />
          <include name="lib/puresasl-internal-only-**" />
        </tarfileset>

        <!-- Shell includes in bin/ and tools/bin/ -->
        <tarfileset dir="${basedir}" prefix="${final.name}-src">
          <include name="bin/*.in.sh" />
          <include name="tools/bin/*.in.sh" />
        </tarfileset>
        <!-- Everything else (assumed to be scripts), is executable -->
        <tarfileset dir="${basedir}" prefix="${final.name}-src" mode="755">
          <include name="bin/*"/>
          <exclude name="bin/*.in.sh" />
          <include name="tools/bin/*"/>
          <exclude name="tools/bin/*.in.sh" />
        </tarfileset>
      </tar>

      <checksum forceOverwrite="yes" todir="${build.dir}" fileext=".sha256" algorithm="SHA-256">
        <fileset dir="${build.dir}">
          <include name="${final.name}-bin.tar.gz" />
          <include name="${final.name}-src.tar.gz" />
        </fileset>
      </checksum>
      <checksum forceOverwrite="yes" todir="${build.dir}" fileext=".sha512" algorithm="SHA-512">
        <fileset dir="${build.dir}">
          <include name="${final.name}-bin.tar.gz" />
          <include name="${final.name}-src.tar.gz" />
        </fileset>
      </checksum>
    </target>

  <target name="build-jmh" depends="build-test, jar" description="Create JMH uber jar">
      <jar jarfile="${build.test.dir}/deps.jar">
          <zipgroupfileset dir="${test.lib}/jars">
              <include name="*jmh*.jar"/>
              <include name="jopt*.jar"/>
              <include name="commons*.jar"/>
              <include name="junit*.jar"/>
              <include name="hamcrest*.jar"/>
          </zipgroupfileset>
          <zipgroupfileset dir="${build.lib}" includes="*.jar"/>
      </jar>
      <jar jarfile="${build.test.dir}/benchmarks.jar">
          <manifest>
              <attribute name="Main-Class" value="org.openjdk.jmh.Main"/>
          </manifest>
          <zipfileset src="${build.test.dir}/deps.jar" excludes="META-INF/*.SF" />
          <fileset dir="${build.classes.main}"/>
          <fileset dir="${test.classes}"/>
          <fileset dir="${test.conf}" />
      </jar>
  </target>

  <target name="build-test" depends="_main-jar,stress-build,fqltool-build,resolver-dist-lib,simulator-jars,checkstyle-test" unless="no-build-test"
          description="Compile test classes">
    <antcall target="_build-test"/>
  </target>

  <target name="_build-test">
    <javac
     compiler="modern"
     debug="true"
     debuglevel="${debuglevel}"
     destdir="${test.classes}"
     includeantruntime="true"
     source="${source.version}"
     target="${target.version}"
     encoding="utf-8">
     <classpath>
        <path refid="cassandra.classpath.test"/>
        <pathelement location="${fqltool.build.classes}"/>
     </classpath>
     <compilerarg value="-XDignore.symbol.file"/>
     <src path="${test.anttasks.src}"/>
     <src path="${test.unit.src}"/>
     <src path="${test.long.src}"/>
     <src path="${test.burn.src}"/>
     <src path="${test.memory.src}"/>
     <src path="${test.microbench.src}"/>
     <src path="${test.distributed.src}"/>
     <src path="${test.simulator.src}"/>
     <src path="${test.simulator-asm.src}"/>
     <src path="${test.simulator-bootstrap.src}"/>
     <src path="${test.simulator-test.src}"/>
    </javac>

    <!-- Non-java resources needed by the test suite -->
    <copy todir="${test.classes}">
      <fileset dir="${test.resources}"/>
    </copy>
  </target>

  <!-- Run tests separately and report errors after and generate a junit report -->
  <macrodef name="testhelper">
    <attribute name="testdelegate"/>
    <sequential>
        <taskdef name="testhelper_" classname="org.apache.cassandra.anttasks.TestHelper" classpath="${test.classes}"/>
        <testhelper_ property="@{testdelegate}"/>
      <fail message="Some test(s) failed.">
        <condition>
            <and>
            <isset property="testfailed"/>
            <not>
              <isset property="ant.test.failure.ignore"/>
            </not>
          </and>
        </condition>
      </fail>
    </sequential>
  </macrodef>

  <!-- Run a list of junit tasks but don't track errors or generate a report after
       If a test fails the testfailed property will be set. All the tests are run using the testdelegate
       macro that is specified as an attribute and they will be run sequentially in this ant process -->

  <!-- Defines how to run a set of tests. If you change the defaults for attributes
       you should also update them in testmacro.,
       The two are split because the helper doesn't generate
       a junit report or fail on errors -->
  <macrodef name="testmacrohelper">
    <attribute name="inputdir" />
    <attribute name="timeout" default="${test.timeout}" />
    <attribute name="forkmode" default="perTest"/>
    <element name="optjvmargs" implicit="true" optional="true" />
    <attribute name="filter" default="**/${test.name}.java"/>
    <attribute name="exclude" default="" />
    <attribute name="filelist" default="" />
    <attribute name="testtag" default=""/>
    <attribute name="usejacoco" default="no"/>
    <attribute name="showoutput" default="false"/>

    <sequential>
      <condition property="additionalagent"
                 value="-javaagent:${build.dir.lib}/jars/jacocoagent.jar=destfile=${jacoco.partialexecfile}"
                 else="">
        <istrue value="${usejacoco}"/>
      </condition>
      <taskdef name="junit-timeout" classname="org.apache.cassandra.JStackJUnitTask">
        <classpath>
          <pathelement location="${test.classes}"/>
        </classpath>
      </taskdef>
      <mkdir dir="${build.test.dir}/cassandra"/>
      <mkdir dir="${build.test.dir}/output"/>
      <mkdir dir="${build.test.dir}/output/@{testtag}"/>
      <junit-timeout fork="on" forkmode="@{forkmode}" failureproperty="testfailed" maxmemory="1024m" timeout="@{timeout}" showoutput="@{showoutput}">
        <formatter classname="org.apache.cassandra.CassandraXMLJUnitResultFormatter" extension=".xml" usefile="true"/>
        <formatter classname="org.apache.cassandra.CassandraBriefJUnitResultFormatter" usefile="false"/>
        <jvmarg value="-Dstorage-config=${test.conf}"/>
        <jvmarg value="-Djava.awt.headless=true"/>
        <!-- Cassandra 3.0+ needs <jvmarg line="... ${additionalagent}" /> here! (not value=) -->
        <jvmarg line="-javaagent:${build.lib}/jamm-${jamm.version}.jar ${additionalagent}" />
        <jvmarg value="-ea"/>
        <jvmarg value="-Djava.io.tmpdir=${tmp.dir}"/>
        <jvmarg value="-Dcassandra.debugrefcount=true"/>
        <jvmarg value="-Xms384M"/> <!-- Temporary workaround for distributed ReadRepairTest SEGV -->
        <jvmarg value="-Xss256k"/>
        <!-- When we do classloader manipulation SoftReferences can cause memory leaks
             that can OOM our test runs. The next two settings informs our GC
             algorithm to limit the metaspace size and clean up SoftReferences
             more aggressively rather than waiting. See CASSANDRA-14922 for more details.
        -->
        <jvmarg value="-XX:SoftRefLRUPolicyMSPerMB=0" />
        <jvmarg value="-Dcassandra.test.driver.connection_timeout_ms=${test.driver.connection_timeout_ms}"/>
        <jvmarg value="-Dcassandra.test.driver.read_timeout_ms=${test.driver.read_timeout_ms}"/>
        <jvmarg value="-Dcassandra.memtable_row_overhead_computation_step=100"/>
        <jvmarg value="-Dcassandra.test.use_prepared=${cassandra.test.use_prepared}"/>
        <jvmarg value="-Dcassandra.test.sstableformatdevelopment=true"/>
        <!-- The first time SecureRandom initializes can be slow if it blocks on /dev/random -->
        <jvmarg value="-Djava.security.egd=file:/dev/urandom" />
        <jvmarg value="-Dcassandra.testtag=@{testtag}"/>
        <jvmarg value="-Dcassandra.keepBriefBrief=${cassandra.keepBriefBrief}" />
        <jvmarg value="-Dcassandra.strict.runtime.checks=true" />
        <jvmarg value="-Dcassandra.reads.thresholds.coordinator.defensive_checks_enabled=true" /> <!-- enable defensive checks -->
        <jvmarg line="${java11-jvmargs}"/>
        <!-- disable shrinks in quicktheories CASSANDRA-15554 -->
        <jvmarg value="-DQT_SHRINKS=0"/>
        <jvmarg line="${_std-test-jvmargs}" />
        <jvmarg line="${test.jvm.args}" />
        <optjvmargs/>
        <!-- Uncomment to debug unittest, attach debugger to port 1416 -->
        <!--
        <jvmarg line="-agentlib:jdwp=transport=dt_socket,address=localhost:1416,server=y,suspend=y" />
        -->
        <classpath>
          <pathelement path="${java.class.path}"/>
          <pathelement location="${stress.build.classes}"/>
          <pathelement location="${fqltool.build.classes}"/>
          <pathelement location="${test.classes}"/>
          <path refid="cassandra.classpath.test" />
          <pathelement location="${stress.test.classes}"/>
          <pathelement location="${fqltool.test.classes}"/>
          <pathelement location="${test.conf}"/>
          <pathelement path="${java.class.path}"/>
          <path refid="cassandra.classpath" />
          <fileset dir="${test.lib}">
            <include name="**/*.jar" />
              <exclude name="**/ant-*.jar"/>
          </fileset>
        </classpath>
        <batchtest todir="${build.test.dir}/output/@{testtag}">
            <fileset dir="@{inputdir}" includes="@{filter}" excludes="@{exclude}"/>
            <filelist dir="@{inputdir}" files="@{filelist}"/>
        </batchtest>
      </junit-timeout>

      <delete quiet="true" failonerror="false" dir="${build.test.dir}/cassandra/commitlog"/>
      <delete quiet="true" failonerror="false" dir="${build.test.dir}/cassandra/cdc_raw"/>
      <delete quiet="true" failonerror="false" dir="${build.test.dir}/cassandra/data"/>
      <delete quiet="true" failonerror="false" dir="${build.test.dir}/cassandra/ssl_upload_tables"/>
      <delete quiet="true" failonerror="false" dir="${build.test.dir}/cassandra/system_data"/>
      <delete quiet="true" failonerror="false" dir="${build.test.dir}/cassandra/saved_caches"/>
      <delete quiet="true" failonerror="false" dir="${build.test.dir}/cassandra/hints"/>
    </sequential>
  </macrodef>

  <target name="testold" depends="build-test" description="Execute unit tests">
    <testmacro inputdir="${test.unit.src}" timeout="${test.timeout}">
      <jvmarg value="-Dlegacy-sstable-root=${test.data}/legacy-sstables"/>
      <jvmarg value="-Dinvalid-legacy-sstable-root=${test.data}/invalid-legacy-sstables"/>
      <jvmarg value="-Dcassandra.ring_delay_ms=1000"/>
      <jvmarg value="-Dcassandra.tolerate_sstable_size=true"/>
      <jvmarg value="-Dcassandra.skip_sync=true" />
    </testmacro>
    <fileset dir="${test.unit.src}" />
  </target>

  <!-- Will not generate a junit report or fail on error  -->
  <macrodef name="testlist">
    <attribute name="test.file.list"/>
    <sequential>
      <testmacrohelper inputdir="${test.dir}/${test.classlistprefix}" filelist="@{test.file.list}" exclude="**/*.java" timeout="${test.timeout}">
        <jvmarg value="-Dlegacy-sstable-root=${test.data}/legacy-sstables"/>
        <jvmarg value="-Dinvalid-legacy-sstable-root=${test.data}/invalid-legacy-sstables"/>
        <jvmarg value="-Dcassandra.ring_delay_ms=1000"/>
        <jvmarg value="-Dcassandra.tolerate_sstable_size=true"/>
        <jvmarg value="-Dcassandra.skip_sync=true" />
      </testmacrohelper>
    </sequential>
  </macrodef>

  <!-- Will not generate a junit report  -->
  <macrodef name="testlist-compression">
    <attribute name="test.file.list" />
    <sequential>
      <property name="compressed_yaml" value="${build.test.dir}/cassandra.compressed.yaml"/>
      <concat destfile="${compressed_yaml}">
          <fileset file="${test.conf}/cassandra.yaml"/>
          <fileset file="${test.conf}/commitlog_compression_${test.compression.algo}.yaml"/>
      </concat>
      <testmacrohelper inputdir="${test.unit.src}" filelist="@{test.file.list}"
                       exclude="**/*.java" timeout="${test.timeout}" testtag="compression">
        <jvmarg value="-Dlegacy-sstable-root=${test.data}/legacy-sstables"/>
        <jvmarg value="-Dinvalid-legacy-sstable-root=${test.data}/invalid-legacy-sstables"/>
        <jvmarg value="-Dcassandra.test.compression=true"/>
        <jvmarg value="-Dcassandra.test.compression.algo=${test.compression.algo}"/>
        <jvmarg value="-Dcassandra.ring_delay_ms=1000"/>
        <jvmarg value="-Dcassandra.tolerate_sstable_size=true"/>
        <jvmarg value="-Dcassandra.config=file:///${compressed_yaml}"/>
        <jvmarg value="-Dcassandra.skip_sync=true" />
      </testmacrohelper>
    </sequential>
  </macrodef>

  <macrodef name="testlist-cdc">
    <attribute name="test.file.list" />
    <sequential>
      <property name="cdc_yaml" value="${build.test.dir}/cassandra.cdc.yaml"/>
      <concat destfile="${cdc_yaml}">
        <fileset file="${test.conf}/cassandra.yaml"/>
        <fileset file="${test.conf}/cdc.yaml"/>
      </concat>
      <testmacrohelper inputdir="${test.unit.src}" filelist="@{test.file.list}"
                       exclude="**/*.java" timeout="${test.timeout}" testtag="cdc">
        <jvmarg value="-Dlegacy-sstable-root=${test.data}/legacy-sstables"/>
        <jvmarg value="-Dinvalid-legacy-sstable-root=${test.data}/invalid-legacy-sstables"/>
        <jvmarg value="-Dcassandra.ring_delay_ms=1000"/>
        <jvmarg value="-Dcassandra.tolerate_sstable_size=true"/>
        <jvmarg value="-Dcassandra.config=file:///${cdc_yaml}"/>
        <jvmarg value="-Dcassandra.skip_sync=true" />
      </testmacrohelper>
    </sequential>
  </macrodef>

  <macrodef name="testlist-system-keyspace-directory">
    <attribute name="test.file.list" />
    <sequential>
      <property name="system_keyspaces_directory_yaml" value="${build.test.dir}/cassandra.system.yaml"/>
      <concat destfile="${system_keyspaces_directory_yaml}">
        <fileset file="${test.conf}/cassandra.yaml"/>
        <fileset file="${test.conf}/system_keyspaces_directory.yaml"/>
      </concat>
      <testmacrohelper inputdir="${test.unit.src}" filelist="@{test.file.list}"
                       exclude="**/*.java" timeout="${test.timeout}" testtag="system_keyspace_directory">
        <jvmarg value="-Dlegacy-sstable-root=${test.data}/legacy-sstables"/>
        <jvmarg value="-Dinvalid-legacy-sstable-root=${test.data}/invalid-legacy-sstables"/>
        <jvmarg value="-Dcassandra.ring_delay_ms=1000"/>
        <jvmarg value="-Dcassandra.tolerate_sstable_size=true"/>
        <jvmarg value="-Dcassandra.config=file:///${system_keyspaces_directory_yaml}"/>
        <jvmarg value="-Dcassandra.skip_sync=true" />
      </testmacrohelper>
    </sequential>
  </macrodef>

  <!--
    Run named ant task with jacoco, such as "ant jacoco-run -Dtaskname=test"
    the target run must enable the jacoco agent if usejacoco is 'yes' -->
  <target name="jacoco-run" description="run named task with jacoco instrumentation">
    <condition property="runtask" value="${taskname}" else="test">
      <isset property="taskname"/>
    </condition>
    <antcall target="${runtask}">
      <param name="usejacoco" value="yes"/>
    </antcall>
  </target>

  <!-- Use this with an FQDN for test class, and an optional csv list of methods like this:
    ant testsome -Dtest.name=org.apache.cassandra.service.StorageServiceServerTest
    ant testsome -Dtest.name=org.apache.cassandra.service.StorageServiceServerTest -Dtest.methods=testRegularMode,testGetAllRangesEmpty
  -->
  <target name="testsome" depends="build-test" description="Execute specific unit tests" >
    <testmacro inputdir="${test.unit.src}" timeout="${test.timeout}">
      <test unless:blank="${test.methods}" name="${test.name}" methods="${test.methods}" outfile="build/test/output/TEST-${test.name}-${test.methods}"/>
      <test if:blank="${test.methods}" name="${test.name}" outfile="build/test/output/TEST-${test.name}"/>
      <jvmarg value="-Dlegacy-sstable-root=${test.data}/legacy-sstables"/>
      <jvmarg value="-Dinvalid-legacy-sstable-root=${test.data}/invalid-legacy-sstables"/>
      <jvmarg value="-Dcassandra.ring_delay_ms=1000"/>
      <jvmarg value="-Dcassandra.tolerate_sstable_size=true"/>
      <jvmarg value="-Dcassandra.skip_sync=true" />
    </testmacro>
  </target>

  <!-- Use this with an FQDN for test class, and an optional csv list of methods like this:
    ant long-testsome -Dtest.name=org.apache.cassandra.cql3.ManyRowsTest
    ant long-testsome -Dtest.name=org.apache.cassandra.cql3.ManyRowsTest -Dtest.methods=testLargeCount
  -->
  <target name="long-testsome" depends="build-test" description="Execute specific long unit tests" >
    <testmacro inputdir="${test.long.src}" timeout="${test.long.timeout}">
      <test unless:blank="${test.methods}" name="${test.name}" methods="${test.methods}"/>
      <test if:blank="${test.methods}" name="${test.name}"/>
      <jvmarg value="-Dcassandra.ring_delay_ms=1000"/>
      <jvmarg value="-Dcassandra.tolerate_sstable_size=true"/>
    </testmacro>
  </target>

  <!-- Use this with an FQDN for test class, and an optional csv list of methods like this:
    ant burn-testsome -Dtest.name=org.apache.cassandra.utils.memory.LongBufferPoolTest
    ant burn-testsome -Dtest.name=org.apache.cassandra.utils.memory.LongBufferPoolTest -Dtest.methods=testPoolAllocateWithRecyclePartially
  -->
  <target name="burn-testsome" depends="build-test" description="Execute specific burn unit tests" >
    <testmacro inputdir="${test.burn.src}" timeout="${test.burn.timeout}">
      <test unless:blank="${test.methods}" name="${test.name}" methods="${test.methods}"/>
      <test if:blank="${test.methods}" name="${test.name}"/>
      <jvmarg value="-Dlogback.configurationFile=test/conf/logback-burntest.xml"/>
    </testmacro>
  </target>

  <target name="test-compression" depends="build-test,stress-build" description="Execute unit tests with sstable compression enabled">
    <path id="all-test-classes-path">
      <fileset dir="${test.unit.src}" includes="**/${test.name}.java" />
      <fileset dir="${test.distributed.src}" includes="**/${test.name}.java" />
    </path>
    <property name="all-test-classes" refid="all-test-classes-path"/>
    <testhelper testdelegate="testlist-compression" />
  </target>

  <target name="test-cdc" depends="build-test" description="Execute unit tests with change-data-capture enabled">
    <path id="all-test-classes-path">
      <fileset dir="${test.unit.src}" includes="**/${test.name}.java" />
    </path>
    <property name="all-test-classes" refid="all-test-classes-path"/>
    <testhelper testdelegate="testlist-cdc" />
  </target>

  <target name="test-system-keyspace-directory" depends="build-test" description="Execute unit tests with a system keyspaces directory configured">
    <path id="all-test-classes-path">
      <fileset dir="${test.unit.src}" includes="**/${test.name}.java" />
    </path>
    <property name="all-test-classes" refid="all-test-classes-path"/>
    <testhelper testdelegate="testlist-system-keyspace-directory" />
  </target>

  <target name="msg-ser-gen-test" depends="build-test" description="Generates message serializations">
    <testmacro inputdir="${test.unit.src}"
        timeout="${test.timeout}" filter="**/SerializationsTest.java">
      <jvmarg value="-Dcassandra.test-serialization-writes=True"/>
    </testmacro>
  </target>

  <target name="msg-ser-test" depends="build-test" description="Tests message serializations">
      <testmacro inputdir="${test.unit.src}" timeout="${test.timeout}"
               filter="**/SerializationsTest.java"/>
  </target>

  <target name="msg-ser-test-7" depends="build-test" description="Generates message serializations">
    <testmacro inputdir="${test.unit.src}"
        timeout="${test.timeout}" filter="**/SerializationsTest.java">
      <jvmarg value="-Dcassandra.version=0.7"/>
    </testmacro>
  </target>

  <target name="msg-ser-test-10" depends="build-test" description="Tests message serializations on 1.0 messages">
    <testmacro inputdir="${test.unit.src}"
        timeout="${test.timeout}" filter="**/SerializationsTest.java">
      <jvmarg value="-Dcassandra.version=1.0"/>
    </testmacro>
  </target>

  <target name="test-burn" depends="build-test" description="Execute functional tests">
    <testmacro inputdir="${test.burn.src}"
               timeout="${test.burn.timeout}">
    </testmacro>
  </target>

  <target name="long-test" depends="build-test" description="Execute functional tests">
    <testmacro inputdir="${test.long.src}"
               timeout="${test.long.timeout}">
      <jvmarg value="-Dcassandra.ring_delay_ms=1000"/>
      <jvmarg value="-Dcassandra.tolerate_sstable_size=true"/>
    </testmacro>
  </target>

  <target name="test-memory" depends="build-test" description="Execute functional tests">
      <testmacro inputdir="${test.memory.src}"
                 timeout="${test.memory.timeout}">
          <jvmarg value="-javaagent:${build.dir}/test/lib/jars/java-allocation-instrumenter-${allocation-instrumenter.version}.jar"/>
      </testmacro>
  </target>

  <target name="cql-test" depends="build-test" description="Execute CQL tests">
    <sequential>
      <echo message="running CQL tests"/>
      <mkdir dir="${build.test.dir}/cassandra"/>
      <mkdir dir="${build.test.dir}/output"/>
      <junit fork="on" forkmode="once" failureproperty="testfailed" maxmemory="1024m" timeout="${test.timeout}">
        <formatter type="brief" usefile="false"/>
        <jvmarg value="-Dstorage-config=${test.conf}"/>
        <jvmarg value="-Djava.awt.headless=true"/>
        <jvmarg value="-javaagent:${build.lib}/jamm-${jamm.version}.jar" />
        <jvmarg value="-ea"/>
        <jvmarg value="-Xss256k"/>
        <jvmarg value="-Dcassandra.memtable_row_overhead_computation_step=100"/>
        <jvmarg value="-Dcassandra.test.use_prepared=${cassandra.test.use_prepared}"/>
        <jvmarg value="-Dcassandra.skip_sync=true" />
        <classpath>
          <path refid="cassandra.classpath.test" />
          <pathelement location="${test.classes}"/>
          <pathelement location="${test.conf}"/>
          <fileset dir="${test.lib}">
            <include name="**/*.jar" />
          </fileset>
        </classpath>
        <batchtest todir="${build.test.dir}/output">
            <fileset dir="${test.unit.src}" includes="**/cql3/*Test.java">
                <contains text="CQLTester" casesensitive="yes"/>
            </fileset>
        </batchtest>
      </junit>
      <fail message="Some CQL test(s) failed.">
        <condition>
            <and>
            <isset property="testfailed"/>
            <not>
              <isset property="ant.test.failure.ignore"/>
            </not>
          </and>
        </condition>
      </fail>
    </sequential>
  </target>

  <!-- Use this with an simple class name for test class, and an optional csv list of methods like this:
    ant cql-test-some -Dtest.name=ListsTest
    ant cql-test-some -Dtest.name=ListsTest -Dtest.methods=testPrecisionTime_getNext_simple
  -->
  <target name="cql-test-some" depends="build-test" description="Execute specific CQL tests" >
    <sequential>
      <echo message="running ${test.methods} tests from ${test.name}"/>
      <mkdir dir="${build.test.dir}/cassandra"/>
      <mkdir dir="${build.test.dir}/output"/>
      <junit fork="on" forkmode="once" failureproperty="testfailed" maxmemory="1024m" timeout="${test.timeout}">
        <formatter type="brief" usefile="false"/>
        <jvmarg value="-Dstorage-config=${test.conf}"/>
        <jvmarg value="-Djava.awt.headless=true"/>
        <jvmarg value="-javaagent:${build.lib}/jamm-${jamm.version}.jar" />
        <jvmarg value="-ea"/>
        <jvmarg value="-Xss256k"/>
        <jvmarg value="-Dcassandra.test.use_prepared=${cassandra.test.use_prepared}"/>
        <jvmarg value="-Dcassandra.memtable_row_overhead_computation_step=100"/>
        <jvmarg value="-Dcassandra.skip_sync=true" />
        <classpath>
          <path refid="cassandra.classpath.test" />
          <pathelement location="${test.classes}"/>
          <pathelement location="${test.conf}"/>
          <fileset dir="${test.lib}">
            <include name="**/*.jar" />
          </fileset>
        </classpath>
        <test unless:blank="${test.methods}" name="org.apache.cassandra.cql3.${test.name}" methods="${test.methods}" todir="${build.test.dir}/output"/>
        <test if:blank="${test.methods}" name="org.apache.cassandra.cql3.${test.name}" todir="${build.test.dir}/output"/>
      </junit>
    </sequential>
  </target>

  <!-- Use JaCoCo ant extension without needing externally saved lib -->
  <target name="jacoco-init" depends="resolver-init">
    <typedef uri="antlib:org.jacoco.ant" classpathref="jacocoant.classpath"/>
  </target>

  <target name="jacoco-merge" depends="jacoco-init">
    <jacoco:merge destfile="${jacoco.finalexecfile}" xmlns:jacoco="antlib:org.jacoco.ant">
        <fileset dir="${jacoco.export.dir}" includes="*.exec,**/*.exec"/>
    </jacoco:merge>
  </target>

  <target name="jacoco-report" depends="jacoco-merge">
    <jacoco:report xmlns:jacoco="antlib:org.jacoco.ant">
      <executiondata>
        <file file="${jacoco.finalexecfile}" />
      </executiondata>
      <structure name="JaCoCo Cassandara Coverage Report">
        <classfiles>
          <fileset dir="${build.classes.main}">
            <include name="**/*.class"/>
          </fileset>
        </classfiles>
        <sourcefiles encoding="UTF-8">
          <dirset dir="${build.src}">
            <include name="java"/>
            <include name="gen-java"/>
          </dirset>
        </sourcefiles>
      </structure>
      <!-- to produce reports in different formats. -->
      <html destdir="${jacoco.export.dir}" />
      <csv destfile="${jacoco.export.dir}/report.csv" />
      <xml destfile="${jacoco.export.dir}/report.xml" />
    </jacoco:report>
  </target>

  <target name="jacoco-cleanup" description="Destroy JaCoCo exec data and reports">
    <delete file="${jacoco.partialexecfile}"/>
    <delete dir="${jacoco.export.dir}"/>
  </target>

  <target name="javadoc" depends="build" description="Create javadoc" unless="no-javadoc">
    <create-javadoc destdir="${javadoc.dir}">
      <filesets>
        <fileset dir="${build.src.java}" defaultexcludes="yes">
          <include name="org/apache/**/*.java"/>
        </fileset>
      </filesets>
    </create-javadoc>
   </target>

  <!-- Run tests and reports errors and generates a junit report after -->
  <macrodef name="testmacro">
    <attribute name="inputdir" />
    <attribute name="timeout" default="${test.timeout}" />
    <attribute name="forkmode" default="perTest"/>
    <attribute name="showoutput" default="true"/>
    <element name="optjvmargs" implicit="true" optional="true" />
    <attribute name="filter" default="**/${test.name}.java"/>
    <attribute name="exclude" default="" />
    <attribute name="filelist" default="" />
    <attribute name="testtag" default=""/>

    <sequential>
      <testmacrohelper inputdir="@{inputdir}" timeout="@{timeout}"
                       forkmode="@{forkmode}" filter="@{filter}"
                       exclude="@{exclude}" filelist="@{filelist}"
                       testtag="@{testtag}" showoutput="false" >
          <optjvmargs/>
      </testmacrohelper>
      <fail message="Some test(s) failed.">
        <condition>
            <and>
            <isset property="testfailed"/>
            <not>
              <isset property="ant.test.failure.ignore"/>
            </not>
          </and>
        </condition>
      </fail>
    </sequential>
  </macrodef>

  <target name="test" depends="eclipse-warnings,build-test" description="Test Runner">
    <path id="all-test-classes-path">
      <fileset dir="${test.unit.src}" includes="**/${test.name}.java" excludes="**/distributed/test/UpgradeTest*.java" />
    </path>
    <property name="all-test-classes" refid="all-test-classes-path"/>
    <testhelper testdelegate="testlist"/>
  </target>

  <target name="generate-test-report" description="Generates JUnit's HTML report from results already in build/output">
      <junitreport todir="${build.test.dir}">
        <fileset dir="${build.test.dir}/output">
          <include name="**/TEST-*.xml"/>
        </fileset>
        <report format="frames" todir="${build.test.dir}/junitreport"/>
      </junitreport>
  </target>

  <!-- run a list of tests as provided in -Dtest.classlistfile (or default of 'testnames.txt')
  The class list file should be one test class per line, with the path starting after test/unit
  e.g. org/apache/cassandra/hints/HintMessageTest.java -->
  <target name="testclasslist" depends="build-test" description="Run tests given in file -Dtest.classlistfile (one-class-per-line, e.g. org/apache/cassandra/db/SomeTest.java)">
    <path id="all-test-classes-path">
      <fileset dir="${test.dir}/${test.classlistprefix}" includesfile="${test.classlistfile}"/>
    </path>
    <property name="all-test-classes" refid="all-test-classes-path"/>
    <testhelper testdelegate="testlist"/>
  </target>
  <target name="testclasslist-compression" depends="build-test" description="Run tests given in file -Dtest.classlistfile (one-class-per-line, e.g. org/apache/cassandra/db/SomeTest.java)">
      <path id="all-test-classes-path">
          <fileset dir="${test.dir}/${test.classlistprefix}" includesfile="${test.classlistfile}"/>
      </path>
      <property name="all-test-classes" refid="all-test-classes-path"/>
      <testhelper testdelegate="testlist-compression"/>
  </target>
  <target name="testclasslist-cdc" depends="build-test" description="Run tests given in file -Dtest.classlistfile (one-class-per-line, e.g. org/apache/cassandra/db/SomeTest.java)">
      <path id="all-test-classes-path">
          <fileset dir="${test.dir}/${test.classlistprefix}" includesfile="${test.classlistfile}"/>
      </path>
      <property name="all-test-classes" refid="all-test-classes-path"/>
      <testhelper testdelegate="testlist-cdc"/>
  </target>
  <target name="testclasslist-system-keyspace-directory" depends="build-test" description="Run tests given in file -Dtest.classlistfile (one-class-per-line, e.g. org/apache/cassandra/db/SomeTest.java)">
      <path id="all-test-classes-path">
          <fileset dir="${test.dir}/${test.classlistprefix}" includesfile="${test.classlistfile}"/>
      </path>
      <property name="all-test-classes" refid="all-test-classes-path"/>
      <testhelper testdelegate="testlist-system-keyspace-directory"/>
  </target>

  <!-- Build a self-contained jar for e.g. remote execution; not currently used for running burn tests with this build script -->
  <target name="burn-test-jar" depends="build-test, build" description="Create dtest-compatible jar, including all dependencies">
      <jar jarfile="${build.dir}/burntest.jar">
          <zipgroupfileset dir="${build.lib}" includes="*.jar" excludes="META-INF/*.SF"/>
          <fileset dir="${build.classes.main}"/>
          <fileset dir="${test.classes}"/>
          <fileset dir="${test.conf}" excludes="logback*.xml"/>
          <fileset dir="${basedir}/conf" includes="logback*.xml"/>
          <zipgroupfileset dir="${build.dir.lib}/jars">
              <include name="junit*.jar"/>
          </zipgroupfileset>
      </jar>
  </target>

  <target name="dtest-jar" depends="build-test, build" description="Create dtest-compatible jar, including all dependencies">
      <jar jarfile="${build.dir}/dtest-${base.version}.jar" duplicate="preserve">
          <fileset dir="${build.classes.main}"/>
          <fileset dir="${test.classes}"/>
          <fileset dir="${test.conf}" />
          <zipgroupfileset dir="${build.lib}" includes="*.jar" excludes="META-INF/*.SF"/>
          <zipgroupfileset dir="${test.lib}/jars" includes="jimfs-1.1.jar,dtest-api-*.jar,asm-*.jar,javassist-*.jar,reflections-*.jar,semver4j-*.jar" excludes="META-INF/*.SF"/>
          <zipgroupfileset dir="${build.dir.lib}/jars" includes="asm-*.jar" excludes="META-INF/*.SF"/>
      </jar>
  </target>

  <target name="test-jvm-dtest" depends="build-test" description="Execute in-jvm dtests">
    <testmacro inputdir="${test.distributed.src}" timeout="${test.distributed.timeout}" forkmode="once" showoutput="true" filter="**/test/${test.name}.java">
      <jvmarg value="-Dlogback.configurationFile=test/conf/logback-dtest.xml"/>
      <jvmarg value="-Dcassandra.ring_delay_ms=10000"/>
      <jvmarg value="-Dcassandra.tolerate_sstable_size=true"/>
      <jvmarg value="-Dcassandra.skip_sync=true" />
    </testmacro>
  </target>

  <target name="test-simulator-dtest" depends="build-test" description="Execute simulator dtests">
    <testmacro inputdir="${test.simulator-test.src}" timeout="${test.simulation.timeout}" forkmode="perTest" showoutput="true" filter="**/test/${test.name}.java">
      <jvmarg value="-Dlogback.configurationFile=test/conf/logback-simulator.xml"/>
      <jvmarg value="-Dcassandra.ring_delay_ms=10000"/>
      <jvmarg value="-Dcassandra.tolerate_sstable_size=true"/>
      <jvmarg value="-Dcassandra.skip_sync=true" />
      <jvmarg value="-Dcassandra.debugrefcount=false"/>
      <jvmarg value="-Dcassandra.test.simulator.determinismcheck=strict"/>
      <!-- Support Simulator Tests -->
      <jvmarg line="-javaagent:${test.lib}/jars/simulator-asm.jar"/>
      <jvmarg line="-Xbootclasspath/a:${test.lib}/jars/simulator-bootstrap.jar"/>
      <jvmarg line="-XX:ActiveProcessorCount=4"/>
      <jvmarg line="-XX:-TieredCompilation"/>
      <jvmarg line="-XX:-BackgroundCompilation"/>
      <jvmarg line="-XX:CICompilerCount=1"/>
      <jvmarg line="-XX:Tier4CompileThreshold=1000"/>
      <jvmarg line="-XX:ReservedCodeCacheSize=256M"/>
      <jvmarg line="-Xmx8G"/>
    </testmacro>
  </target>

  <target name="test-jvm-upgrade-dtest" depends="build-test" description="Execute in-jvm dtests">
    <testmacro inputdir="${test.distributed.src}" timeout="${test.distributed.timeout}" forkmode="once" showoutput="true" filter="**/upgrade/*Test.java">
      <jvmarg value="-Dlogback.configurationFile=test/conf/logback-dtest.xml"/>
      <jvmarg value="-Dcassandra.ring_delay_ms=10000"/>
      <jvmarg value="-Dcassandra.tolerate_sstable_size=true"/>
      <jvmarg value="-Dcassandra.skip_sync=true" />
    </testmacro>
  </target>

  <!-- Use this with an FQDN for test class, and an optional csv list of methods like this:
      ant test-jvm-dtest-some -Dtest.name=org.apache.cassandra.distributed.test.ResourceLeakTest
      ant test-jvm-dtest-some -Dtest.name=org.apache.cassandra.distributed.test.ResourceLeakTest -Dtest.methods=looperTest
    -->
  <target name="test-jvm-dtest-some" depends="build-test" description="Execute some in-jvm dtests">
    <testmacro inputdir="${test.distributed.src}" timeout="${test.distributed.timeout}" forkmode="once" showoutput="true">
      <test unless:blank="${test.methods}" name="${test.name}" methods="${test.methods}" outfile="build/test/output/TEST-${test.name}-${test.methods}"/>
      <test if:blank="${test.methods}" name="${test.name}" outfile="build/test/output/TEST-${test.name}"/>
      <jvmarg value="-Dlogback.configurationFile=test/conf/logback-dtest.xml"/>
      <jvmarg value="-Dcassandra.ring_delay_ms=10000"/>
      <jvmarg value="-Dcassandra.tolerate_sstable_size=true"/>
      <jvmarg value="-Dcassandra.skip_sync=true" />
    </testmacro>
  </target>

  <!-- run microbenchmarks suite -->
  <target name="microbench" depends="build-jmh">
      <java classname="org.openjdk.jmh.Main"
            fork="true"
            failonerror="true">
          <classpath>
              <path refid="cassandra.classpath.test" />
              <pathelement location="${test.classes}"/>
              <pathelement location="${test.conf}"/>
              <fileset dir="${test.lib}">
                  <include name="**/*.jar" />
              </fileset>
          </classpath>
          <arg value="-foe"/>
          <arg value="true"/>
          <arg value="-rf"/>
          <arg value="json"/>
          <arg value="-rff"/>
          <arg value="${build.test.dir}/jmh-result.json"/>
          <arg value="-v"/>
          <arg value="EXTRA"/>

          <!-- Broken: ZeroCopyStreamingBench,MutationBench,FastThreadLocalBench  (FIXME) -->
          <arg value="-e"/><arg value="ZeroCopyStreamingBench|MutationBench|FastThreadLocalBench"/>

          <arg value=".*microbench.*${benchmark.name}"/>
      </java>
  </target>

  <!-- run arbitrary mains in tests, for example to run the long running memory tests with lots of memory pressure
      ant run-main -Dmainclass=org.apache.cassandra.utils.memory.LongBufferPoolTest -Dvmargs="-Xmx30m -XX:-UseGCOverheadLimit"
  -->
  <target name="run-main" depends="build-test">
      <property name="mainclass" value="" />
      <property name="vmargs" value="" />
      <property name="args" value="" />
      <java classname="${mainclass}"
            fork="true"
            failonerror="true">
          <jvmarg value="-server" />
          <jvmarg value="-ea" />
          <jvmarg line="${vmargs}" />
          <arg line="${args}" />
          <classpath>
              <path refid="cassandra.classpath" />
              <pathelement location="${test.classes}"/>
              <pathelement location="${test.conf}"/>
              <fileset dir="${test.lib}">
                  asm-<include name="**/*.jar" />
              </fileset>
          </classpath>
      </java>
  </target>

  <target name="_maybe_update_idea_to_java11" if="java.version.11">
    <replace file="${eclipse.project.name}.iml" token="JDK_1_8" value="JDK_11"/>
    <replace file=".idea/misc.xml" token="JDK_1_8" value="JDK_11"/>
    <replace file=".idea/misc.xml" token="1.8" value="11"/>
    <replaceregexp file=".idea/workspace.xml"
                   match="name=&quot;VM_PARAMETERS&quot; value=&quot;(.*)&quot;"
                   replace="name=&quot;VM_PARAMETERS&quot; value=&quot;\1 ${java11-jvmargs}&quot;"
                   byline="true"/>

      <echo file=".idea/compiler.xml"><![CDATA[<?xml version="1.0" encoding="UTF-8"?>
<project version="4">
  <component name="JavacSettings">
    <option name="ADDITIONAL_OPTIONS_STRING" value="--add-exports java.rmi/sun.rmi.registry=ALL-UNNAMED" />
  </component>
</project>]]></echo>
  </target>

  <!-- Generate IDEA project description files -->
  <target name="generate-idea-files" depends="init,maven-ant-tasks-init,resolver-dist-lib,gen-cql3-grammar,generate-jflex-java,createVersionPropFile" description="Generate IDEA files">
    <mkdir dir=".idea"/>
    <mkdir dir=".idea/libraries"/>
    <copy todir=".idea" overwrite="true">
        <fileset dir="ide/idea"/>
    </copy>
    <replace file=".idea/workspace.xml" token="trunk" value="${eclipse.project.name}"/>
    <copy tofile="${eclipse.project.name}.iml" file="ide/idea-iml-file.xml"/>
    <echo file=".idea/.name">Apache Cassandra ${eclipse.project.name}</echo>
    <echo file=".idea/modules.xml"><![CDATA[<?xml version="1.0" encoding="UTF-8"?>
<project version="4">
  <component name="ProjectModuleManager">
    <modules>
      <module fileurl="file://$PROJECT_DIR$/]]>${eclipse.project.name}<![CDATA[.iml" filepath="$PROJECT_DIR$/]]>${eclipse.project.name}<![CDATA[.iml" />
    </modules>
  </component>
</project>]]></echo>
      <antcall target="_maybe_update_idea_to_java11"/>
  </target>

  <!-- Generate Eclipse project description files -->
  <target name="generate-eclipse-files" depends="build-test" description="Generate eclipse files">
    <echo file=".project"><![CDATA[<?xml version="1.0" encoding="UTF-8"?>
<projectDescription>
  <name>${eclipse.project.name}</name>
  <comment></comment>
  <projects>
  </projects>
  <buildSpec>
    <buildCommand>
      <name>org.eclipse.jdt.core.javabuilder</name>
    </buildCommand>
  </buildSpec>
  <natures>
    <nature>org.eclipse.jdt.core.javanature</nature>
  </natures>
</projectDescription>]]>
    </echo>
    <path id="eclipse-project-libs-path">
        <fileset dir="lib">
            <include name="**/*.jar" />
        </fileset>
        <fileset dir="build/lib/jars">
            <include name="**/*.jar" />
        </fileset>
        <fileset dir="build/test/lib/jars">
            <include name="**/*.jar" />
        </fileset>
    </path>
    <pathconvert property="eclipse-libs-list" refid="eclipse-project-libs-path" pathsep="${line.separator}">
        <mapper>
            <regexpmapper from="^(.*)$$" to='&lt;classpathentry kind="lib" path="\1\" \/&gt;'/>
        </mapper>
    </pathconvert>
    <property name="eclipse-project-libs" refid="eclipse-project-libs-path"/>
    <echo file=".classpath"><![CDATA[<?xml version="1.0" encoding="UTF-8"?>
<classpath>
  <classpathentry kind="src" path="src/java"/>
  <classpathentry kind="src" path="src/resources"/>
  <classpathentry kind="src" path="src/gen-java"/>
  <classpathentry kind="src" path="conf" including="hotspot_compiler"/>
  <classpathentry kind="src" output="build/test/classes" path="test/unit"/>
  <classpathentry kind="src" output="build/test/classes" path="test/long"/>
  <classpathentry kind="src" output="build/test/classes" path="test/distributed"/>
  <classpathentry kind="src" output="build/test/classes" path="test/simulator/asm"/>
  <classpathentry kind="src" output="build/test/classes" path="test/simulator/main"/>
  <classpathentry kind="src" output="build/test/classes" path="test/resources" />
  <classpathentry kind="src" path="tools/stress/src"/>
  <classpathentry kind="src" path="tools/fqltool/src"/>
  <classpathentry kind="src" output="build/test/stress-classes" path="tools/stress/test/unit" />
  <classpathentry kind="src" output="build/test/fqltool-classes" path="tools/fqltool/test/unit" />
  <classpathentry kind="con" path="org.eclipse.jdt.launching.JRE_CONTAINER"/>
  <classpathentry kind="output" path="build/classes/eclipse"/>
  <classpathentry kind="lib" path="test/conf"/>
  <classpathentry kind="lib" path="${java.home}/../lib/tools.jar"/>
  ${eclipse-libs-list}
</classpath>
]]>
	</echo>
    <taskdef name="echoeclipseprojectslibs" classname="org.apache.cassandra.anttasks.EchoEclipseProjectLibs" classpath="${test.classes}">
        <classpath>
            <path refid="cassandra.classpath"/>
            <path refid="cassandra.classpath.test"/>
        </classpath>
    </taskdef>
    <mkdir dir=".settings" />
  </target>

  <pathconvert property="eclipse.project.name">
    <path path="${basedir}" />
    <regexpmapper from="^.*/([^/]+)$$" to="\1" handledirsep="yes" />
  </pathconvert>

  <!-- Clean Eclipse project description files -->
  <target name="clean-eclipse-files">
    <delete file=".project" />
    <delete file=".classpath" />
    <delete dir=".settings" />
  	<delete dir=".externalToolBuilders" />
  	<delete dir="build/eclipse-classes" />
  </target>

  <!-- ECJ 4.6.1 in standalone mode does not work with JPMS, so we skip this target for Java 11 -->
  <target name="eclipse-warnings" depends="build, _assert_rat_output" description="Run eclipse compiler code analysis" if="java.version.8">
        <property name="ecj.log.dir" value="${build.dir}/ecj" />
        <property name="ecj.warnings.file" value="${ecj.log.dir}/eclipse_compiler_checks.txt"/>
        <mkdir  dir="${ecj.log.dir}" />

        <property name="ecj.properties" value="${basedir}/eclipse_compiler.properties" />

        <echo message="Running Eclipse Code Analysis.  Output logged to ${ecj.warnings.file}" />

	<java
	    jar="${build.dir.lib}/jars/ecj-${ecj.version}.jar"
            fork="true"
	    failonerror="true"
            maxmemory="512m">
            <arg value="-source"/>
	    <arg value="${source.version}" />
	    <arg value="-target"/>
	    <arg value="${target.version}" />
	    <arg value="-d" />
            <arg value="none" />
	    <arg value="-proc:none" />
            <arg value="-log" />
            <arg value="${ecj.warnings.file}" />
            <arg value="-properties" />
            <arg value="${ecj.properties}" />
            <arg value="-cp" />
            <arg value="${toString:cassandra.classpath}" />
            <arg value="${build.src.java}" />
        </java>
  </target>

  <target name="init-checkstyle" depends="maven-ant-tasks-retrieve-build,build-project">
      <path id="checkstyle.lib.path">
          <fileset dir="${test.lib}/jars" includes="*.jar"/>
      </path>
      <!-- Sevntu custom checks are retrieved by Ivy into lib folder
         and will be accessible to checkstyle-->
      <taskdef resource="com/puppycrawl/tools/checkstyle/ant/checkstyle-ant-task.properties"
               classpathref="checkstyle.lib.path"/>
  </target>

  <target name="checkstyle" depends="init-checkstyle,maven-ant-tasks-retrieve-build,build-project" description="Run custom checkstyle code analysis" if="java.version.8">
      <property name="checkstyle.log.dir" value="${build.dir}/checkstyle" />
      <property name="checkstyle.report.file" value="${checkstyle.log.dir}/checkstyle_report.xml"/>
      <mkdir  dir="${checkstyle.log.dir}" />

      <property name="checkstyle.properties" value="${basedir}/checkstyle.xml" />
      <property name="checkstyle.suppressions" value="${basedir}/checkstyle_suppressions.xml" />
      <checkstyle config="${checkstyle.properties}"
                  failureProperty="checkstyle.failure"
                  failOnViolation="true">
          <formatter type="plain"/>
          <formatter type="xml" tofile="${checkstyle.report.file}"/>
          <fileset dir="${build.src.java}" includes="**/*.java"/>
      </checkstyle>
  </target>

  <target name="checkstyle-test" depends="init-checkstyle,maven-ant-tasks-retrieve-build,build-project" description="Run custom checkstyle code analysis on tests" if="java.version.8">
      <property name="checkstyle.log.dir" value="${build.dir}/checkstyle" />
      <property name="checkstyle_test.report.file" value="${checkstyle.log.dir}/checkstyle_report_test.xml"/>
      <mkdir  dir="${checkstyle.log.dir}" />

      <property name="checkstyle_test.properties" value="${basedir}/checkstyle_test.xml" />
      <property name="checkstyle.suppressions" value="${basedir}/checkstyle_suppressions.xml" />
      <checkstyle config="${checkstyle_test.properties}"
                  failureProperty="checkstyle.failure"
                  failOnViolation="true">
          <formatter type="plain"/>
          <formatter type="xml" tofile="${checkstyle_test.report.file}"/>
          <fileset dir="${test.dir}" includes="**/*.java"/>
      </checkstyle>
  </target>

  <!-- Installs artifacts to local Maven repository -->
  <target name="mvn-install"
          depends="maven-declare-dependencies,jar,sources-jar,javadoc-jar"
          description="Installs the artifacts in the Maven Local Repository">

    <!-- the parent -->
    <install pomFile="${build.dir}/${final.name}-parent.pom"
             file="${build.dir}/${final.name}-parent.pom"
             packaging="pom"/>

    <!-- the cassandra-all jar -->
    <install pomFile="${build.dir}/${final.name}.pom"
             file="${build.dir}/${final.name}.jar"/>
    <install pomFile="${build.dir}/${final.name}.pom"
             file="${build.dir}/${final.name}-sources.jar"
             classifier="sources"/>
    <install pomFile="${build.dir}/${final.name}.pom"
             file="${build.dir}/${final.name}-javadoc.jar"
             classifier="javadoc"/>
  </target>

  <!-- Publish artifacts to remote Maven repository -->
  <target name="publish"
          depends="mvn-install,artifacts"
          description="Publishes the artifacts to the Maven repository">

    <!-- the parent -->
    <deploy pomFile="${build.dir}/${final.name}-parent.pom"
            file="${build.dir}/${final.name}-parent.pom"
            packaging="pom"/>

    <!-- the cassandra-all jar -->
    <deploy pomFile="${build.dir}/${final.name}.pom"
            file="${build.dir}/${final.name}.jar"/>
    <deploy pomFile="${build.dir}/${final.name}.pom"
            file="${build.dir}/${final.name}-sources.jar"
            classifier="sources"/>
    <deploy pomFile="${build.dir}/${final.name}.pom"
            file="${build.dir}/${final.name}-javadoc.jar"
            classifier="javadoc"/>

    <!-- the distribution -->
    <sign-dist file="${build.dir}/${final.name}-bin.tar.gz" />
    <sign-dist file="${build.dir}/${final.name}-src.tar.gz" />

  </target>

  <import file="${basedir}/.build/build-resolver.xml"/>
  <import file="${basedir}/.build/build-rat.xml"/>
  <import file="${basedir}/.build/build-owasp.xml"/>
</project><|MERGE_RESOLUTION|>--- conflicted
+++ resolved
@@ -33,12 +33,8 @@
     <property name="debuglevel" value="source,lines,vars"/>
 
     <!-- default version and SCM information -->
-<<<<<<< HEAD
     <property name="base.version" value="4.1-alpha2"/>
-=======
-    <property name="base.version" value="4.1"/>
     <property name="base.groupid" value="org.apache.cassandra"/>
->>>>>>> 2c30d707
     <property name="scm.connection" value="scm:https://gitbox.apache.org/repos/asf/cassandra.git"/>
     <property name="scm.developerConnection" value="scm:https://gitbox.apache.org/repos/asf/cassandra.git"/>
     <property name="scm.url" value="https://gitbox.apache.org/repos/asf?p=cassandra.git;a=tree"/>
