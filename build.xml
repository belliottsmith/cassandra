--- conflicted
+++ resolved
@@ -2010,12 +2010,8 @@
       <jar jarfile="${build.dir}/dtest-${base.version}.jar">
           <!-- excluding ACCP as it includes META-INF/JKS.RSA which causes a security exception - just want it packaged for final jar anyway -->
           <zipgroupfileset dir="${build.lib}" includes="*.jar" excludes="AmazonCorrettoCryptoProvider-*"/>
-          <zipgroupfileset dir="${build.dir.lib}/jars" includes="javassist-*.jar,reflections-*.jar" excludes="META-INF/*.SF"/>
-<<<<<<< HEAD
-          <zipgroupfileset dir="${build.dir.lib}/jars" includes="jimfs-1.1.jar" excludes="META-INF/*.SF"/>
-=======
           <zipgroupfileset dir="${build.test.dir}/lib/jars" includes="javassist-*.jar,reflections-*.jar" excludes="META-INF/*.SF"/>
->>>>>>> 3adfb243
+          <zipgroupfileset dir="${build.test.dir}/lib/jars" includes="jimfs-1.1.jar" excludes="META-INF/*.SF"/>
           <fileset dir="${build.classes.main}"/>
           <fileset dir="${test.classes}"/>
           <fileset dir="${test.conf}" />
