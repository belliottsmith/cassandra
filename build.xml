--- conflicted
+++ resolved
@@ -555,14 +555,9 @@
           <dependency groupId="com.google.code.java-allocation-instrumenter" artifactId="java-allocation-instrumenter" version="${allocation-instrumenter.version}" scope="test">
             <exclusion groupId="com.google.guava" artifactId="guava"/>
           </dependency>
-<<<<<<< HEAD
           <dependency groupId="org.apache.cassandra" artifactId="dtest-api" version="0.0.12" scope="test"/>
           <dependency groupId="org.apache.cassandra" artifactId="harry-core" version="0.0.1" scope="test"/>
-          <dependency groupId="org.reflections" artifactId="reflections" version="0.9.12" scope="test"/>
-=======
-          <dependency groupId="org.apache.cassandra" artifactId="dtest-api" version="0.0.11" scope="test"/>
           <dependency groupId="org.reflections" artifactId="reflections" version="0.10.2" scope="test"/>
->>>>>>> 7c67cd00
           <dependency groupId="com.puppycrawl.tools" artifactId="checkstyle" version="8.40" scope="test"/>
           <dependency groupId="org.apache.hadoop" artifactId="hadoop-core" version="1.0.3" scope="provided">
             <exclusion groupId="org.mortbay.jetty" artifactId="servlet-api"/>
