<!--
  Licensed to the Apache Software Foundation (ASF) under one or more
  contributor license agreements.  See the NOTICE file distributed with
  this work for additional information regarding copyright ownership.
  The ASF licenses this file to You under the Apache License, Version 2.0
  (the "License"); you may not use this file except in compliance with
  the License.  You may obtain a copy of the License at

      http://www.apache.org/licenses/LICENSE-2.0

  Unless required by applicable law or agreed to in writing, software
  distributed under the License is distributed on an "AS IS" BASIS,
  WITHOUT WARRANTIES OR CONDITIONS OF ANY KIND, either express or implied.
  See the License for the specific language governing permissions and
  limitations under the License.
-->
<project basedir="." default="jar" name="apache-cassandra"
         xmlns:artifact="antlib:org.apache.maven.artifact.ant"
         xmlns:if="ant:if"
         xmlns:unless="ant:unless">
    <property environment="env"/>
    <property file="build.properties" />
    <property file="build.properties.default" />
    <property name="debuglevel" value="source,lines,vars"/>

    <!-- default version and SCM information -->
    <property name="base.version" value="4.0-rc2"/>
    <property name="base.groupid" value="org.apache.cassandra"/>
    <property name="scm.connection" value="scm:https://gitbox.apache.org/repos/asf/cassandra.git"/>
    <property name="scm.developerConnection" value="scm:https://gitbox.apache.org/repos/asf/cassandra.git"/>
    <property name="scm.url" value="https://gitbox.apache.org/repos/asf?p=cassandra.git;a=tree"/>

    <!-- directory details -->
    <property name="basedir" value="."/>
    <property name="build.src" value="${basedir}/src"/>
    <property name="build.src.java" value="${basedir}/src/java"/>
    <property name="build.src.antlr" value="${basedir}/src/antlr"/>
    <property name="build.src.resources" value="${basedir}/src/resources"/>
    <property name="build.src.gen-java" value="${basedir}/src/gen-java"/>
    <property name="build.lib" value="${basedir}/lib"/>
    <property name="build.dir" value="${basedir}/build"/>
    <property name="build.dir.lib" value="${basedir}/build/lib"/>
    <property name="build.test.dir" value="${build.dir}/test"/>
    <property name="build.classes" value="${build.dir}/classes"/>
    <property name="build.classes.main" value="${build.classes}/main" />
    <property name="javadoc.dir" value="${build.dir}/javadoc"/>
    <property name="interface.dir" value="${basedir}/interface"/>
    <property name="test.dir" value="${basedir}/test"/>
    <property name="test.resources" value="${test.dir}/resources"/>
    <property name="test.lib" value="${build.dir}/test/lib"/>
    <property name="test.classes" value="${build.dir}/test/classes"/>
    <property name="test.conf" value="${test.dir}/conf"/>
    <property name="test.data" value="${test.dir}/data"/>
    <property name="test.name" value="*Test"/>
    <property name="test.classlistfile" value="testlist.txt"/>
    <property name="test.classlistprefix" value="unit"/>
    <property name="benchmark.name" value=""/>
    <property name="test.methods" value=""/>
    <property name="test.unit.src" value="${test.dir}/unit"/>
    <property name="test.long.src" value="${test.dir}/long"/>
    <property name="test.burn.src" value="${test.dir}/burn"/>
    <property name="test.memory.src" value="${test.dir}/memory"/>
    <property name="test.microbench.src" value="${test.dir}/microbench"/>
    <property name="test.distributed.src" value="${test.dir}/distributed"/>
    <property name="test.compression_algo" value="LZ4"/>
    <property name="test.driver.connection_timeout_ms" value="5000"/>
    <property name="test.driver.read_timeout_ms" value="12000"/>
    <property name="dist.dir" value="${build.dir}/dist"/>
    <property name="tmp.dir" value="${java.io.tmpdir}"/>

    <property name="doc.dir" value="${basedir}/doc"/>

    <condition property="version" value="${base.version}">
      <isset property="release"/>
    </condition>
    <property name="version" value="${base.version}-SNAPSHOT"/>
    <property name="version.properties.dir"
              value="${build.src.resources}/org/apache/cassandra/config/" />
    <property name="final.name" value="${ant.project.name}-${version}"/>

    <!-- details of what version of Maven ANT Tasks to fetch -->
    <property name="maven-ant-tasks.version" value="2.1.3" />
    <property name="maven-ant-tasks.local" value="${user.home}/.m2/repository/org/apache/maven/maven-ant-tasks"/>
    <property name="maven-ant-tasks.url"
              value="https://repo.maven.apache.org/maven2/org/apache/maven/maven-ant-tasks" />
    <!-- details of how and which Maven repository we publish to -->
    <property name="maven.version" value="3.0.3" />
    <condition property="maven-repository-url" value="https://repository.apache.org/service/local/staging/deploy/maven2">
      <isset property="release"/>
    </condition>
    <condition property="maven-repository-id" value="apache.releases.https">
      <isset property="release"/>
    </condition>
    <property name="maven-repository-url" value="https://repository.apache.org/content/repositories/snapshots"/>
    <property name="maven-repository-id" value="apache.snapshots.https"/>

    <property name="test.timeout" value="240000" />
    <property name="test.memory.timeout" value="480000" />
    <property name="test.long.timeout" value="600000" />
    <property name="test.burn.timeout" value="60000000" />
    <property name="test.distributed.timeout" value="900000" />

    <!-- default for cql tests. Can be override by -Dcassandra.test.use_prepared=false -->
    <property name="cassandra.test.use_prepared" value="true" />

    <!-- skip flushing schema tables during tests -->
    <property name="cassandra.test.flush_local_schema_changes" value="false" />

    <!-- https://www.eclemma.org/jacoco/ -->
    <property name="jacoco.export.dir" value="${build.dir}/jacoco/" />
    <property name="jacoco.partials.dir" value="${jacoco.export.dir}/partials" />
    <property name="jacoco.partialexecfile" value="${jacoco.partials.dir}/partial.exec" />
    <property name="jacoco.finalexecfile" value="${jacoco.export.dir}/jacoco.exec" />
    <property name="jacoco.version" value="0.8.6"/>

    <property name="byteman.version" value="4.0.6"/>
    <property name="jamm.version" value="0.3.2"/>
    <property name="ecj.version" value="4.6.1"/>
    <property name="ohc.version" value="0.5.1"/>
    <property name="asm.version" value="7.1"/>
    <property name="allocation-instrumenter.version" value="3.1.0"/>
    <property name="bytebuddy.version" value="1.10.10"/>
<<<<<<< HEAD
    <property name="jflex.version" value="1.8.2"/>
=======
    <property name="log4j.version" value="2.13.0"/>
>>>>>>> 1c097478

    <!-- https://mvnrepository.com/artifact/net.openhft/chronicle-bom/1.16.23 -->
    <property name="chronicle-queue.version" value="5.20.123" />
    <property name="chronicle-core.version" value="2.20.126" />
    <property name="chronicle-bytes.version" value="2.20.111" />
    <property name="chronicle-wire.version" value="2.20.117" />
    <property name="chronicle-threads.version" value="2.20.111" />

    <condition property="maven-ant-tasks.jar.exists">
      <available file="${build.dir}/maven-ant-tasks-${maven-ant-tasks.version}.jar" />
    </condition>

    <condition property="maven-ant-tasks.jar.local">
      <available file="${maven-ant-tasks.local}/${maven-ant-tasks.version}/maven-ant-tasks-${maven-ant-tasks.version}.jar" />
    </condition>

    <condition property="is.source.artifact">
      <available file="${build.src.java}" type="dir" />
    </condition>

    <!-- Check if all tests are being run or just one. If it's all tests don't spam the console with test output.
         If it's an individual test print the output from the test under the assumption someone is debugging the test
         and wants to know what is going on without having to context switch to the log file that is generated.
         Debug level output still needs to be retrieved from the log file.  -->
    <script language="javascript">
        if (project.getProperty("cassandra.keepBriefBrief") == null)
        {
            if (project.getProperty("test.name").equals("*Test"))
                project.setProperty("cassandra.keepBriefBrief", "true");
            else
                project.setProperty("cassandra.keepBriefBrief", "false");
        }
    </script>

    <condition property="java.version.8">
        <equals arg1="${ant.java.version}" arg2="1.8"/>
    </condition>
    <condition property="java.version.11">
        <not><isset property="java.version.8"/></not>
    </condition>
    <fail><condition><not><or>
        <isset property="java.version.8"/>
        <isset property="java.version.11"/>
    </or></not></condition></fail>

    <resources id="_jvm11_arg_items">
        <string>-Djdk.attach.allowAttachSelf=true</string>

        <string>-XX:+UseConcMarkSweepGC</string>
        <string>-XX:+CMSParallelRemarkEnabled</string>
        <string>-XX:SurvivorRatio=8</string>
        <string>-XX:MaxTenuringThreshold=1</string>
        <string>-XX:CMSInitiatingOccupancyFraction=75</string>
        <string>-XX:+UseCMSInitiatingOccupancyOnly</string>
        <string>-XX:CMSWaitDuration=10000</string>
        <string>-XX:+CMSParallelInitialMarkEnabled</string>
        <string>-XX:+CMSEdenChunksRecordAlways</string>

        <string>--add-exports java.base/jdk.internal.misc=ALL-UNNAMED</string>
        <string>--add-exports java.base/jdk.internal.ref=ALL-UNNAMED</string>
        <string>--add-exports java.base/sun.nio.ch=ALL-UNNAMED</string>
        <string>--add-exports java.management.rmi/com.sun.jmx.remote.internal.rmi=ALL-UNNAMED</string>
        <string>--add-exports java.rmi/sun.rmi.registry=ALL-UNNAMED</string>
        <string>--add-exports java.rmi/sun.rmi.server=ALL-UNNAMED</string>
        <string>--add-exports java.sql/java.sql=ALL-UNNAMED</string>

        <string>--add-opens java.base/java.lang.module=ALL-UNNAMED</string>
        <string>--add-opens java.base/java.net=ALL-UNNAMED</string>
        <string>--add-opens java.base/jdk.internal.loader=ALL-UNNAMED</string>
        <string>--add-opens java.base/jdk.internal.ref=ALL-UNNAMED</string>
        <string>--add-opens java.base/jdk.internal.reflect=ALL-UNNAMED</string>
        <string>--add-opens java.base/jdk.internal.math=ALL-UNNAMED</string>
        <string>--add-opens java.base/jdk.internal.module=ALL-UNNAMED</string>
        <string>--add-opens java.base/jdk.internal.util.jar=ALL-UNNAMED</string>
        <string>--add-opens jdk.management/com.sun.management.internal=ALL-UNNAMED</string>
    </resources>
    <pathconvert property="_jvm_args_concat" refid="_jvm11_arg_items" pathsep=" "/>
    <condition property="java11-jvmargs" value="${_jvm_args_concat}" else="">
        <not>
            <equals arg1="${ant.java.version}" arg2="1.8"/>
        </not>
    </condition>

    <!--
      JVM arguments for tests.

      There is a race condition bug in java 11 (see CASSANDRA-15981) which causes a crash of the
      JVM; this race is between CMS and class unloading.  In java 8 we can cap the metaspace to
      make tests stable on low resource environments, but in java 11 we need to make it unlimited
      (don't define MaxMetaspaceSize) and disable class unloading in CMS outside of a
      stop-the-world pause.

      In java 11 we also need to set a system property to enable netty to use Unsafe direct byte
      buffer construction (see CASSANDRA-16493)
    -->
    <resources id="_jvm8_test_arg_items">
      <!-- TODO see CASSANDRA-16212 - we seem to OOM non stop now after CASSANDRA-16212, so to have clean CI while this gets looked into, disabling limiting metaspace
        <string>-XX:MaxMetaspaceExpansion=64M</string>
        <string>-XX:MaxMetaspaceSize=512M</string>
        <string>-XX:MetaspaceSize=128M</string>
      -->
    </resources>
    <pathconvert property="_jvm8_test_arg_items_concat" refid="_jvm8_test_arg_items" pathsep=" "/>
    <resources id="_jvm11_test_arg_items">
        <string>-XX:-CMSClassUnloadingEnabled</string>
        <string>-Dio.netty.tryReflectionSetAccessible=true</string>
    </resources>
    <pathconvert property="_jvm11_test_arg_items_concat" refid="_jvm11_test_arg_items" pathsep=" "/>
    <condition property="test-jvmargs" value="${_jvm11_test_arg_items_concat}" else="${_jvm8_test_arg_items_concat}">
        <not>
            <equals arg1="${ant.java.version}" arg2="1.8"/>
        </not>
    </condition>

    <!-- needed to compile org.apache.cassandra.utils.JMXServerUtils -->
    <condition property="jdk11-javac-exports" value="--add-exports java.rmi/sun.rmi.registry=ALL-UNNAMED" else="">
        <not>
            <equals arg1="${ant.java.version}" arg2="1.8"/>
        </not>
    </condition>
    <condition property="jdk11-javadoc-exports" value="${jdk11-javac-exports} --frames" else="">
        <not>
            <equals arg1="${ant.java.version}" arg2="1.8"/>
        </not>
    </condition>

    <condition property="build.java.11">
        <istrue value="${use.jdk11}"/>
    </condition>

    <condition property="source.version" value="8" else="11">
        <equals arg1="${java.version.8}" arg2="true"/>
    </condition>
    <condition property="target.version" value="8" else="11">
        <equals arg1="${java.version.8}" arg2="true"/>
    </condition>

    <!--
         Add all the dependencies.
    -->
    <path id="maven-ant-tasks.classpath" path="${build.dir}/maven-ant-tasks-${maven-ant-tasks.version}.jar" />
    <path id="cassandra.classpath">
        <pathelement location="${build.classes.main}" />
        <fileset dir="${build.dir.lib}">
            <include name="**/*.jar" />
        </fileset>
    </path>
    <path id="cassandra.classpath.test">
        <file file="${build.dir}/${final.name}.jar"/> <!-- we need the jar for tests and benchmarks (multi-version jar) -->
        <fileset dir="${build.dir.lib}">
            <include name="**/*.jar" />
        </fileset>
        <fileset dir="${test.lib}/jars">
            <include name="**/*.jar" />
            <exclude name="**/ant-*.jar"/>
        </fileset>
    </path>

  <macrodef name="create-javadoc">
    <attribute name="destdir"/>
    <element name="filesets"/>
    <sequential>
      <javadoc destdir="@{destdir}" author="true" version="true" use="true"
        windowtitle="${ant.project.name} API" classpathref="cassandra.classpath"
        bottom="Copyright &amp;copy; 2009-2021 The Apache Software Foundation"
        useexternalfile="yes" encoding="UTF-8" failonerror="false"
        maxmemory="256m" additionalparam="${jdk11-javadoc-exports}">
        <filesets/>
      </javadoc>
      <fail message="javadoc failed">
        <condition>
            <not>
                <available file="@{destdir}/index-all.html" />
            </not>
        </condition>
      </fail>
    </sequential>
  </macrodef>

    <target name="validate-build-conf">
        <condition property="use-jdk11">
            <or>
                <isset property="build.java.11"/>
                <istrue value="${env.CASSANDRA_USE_JDK11}"/>
            </or>
        </condition>
        <fail message="Inconsistent JDK11 options set">
            <condition>
                    <and>
                        <istrue value="${env.CASSANDRA_USE_JDK11}"/>
                        <isset property="use.jdk11"/>
                        <not>
                            <istrue value="${use.jdk11}"/>
                        </not>
                    </and>
            </condition>
                </fail>
        <fail message="Inconsistent JDK11 options set">
            <condition>
                    <and>
                        <isset property="env.CASSANDRA_USE_JDK11"/>
                        <not>
                            <istrue value="${env.CASSANDRA_USE_JDK11}"/>
                        </not>
                        <istrue value="${use.jdk11}"/>
                    </and>
            </condition>
        </fail>
        <fail message="-Duse.jdk11=true or $CASSANDRA_USE_JDK11=true cannot be set when building from java 8">
            <condition>
                <not><or>
                    <not><isset property="java.version.8"/></not>
                    <not><isset property="use-jdk11"/></not>
                </or></not>
            </condition>
        </fail>
        <fail message="-Duse.jdk11=true or $CASSANDRA_USE_JDK11=true must be set when building from java 11">
            <condition>
                <not><or>
                    <isset property="java.version.8"/>
                    <isset property="use-jdk11"/>
                </or></not>
            </condition>
        </fail>
    </target>

    <!--
        Setup the output directories.
    -->
    <target name="init" depends="validate-build-conf">
        <fail unless="is.source.artifact"
            message="Not a source artifact, stopping here." />
        <mkdir dir="${build.classes.main}"/>
        <mkdir dir="${test.lib}"/>
        <mkdir dir="${test.classes}"/>
        <mkdir dir="${stress.test.classes}"/>
        <mkdir dir="${fqltool.test.classes}"/>
        <mkdir dir="${build.src.gen-java}"/>
        <mkdir dir="${build.dir.lib}"/>
        <mkdir dir="${jacoco.export.dir}"/>
        <mkdir dir="${jacoco.partials.dir}"/>
    </target>

    <target name="clean" description="Remove all locally created artifacts">
        <delete dir="${build.test.dir}" />
        <delete dir="${build.classes}" />
        <delete dir="${build.src.gen-java}" />
        <delete dir="${version.properties.dir}" />
        <delete dir="${jacoco.export.dir}" />
        <delete dir="${jacoco.partials.dir}"/>
    </target>
    <target depends="clean" name="cleanall"/>

    <target name="realclean" depends="clean" description="Remove the entire build directory and all downloaded artifacts">
        <delete>
          <fileset dir="${build.lib}" excludes="cassandra-driver-internal-only-*"/>
        </delete>
        <delete dir="${build.dir}" />
        <delete dir="${doc.dir}/build" />
        <delete dir="${doc.dir}/source/tools/nodetool" />
    </target>

    <!--
       This generates the CQL grammar files from Cql.g
    -->
    <target name="check-gen-cql3-grammar">
        <uptodate property="cql3current"
                targetfile="${build.src.gen-java}/org/apache/cassandra/cql3/Cql.tokens">
            <srcfiles dir="${build.src.antlr}">
                <include name="*.g"/>
            </srcfiles>
        </uptodate>
    </target>

    <target name="gen-cql3-grammar" depends="check-gen-cql3-grammar" unless="cql3current">
      <echo>Building Grammar ${build.src.antlr}/Cql.g  ...</echo>
      <java classname="org.antlr.Tool"
            classpathref="cql3-grammar.classpath"
            failonerror="true">
         <arg value="-Xconversiontimeout" />
         <arg value="10000" />
         <arg value="${build.src.antlr}/Cql.g" />
         <arg value="-fo" />
         <arg value="${build.src.gen-java}/org/apache/cassandra/cql3/" />
         <arg value="-Xmaxinlinedfastates"/>
         <arg value="10"/> <!-- default is 60 -->
      </java>
    </target>

    <target name="generate-cql-html" depends="resolver-init" description="Generate HTML from textile source">
        <taskdef classpathref="wikitext.classpath" resource="wikitexttasks.properties" />
        <wikitext-to-html markupLanguage="Textile">
            <fileset dir="${basedir}">
                <include name="doc/cql3/*.textile"/>
            </fileset>
        </wikitext-to-html>
    </target>

    <target name="gen-doc" description="Generate documentation" depends="jar" unless="ant.gen-doc.skip">
        <exec executable="make" osfamily="unix" dir="${doc.dir}">
            <arg value="html"/>
        </exec>
        <exec executable="cmd" osfamily="dos" dir="${doc.dir}">
            <arg value="/c"/>
            <arg value="make.bat"/>
            <arg value="html"/>
        </exec>
    </target>

    <!--
        Generates Java sources for tokenization support from jflex
        grammar files
    -->
    <target name="generate-jflex-java" description="Generate Java from jflex grammar">
        <taskdef classname="jflex.anttask.JFlexTask" classpathref="jflex.classpath" name="jflex" />
        <jflex file="${build.src.java}/org/apache/cassandra/index/sasi/analyzer/StandardTokenizerImpl.jflex" destdir="${build.src.gen-java}/" />
    </target>

    <!--
       Fetch Maven Ant Tasks and Cassandra's dependencies
       These targets are intentionally free of dependencies so that they
       can be run stand-alone from a binary release artifact.
    -->
    <target name="maven-ant-tasks-localrepo" unless="maven-ant-tasks.jar.exists" if="maven-ant-tasks.jar.local"
            depends="init" description="Fetch Maven ANT Tasks from Maven Local Repository">
      <copy file="${maven-ant-tasks.local}/${maven-ant-tasks.version}/maven-ant-tasks-${maven-ant-tasks.version}.jar"
           tofile="${build.dir}/maven-ant-tasks-${maven-ant-tasks.version}.jar"/>
      <property name="maven-ant-tasks.jar.exists" value="true"/>
    </target>

    <target name="maven-ant-tasks-download" depends="init,maven-ant-tasks-localrepo" unless="maven-ant-tasks.jar.exists"
            description="Fetch Maven ANT Tasks from Maven Central Repositroy">
      <echo>Downloading Maven ANT Tasks...</echo>
      <get src="${maven-ant-tasks.url}/${maven-ant-tasks.version}/maven-ant-tasks-${maven-ant-tasks.version}.jar"
           dest="${build.dir}/maven-ant-tasks-${maven-ant-tasks.version}.jar" usetimestamp="true" />
      <copy file="${build.dir}/maven-ant-tasks-${maven-ant-tasks.version}.jar"
            tofile="${maven-ant-tasks.local}/${maven-ant-tasks.version}/maven-ant-tasks-${maven-ant-tasks.version}.jar"/>
    </target>

    <target name="maven-ant-tasks-init" depends="maven-ant-tasks-download,resolver-init" unless="maven-ant-tasks.initialized"
            description="Initialize Maven ANT Tasks">
      <typedef uri="antlib:org.apache.maven.artifact.ant" classpathref="maven-ant-tasks.classpath" />
      <property name="maven-ant-tasks.initialized" value="true"/>
    </target>

    <!-- this task defines the dependencies that will be fetched by Maven ANT Tasks
         the dependencies are re-used for publishing artifacts to Maven Central
         in order to keep everything consistent -->
    <target name="maven-declare-dependencies" depends="maven-ant-tasks-init"
            description="Define dependencies and dependency versions">
      <!-- The parent pom defines the versions of all dependencies -->
      <artifact:pom id="parent-pom"
                    groupId="${base.groupid}"
                    artifactId="cassandra-parent"
                    packaging="pom"
                    version="${version}"
                    url="https://cassandra.apache.org"
                    name="Apache Cassandra"
                    inceptionYear="2009"
                    description="The Apache Cassandra Project develops a highly scalable second-generation distributed database, bringing together Dynamo's fully distributed design and Bigtable's ColumnFamily-based data model.">

        <!-- Inherit from the ASF template pom file, ref http://maven.apache.org/pom/asf/ -->
        <parent groupId="org.apache" artifactId="apache" version="22"/>
        <license name="The Apache Software License, Version 2.0" url="https://www.apache.org/licenses/LICENSE-2.0.txt"/>
        <scm connection="${scm.connection}" developerConnection="${scm.developerConnection}" url="${scm.url}"/>
        <dependencyManagement>
          <dependency groupId="org.xerial.snappy" artifactId="snappy-java" version="1.1.2.6"/>
          <dependency groupId="org.lz4" artifactId="lz4-java" version="1.7.1"/>
          <dependency groupId="com.ning" artifactId="compress-lzf" version="0.8.4" scope="provided"/>
          <dependency groupId="com.github.luben" artifactId="zstd-jni" version="1.3.8-5"/>
          <dependency groupId="com.google.guava" artifactId="guava" version="27.0-jre">
            <exclusion groupId="com.google.code.findbugs" artifactId="jsr305" />
            <exclusion groupId="org.codehaus.mojo" artifactId="animal-sniffer-annotations" />
            <exclusion groupId="com.google.guava" artifactId="listenablefuture" />
            <exclusion groupId="com.google.guava" artifactId="failureaccess" />
            <exclusion groupId="org.checkerframework" artifactId="checker-qual" />
            <exclusion groupId="com.google.errorprone" artifactId="error_prone_annotations" />
          </dependency>
          <dependency groupId="org.hdrhistogram" artifactId="HdrHistogram" version="2.1.9"/>
          <dependency groupId="commons-cli" artifactId="commons-cli" version="1.1"/>
          <dependency groupId="commons-codec" artifactId="commons-codec" version="1.9"/>
          <dependency groupId="commons-io" artifactId="commons-io" version="2.6" scope="test"/>
          <dependency groupId="org.apache.commons" artifactId="commons-lang3" version="3.11"/>
          <dependency groupId="org.apache.commons" artifactId="commons-math3" version="3.2"/>
          <dependency groupId="org.antlr" artifactId="antlr" version="3.5.2">
            <exclusion groupId="org.antlr" artifactId="stringtemplate"/>
          </dependency>
          <dependency groupId="org.antlr" artifactId="ST4" version="4.0.8"/>
          <dependency groupId="org.antlr" artifactId="antlr-runtime" version="3.5.2">
            <exclusion groupId="org.antlr" artifactId="stringtemplate"/>
          </dependency>
          <dependency groupId="org.slf4j" artifactId="slf4j-api" version="1.7.25"/>
          <dependency groupId="org.slf4j" artifactId="log4j-over-slf4j" version="1.7.25"/>
          <dependency groupId="org.slf4j" artifactId="jcl-over-slf4j" version="1.7.25" />
          <dependency groupId="org.apache.logging.log4j" artifactId="log4j-slf4j-impl" version="${log4j.version}"/>
          <dependency groupId="org.apache.logging.log4j" artifactId="log4j-core" version="${log4j.version}"/>
          <dependency groupId="org.apache.logging.log4j" artifactId="log4j-api" version="${log4j.version}"/>
          <dependency groupId="com.fasterxml.jackson.core" artifactId="jackson-core" version="2.9.10"/>
          <dependency groupId="com.fasterxml.jackson.core" artifactId="jackson-databind" version="2.9.10.8"/>
          <dependency groupId="com.fasterxml.jackson.core" artifactId="jackson-annotations" version="2.9.10"/>
          <dependency groupId="com.googlecode.json-simple" artifactId="json-simple" version="1.1"/>
          <dependency groupId="com.boundary" artifactId="high-scale-lib" version="1.0.6"/>
          <dependency groupId="com.github.jbellis" artifactId="jamm" version="${jamm.version}"/>
          <dependency groupId="org.yaml" artifactId="snakeyaml" version="1.26"/>
          <dependency groupId="junit" artifactId="junit" version="4.12" scope="test">
            <exclusion groupId="org.hamcrest" artifactId="hamcrest-core"/>
          </dependency>
          <dependency groupId="org.mockito" artifactId="mockito-core" version="3.2.4" scope="test"/>
          <dependency groupId="com.apple.pie.cassandra.quicktheories" artifactId="quicktheories" version="0.26.1" scope="test"/>
          <dependency groupId="com.google.code.java-allocation-instrumenter" artifactId="java-allocation-instrumenter" version="${allocation-instrumenter.version}" />
          <dependency groupId="org.apache.cassandra" artifactId="dtest-api" version="0.0.7" scope="test"/>
          <dependency groupId="org.reflections" artifactId="reflections" version="0.9.12" />
          <dependency groupId="org.apache.hadoop" artifactId="hadoop-core" version="1.0.3" scope="provided">
            <exclusion groupId="org.mortbay.jetty" artifactId="servlet-api"/>
            <exclusion groupId="org.mortbay.jetty" artifactId="servlet-api-2.5"/>
            <exclusion groupId="commons-logging" artifactId="commons-logging"/>
            <exclusion groupId="org.eclipse.jdt" artifactId="core"/>
            <exclusion groupId="ant" artifactId="ant"/>
            <exclusion groupId="junit" artifactId="junit"/>
            <exclusion groupId="org.slf4j" artifactId="slf4j-api"/>
          </dependency>
          <dependency groupId="org.apache.hadoop" artifactId="hadoop-minicluster" version="1.0.3" scope="provided">
            <exclusion groupId="asm" artifactId="asm"/> <!-- this is the outdated version 3.1 -->
            <exclusion groupId="org.slf4j" artifactId="slf4j-api"/>
          </dependency>
          <dependency groupId="net.java.dev.jna" artifactId="jna" version="4.2.2"/>

          <dependency groupId="org.jacoco" artifactId="org.jacoco.agent" version="${jacoco.version}" scope="test"/>
          <dependency groupId="org.jacoco" artifactId="org.jacoco.ant" version="${jacoco.version}" scope="test"/>

          <dependency groupId="org.jboss.byteman" artifactId="byteman-install" version="${byteman.version}"/>
          <dependency groupId="org.jboss.byteman" artifactId="byteman" version="${byteman.version}"/>
          <dependency groupId="org.jboss.byteman" artifactId="byteman-submit" version="${byteman.version}"/>
          <dependency groupId="org.jboss.byteman" artifactId="byteman-bmunit" version="${byteman.version}"/>

          <dependency groupId="net.bytebuddy" artifactId="byte-buddy" version="${bytebuddy.version}" />
          <dependency groupId="net.bytebuddy" artifactId="byte-buddy-agent" version="${bytebuddy.version}" />

          <dependency groupId="org.openjdk.jmh" artifactId="jmh-core" version="1.21" scope="test"/>
          <dependency groupId="org.openjdk.jmh" artifactId="jmh-generator-annprocess" version="1.21" scope="test"/>

          <dependency groupId="${base.groupid}" artifactId="cassandra-all" version="${version}" />
          <dependency groupId="io.dropwizard.metrics" artifactId="metrics-core" version="3.1.5" />
          <dependency groupId="io.dropwizard.metrics" artifactId="metrics-jvm" version="3.1.5" />
          <dependency groupId="io.dropwizard.metrics" artifactId="metrics-logback" version="3.1.5" />
          <dependency groupId="com.addthis.metrics" artifactId="reporter-config3" version="3.0.3">
            <exclusion groupId="org.hibernate" artifactId="hibernate-validator" />
           </dependency>
          <dependency groupId="org.mindrot" artifactId="jbcrypt" version="0.3m" />
          <dependency groupId="io.airlift" artifactId="airline" version="0.8">
            <exclusion groupId="com.google.code.findbugs" artifactId="jsr305" />
           </dependency>
          <dependency groupId="io.netty" artifactId="netty-bom" version="4.1.58.Final" type="pom" scope="provided"/>
          <dependency groupId="io.netty" artifactId="netty-all" version="4.1.58.Final" />
          <dependency groupId="io.netty" artifactId="netty-tcnative-boringssl-static" version="2.0.36.Final"/>
          <dependency groupId="net.openhft" artifactId="chronicle-queue" version="${chronicle-queue.version}">
            <exclusion groupId="com.sun" artifactId="tools" />
          </dependency>
          <dependency groupId="net.openhft" artifactId="chronicle-core" version="${chronicle-core.version}">
            <exclusion groupId="net.openhft" artifactId="chronicle-analytics" />
            <exclusion groupId="org.jetbrains" artifactId="annotations" />
          </dependency>
          <dependency groupId="net.openhft" artifactId="chronicle-bytes" version="${chronicle-bytes.version}">
            <exclusion groupId="org.jetbrains" artifactId="annotations" />
          </dependency>
          <dependency groupId="net.openhft" artifactId="chronicle-wire" version="${chronicle-wire.version}">
            <exclusion groupId="net.openhft" artifactId="compiler" />
          </dependency>
          <dependency groupId="net.openhft" artifactId="chronicle-threads" version="${chronicle-threads.version}">
            <exclusion groupId="net.openhft" artifactId="affinity" />
            <!-- Exclude JNA here, as we want to avoid breaking consumers of the cassandra-all jar -->
            <exclusion groupId="net.java.dev.jna" artifactId="jna" />
            <exclusion groupId="net.java.dev.jna" artifactId="jna-platform" />
          </dependency>
          <dependency groupId="com.google.code.findbugs" artifactId="jsr305" version="2.0.2" scope="provided"/>
          <dependency groupId="com.clearspring.analytics" artifactId="stream" version="2.5.2">
            <exclusion groupId="it.unimi.dsi" artifactId="fastutil" />
          </dependency>
          <dependency groupId="com.datastax.cassandra" artifactId="cassandra-driver-core" version="3.11.0" classifier="shaded">
            <exclusion groupId="io.netty" artifactId="netty-buffer"/>
            <exclusion groupId="io.netty" artifactId="netty-codec"/>
            <exclusion groupId="io.netty" artifactId="netty-handler"/>
            <exclusion groupId="io.netty" artifactId="netty-transport"/>
            <exclusion groupId="org.slf4j" artifactId="slf4j-api"/>
            <exclusion groupId="com.github.jnr" artifactId="jnr-ffi"/>
            <exclusion groupId="com.github.jnr" artifactId="jnr-posix"/>
          </dependency>
          <dependency groupId="org.eclipse.jdt.core.compiler" artifactId="ecj" version="${ecj.version}" />
          <dependency groupId="org.caffinitas.ohc" artifactId="ohc-core" version="${ohc.version}">
            <exclusion groupId="org.slf4j" artifactId="slf4j-api"/>
          </dependency>
          <dependency groupId="org.caffinitas.ohc" artifactId="ohc-core-j8" version="${ohc.version}" />
          <dependency groupId="net.ju-n.compile-command-annotations" artifactId="compile-command-annotations" version="1.2.0" scope="provided"/>
          <dependency groupId="org.fusesource" artifactId="sigar" version="1.6.4">
            <exclusion groupId="log4j" artifactId="log4j"/>
          </dependency>
          <dependency groupId="com.carrotsearch" artifactId="hppc" version="0.8.1" />
          <dependency groupId="de.jflex" artifactId="jflex" version="${jflex.version}">
            <exclusion groupId="org.apache.ant" artifactId="ant"/>
          </dependency>
          <dependency groupId="com.github.rholder" artifactId="snowball-stemmer" version="1.3.0.581.1" />
          <dependency groupId="com.googlecode.concurrent-trees" artifactId="concurrent-trees" version="2.4.0" />
          <dependency groupId="com.github.ben-manes.caffeine" artifactId="caffeine" version="2.3.5" />
          <dependency groupId="org.jctools" artifactId="jctools-core" version="3.1.0"/>
          <dependency groupId="org.ow2.asm" artifactId="asm" version="${asm.version}"/>
          <dependency groupId="org.ow2.asm" artifactId="asm-tree" version="${asm.version}" scope="test"/>
          <dependency groupId="org.ow2.asm" artifactId="asm-commons" version="${asm.version}" scope="test"/>
          <dependency groupId="org.gridkit.jvmtool" artifactId="sjk-cli" version="0.14"/>
          <dependency groupId="org.gridkit.jvmtool" artifactId="sjk-core" version="0.14">
            <exclusion groupId="org.gridkit.jvmtool" artifactId="sjk-hflame"/>
            <exclusion groupId="org.perfkit.sjk.parsers" artifactId="sjk-hflame"/>
            <exclusion groupId="org.perfkit.sjk.parsers" artifactId="sjk-jfr-standalone"/>
            <exclusion groupId="org.perfkit.sjk.parsers" artifactId="sjk-nps"/>
            <exclusion groupId="org.perfkit.sjk.parsers" artifactId="sjk-jfr5"/>
            <exclusion groupId="org.perfkit.sjk.parsers" artifactId="sjk-jfr6"/>
          </dependency>
          <dependency groupId="org.gridkit.jvmtool" artifactId="sjk-stacktrace" version="0.14"/>
          <dependency groupId="org.gridkit.jvmtool" artifactId="mxdump" version="0.14"/>
          <dependency groupId="org.gridkit.lab" artifactId="jvm-attach-api" version="1.5"/>
          <dependency groupId="org.gridkit.jvmtool" artifactId="sjk-json" version="0.14"/>
          <dependency groupId="com.beust" artifactId="jcommander" version="1.30"/>
          <dependency groupId="org.psjava" artifactId="psjava" version="0.1.19"/>
          <dependency groupId="javax.inject" artifactId="javax.inject" version="1"/>
          <dependency groupId="com.google.j2objc" artifactId="j2objc-annotations" version="1.3"/>
          <!-- adding this dependency is necessary for assertj. When updating assertj, need to also update the version of
             this that the new assertj's `assertj-parent-pom` depends on. -->
          <dependency groupId="org.junit" artifactId="junit-bom" version="5.6.0" type="pom" scope="test"/>
          <!-- when updating assertj, make sure to also update the corresponding junit-bom dependency -->
          <dependency groupId="org.assertj" artifactId="assertj-core" version="3.15.0" scope="test"/>
          <dependency groupId="org.awaitility" artifactId="awaitility" version="4.0.3"  scope="test">
            <exclusion groupId="org.hamcrest" artifactId="hamcrest"/>
          </dependency>
          <dependency groupId="org.hamcrest" artifactId="hamcrest" version="2.2" scope="test"/>
        </dependencyManagement>
        <developer id="adelapena" name="Andres de la Peña"/>
        <developer id="alakshman" name="Avinash Lakshman"/>
        <developer id="aleksey" name="Aleksey Yeschenko"/>
        <developer id="amorton" name="Aaron Morton"/>
        <developer id="aweisberg" name="Ariel Weisberg"/>
        <developer id="bdeggleston" name="Blake Eggleston"/>
        <developer id="benedict" name="Benedict Elliott Smith"/>
        <developer id="benjamin" name="Benjamin Lerer"/>
        <developer id="blambov" name="Branimir Lambov"/>
        <developer id="brandonwilliams" name="Brandon Williams"/>
        <developer id="carl" name="Carl Yeksigian"/>
        <developer id="dbrosius" name="David Brosiusd"/>
        <developer id="dikang" name="Dikang Gu"/>
        <developer id="eevans" name="Eric Evans"/>
        <developer id="edimitrova" name="Ekaterina Dimitrova"/>
        <developer id="gdusbabek" name="Gary Dusbabek"/>
        <developer id="goffinet" name="Chris Goffinet"/>
        <developer id="ifesdjeen" name="Alex Petrov"/>
        <developer id="jaakko" name="Laine Jaakko Olavi"/>
        <developer id="jake" name="T Jake Luciani"/>
        <developer id="jasonbrown" name="Jason Brown"/>
        <developer id="jbellis" name="Jonathan Ellis"/>
        <developer id="jfarrell" name="Jake Farrell"/>
        <developer id="jjirsa" name="Jeff Jirsa"/>
        <developer id="jkni" name="Joel Knighton"/>
        <developer id="jmckenzie" name="Josh McKenzie"/>
        <developer id="johan" name="Johan Oskarsson"/>
        <developer id="junrao" name="Jun Rao"/>
        <developer id="jzhuang" name="Jay Zhuang"/>
        <developer id="kohlisankalp" name="Sankalp Kohli"/>
        <developer id="marcuse" name="Marcus Eriksson"/>
        <developer id="mck" name="Michael Semb Wever"/>
        <developer id="mishail" name="Mikhail Stepura"/>
        <developer id="mshuler" name="Michael Shuler"/>
        <developer id="paulo" name="Paulo Motta"/>
        <developer id="pmalik" name="Prashant Malik"/>
        <developer id="rstupp" name="Robert Stupp"/>
        <developer id="scode" name="Peter Schuller"/>
        <developer id="beobal" name="Sam Tunnicliffe"/>
        <developer id="slebresne" name="Sylvain Lebresne"/>
        <developer id="stefania" name="Stefania Alborghetti"/>
        <developer id="tylerhobbs" name="Tyler Hobbs"/>
        <developer id="vijay" name="Vijay Parthasarathy"/>
        <developer id="xedin" name="Pavel Yaskevich"/>
        <developer id="yukim" name="Yuki Morishita"/>
        <developer id="zznate" name="Nate McCall"/>
      </artifact:pom>

      <!-- each dependency set then defines the subset of the dependencies for that dependency set -->
      <artifact:pom id="build-deps-pom"
                    artifactId="cassandra-build-deps">
        <parent groupId="${base.groupid}"
                artifactId="cassandra-parent"
                version="${version}"
                relativePath="${final.name}-parent.pom"/>
        <dependency groupId="junit" artifactId="junit" scope="test"/>
        <dependency groupId="commons-io" artifactId="commons-io" scope="test"/>
        <dependency groupId="org.mockito" artifactId="mockito-core" scope="test"/>
        <dependency groupId="com.apple.pie.cassandra.quicktheories" artifactId="quicktheories" scope="test"/>
        <dependency groupId="org.reflections" artifactId="reflections" scope="test"/>
        <dependency groupId="com.google.code.java-allocation-instrumenter" artifactId="java-allocation-instrumenter" version="${allocation-instrumenter.version}" scope="test"/>
        <dependency groupId="org.apache.cassandra" artifactId="dtest-api" scope="test"/>
        <dependency groupId="org.openjdk.jmh" artifactId="jmh-core" scope="test"/>
        <dependency groupId="org.openjdk.jmh" artifactId="jmh-generator-annprocess" scope="test"/>
        <dependency groupId="net.ju-n.compile-command-annotations" artifactId="compile-command-annotations" scope="test"/>
        <dependency groupId="org.apache.ant" artifactId="ant-junit" version="1.9.7" scope="test"/>
        <!-- adding this dependency is necessary for assertj. When updating assertj, need to also update the version of
             this that the new assertj's `assertj-parent-pom` depends on. -->
        <dependency groupId="org.junit" artifactId="junit-bom" type="pom" scope="test"/>
        <dependency groupId="org.assertj" artifactId="assertj-core" scope="test"/>
        <dependency groupId="org.awaitility" artifactId="awaitility" scope="test"/>
        <dependency groupId="org.hamcrest" artifactId="hamcrest" scope="test"/>
        <!-- coverage debs -->
        <dependency groupId="org.jacoco" artifactId="org.jacoco.agent" scope="test"/>
        <dependency groupId="org.jacoco" artifactId="org.jacoco.ant" scope="test"/>
        <dependency groupId="org.jboss.byteman" artifactId="byteman-install" scope="test"/>
        <dependency groupId="org.jboss.byteman" artifactId="byteman" scope="test"/>
        <dependency groupId="org.jboss.byteman" artifactId="byteman-submit" scope="test"/>
        <dependency groupId="org.jboss.byteman" artifactId="byteman-bmunit" scope="test"/>
      </artifact:pom>

      <!-- now the pom's for artifacts being deployed to Maven Central -->
      <artifact:pom id="all-pom"
                    artifactId="cassandra-all"
                    url="https://cassandra.apache.org"
                    name="Apache Cassandra">
        <parent groupId="${base.groupid}"
                artifactId="cassandra-parent"
                version="${version}"
                relativePath="${final.name}-parent.pom"/>
        <scm connection="${scm.connection}" developerConnection="${scm.developerConnection}" url="${scm.url}"/>
        <dependency groupId="org.xerial.snappy" artifactId="snappy-java"/>
        <dependency groupId="org.lz4" artifactId="lz4-java"/>
        <dependency groupId="com.ning" artifactId="compress-lzf"/>
        <dependency groupId="com.google.guava" artifactId="guava"/>
        <dependency groupId="commons-cli" artifactId="commons-cli"/>
        <dependency groupId="commons-codec" artifactId="commons-codec"/>
        <dependency groupId="org.apache.commons" artifactId="commons-lang3"/>
        <dependency groupId="org.apache.commons" artifactId="commons-math3"/>
        <dependency groupId="org.antlr" artifactId="antlr" scope="provided"/>
        <dependency groupId="org.antlr" artifactId="ST4"/>
        <dependency groupId="org.antlr" artifactId="antlr-runtime"/>
        <dependency groupId="org.slf4j" artifactId="slf4j-api"/>
        <dependency groupId="org.slf4j" artifactId="log4j-over-slf4j"/>
        <dependency groupId="org.slf4j" artifactId="jcl-over-slf4j"/>
        <dependency groupId="com.fasterxml.jackson.core" artifactId="jackson-core"/>
        <dependency groupId="com.fasterxml.jackson.core" artifactId="jackson-databind"/>
        <dependency groupId="com.fasterxml.jackson.core" artifactId="jackson-annotations"/>
        <dependency groupId="com.googlecode.json-simple" artifactId="json-simple"/>
        <dependency groupId="com.boundary" artifactId="high-scale-lib"/>
        <dependency groupId="org.yaml" artifactId="snakeyaml"/>
        <dependency groupId="org.mindrot" artifactId="jbcrypt"/>
        <dependency groupId="io.airlift" artifactId="airline"/>
        <dependency groupId="io.dropwizard.metrics" artifactId="metrics-core"/>
        <dependency groupId="io.dropwizard.metrics" artifactId="metrics-jvm"/>
        <dependency groupId="io.dropwizard.metrics" artifactId="metrics-logback"/>
        <dependency groupId="com.addthis.metrics" artifactId="reporter-config3"/>
        <dependency groupId="com.clearspring.analytics" artifactId="stream"/>

        <dependency groupId="org.apache.logging.log4j" artifactId="log4j-slf4j-impl"/>
        <dependency groupId="org.apache.logging.log4j" artifactId="log4j-core"/>
        <dependency groupId="org.apache.logging.log4j" artifactId="log4j-api"/>

        <!-- don't need hadoop classes to run, but if you use the hadoop stuff -->
        <dependency groupId="org.apache.hadoop" artifactId="hadoop-core" optional="true" scope="provided"/>
        <dependency groupId="org.apache.hadoop" artifactId="hadoop-minicluster" optional="true" scope="provided"/>

        <!-- don't need the Java Driver to run, but if you use the hadoop stuff or UDFs -->
        <dependency groupId="com.datastax.cassandra" artifactId="cassandra-driver-core" classifier="shaded" optional="true"/>
          <!-- don't need jna to run, but nice to have -->
        <dependency groupId="net.java.dev.jna" artifactId="jna"/>

        <!-- don't need jamm unless running a server in which case it needs to be a -javagent to be used anyway -->
        <dependency groupId="com.github.jbellis" artifactId="jamm"/>

        <dependency groupId="io.netty" artifactId="netty-bom"  type="pom"  />
        <dependency groupId="io.netty" artifactId="netty-all"/>
        <dependency groupId="net.openhft" artifactId="chronicle-queue"/>
        <dependency groupId="net.openhft" artifactId="chronicle-core"/>
        <dependency groupId="net.openhft" artifactId="chronicle-bytes"/>
        <dependency groupId="net.openhft" artifactId="chronicle-wire"/>
        <dependency groupId="net.openhft" artifactId="chronicle-threads"/>
        <dependency groupId="org.fusesource" artifactId="sigar"/>
        <dependency groupId="org.eclipse.jdt.core.compiler" artifactId="ecj"/>
        <dependency groupId="org.caffinitas.ohc" artifactId="ohc-core"/>
        <dependency groupId="org.caffinitas.ohc" artifactId="ohc-core-j8"/>
        <dependency groupId="com.github.ben-manes.caffeine" artifactId="caffeine" />
        <dependency groupId="org.jctools" artifactId="jctools-core"/>
        <dependency groupId="org.ow2.asm" artifactId="asm" />
        <dependency groupId="com.carrotsearch" artifactId="hppc" />
        <dependency groupId="org.gridkit.jvmtool" artifactId="sjk-cli" />
        <dependency groupId="org.gridkit.jvmtool" artifactId="sjk-core" />
        <dependency groupId="org.gridkit.jvmtool" artifactId="sjk-stacktrace" />
        <dependency groupId="org.gridkit.jvmtool" artifactId="mxdump" />
        <dependency groupId="org.gridkit.lab" artifactId="jvm-attach-api" />
        <dependency groupId="com.beust" artifactId="jcommander" />
        <dependency groupId="org.gridkit.jvmtool" artifactId="sjk-json"/>
        <dependency groupId="com.github.luben" artifactId="zstd-jni"/>
        <dependency groupId="org.psjava" artifactId="psjava"/>
        <dependency groupId="io.netty" artifactId="netty-tcnative-boringssl-static"/>
        <dependency groupId="javax.inject" artifactId="javax.inject"/>
        <dependency groupId="com.google.j2objc" artifactId="j2objc-annotations"/>
        <dependency groupId="org.hdrhistogram" artifactId="HdrHistogram"/>

        <!-- sasi deps -->
        <dependency groupId="de.jflex" artifactId="jflex" />
        <dependency groupId="com.github.rholder" artifactId="snowball-stemmer" />
        <dependency groupId="com.googlecode.concurrent-trees" artifactId="concurrent-trees" />

        <!-- compile tools -->
        <dependency groupId="com.google.code.findbugs" artifactId="jsr305" scope="provided"/>
        <dependency groupId="net.ju-n.compile-command-annotations" artifactId="compile-command-annotations" scope="provided"/>
        <dependency groupId="org.assertj" artifactId="assertj-core" scope="provided"/>
        <dependency groupId="org.jboss.byteman" artifactId="byteman-install" scope="provided"/>
        <dependency groupId="org.jboss.byteman" artifactId="byteman" scope="provided"/>
        <dependency groupId="org.jboss.byteman" artifactId="byteman-submit" scope="provided"/>
        <dependency groupId="org.jboss.byteman" artifactId="byteman-bmunit" scope="provided"/>
      </artifact:pom>
    </target>

    <!-- deprecated: legacy compatibility for build scripts in other repositories -->
    <target name="maven-ant-tasks-retrieve-build" depends="resolver-retrieve-build"/>

    <target name="echo-base-version">
        <echo message="${base.version}" />
    </target>

    <!-- create properties file with C version -->
    <target name="createVersionPropFile">
      <taskdef name="propertyfile" classname="org.apache.tools.ant.taskdefs.optional.PropertyFile"/>
      <mkdir dir="${version.properties.dir}"/>
      <propertyfile file="${version.properties.dir}/version.properties">
        <entry key="CassandraVersion" value="${version}"/>
      </propertyfile>
    </target>

    <target name="test-run" depends="jar"
            description="Run in test mode.  Not for production use!">
      <java classname="org.apache.cassandra.service.CassandraDaemon" fork="true">
        <classpath>
          <path refid="cassandra.classpath.test"/>
          <pathelement location="${test.conf}"/>
        </classpath>
        <jvmarg value="-Dstorage-config=${test.conf}"/>
        <jvmarg value="-javaagent:${build.lib}/jamm-${jamm.version}.jar" />
        <jvmarg value="-ea"/>
        <jvmarg line="${java11-jvmargs}"/>
      </java>
    </target>

    <!--
        The build target builds all the .class files
    -->
    <target name="build" depends="resolver-retrieve-build,build-project" description="Compile Cassandra classes"/>
    <target name="codecoverage" depends="jacoco-run,jacoco-report" description="Create code coverage report"/>

    <target name="_build_java">
        <!-- Note: we cannot use javac's 'release' option, as that does not allow accessing sun.misc.Unsafe nor
        Nashorn's ClassFilter class as any javac modules option is invalid for relase 8. -->
        <echo message="Compiling for Java ${target.version}..."/>
        <javac
               debug="true" debuglevel="${debuglevel}" encoding="utf-8"
               destdir="${build.classes.main}" includeantruntime="false" source="${source.version}" target="${target.version}">
            <src path="${build.src.java}"/>
            <src path="${build.src.gen-java}"/>
            <compilerarg value="-XDignore.symbol.file"/>
            <compilerarg line="${jdk11-javac-exports}"/>
            <classpath>
                <path refid="cassandra.classpath"/>
            </classpath>
        </javac>
    </target>

    <target depends="init,gen-cql3-grammar,generate-cql-html,generate-jflex-java,rat-check"
            name="build-project">
        <echo message="${ant.project.name}: ${ant.file}"/>
        <!-- Order matters! -->
        <antcall target="_build_java"/>
        <antcall target="createVersionPropFile"/>
        <copy todir="${build.classes.main}">
            <fileset dir="${build.src.resources}" />
        </copy>
        <copy todir="${basedir}/conf" file="${build.classes.main}/META-INF/hotspot_compiler"/>
    </target>

    <!-- Stress build file -->
    <property name="stress.build.src" value="${basedir}/tools/stress/src" />
    <property name="stress.test.src" value="${basedir}/tools/stress/test/unit" />
    <property name="stress.build.classes" value="${build.classes}/stress" />
    <property name="stress.test.classes" value="${build.dir}/test/stress-classes" />
	<property name="stress.manifest" value="${stress.build.classes}/MANIFEST.MF" />

    <target name="stress-build-test" depends="stress-build" description="Compile stress tests">
        <javac debug="true" debuglevel="${debuglevel}" destdir="${stress.test.classes}"
               source="${source.version}" target="${target.version}"
               includeantruntime="false" encoding="utf-8">
            <classpath>
                <path refid="cassandra.classpath.test"/>
                <pathelement location="${stress.build.classes}" />
            </classpath>
            <src path="${stress.test.src}"/>
        </javac>
    </target>

    <target name="stress-build" depends="build" description="build stress tool">
        <antcall target="_stress_build"/>
    </target>

    <target name="_stress_build">
    	<mkdir dir="${stress.build.classes}" />
        <javac compiler="modern" debug="true" debuglevel="${debuglevel}"
               source="${source.version}" target="${target.version}"
               encoding="utf-8" destdir="${stress.build.classes}" includeantruntime="true">
            <src path="${stress.build.src}" />
            <classpath>
                <path refid="cassandra.classpath" />
            </classpath>
        </javac>
        <copy todir="${stress.build.classes}">
            <fileset dir="${stress.build.src}/resources" />
        </copy>
    </target>

    <target name="stress-test" depends="stress-build-test, build-test" description="Runs stress tests">
        <testmacro inputdir="${stress.test.src}"
                       timeout="${test.timeout}">
        </testmacro>
    </target>

    <target name="stress-test-some" depends="stress-build-test, build-test" description="Runs stress tests">
        <testmacro inputdir="${stress.test.src}"
                       timeout="${test.timeout}">
          <test unless:blank="${test.methods}" name="${test.name}" methods="${test.methods}" outfile="build/test/output/TEST-${test.name}-${test.methods}"/>
          <test if:blank="${test.methods}" name="${test.name}" outfile="build/test/output/TEST-${test.name}"/>
        </testmacro>
    </target>

    <!--
        fqltool build file
        -->
    <property name="fqltool.build.src" value="${basedir}/tools/fqltool/src" />
    <property name="fqltool.test.src" value="${basedir}/tools/fqltool/test/unit" />
    <property name="fqltool.build.classes" value="${build.classes}/fqltool" />
    <property name="fqltool.test.classes" value="${build.dir}/test/fqltool-classes" />
    <property name="fqltool.manifest" value="${fqltool.build.classes}/MANIFEST.MF" />

    <target name="fqltool-build-test" depends="fqltool-build" description="Compile fqltool tests">
        <javac debug="true" debuglevel="${debuglevel}" destdir="${fqltool.test.classes}"
               source="${source.version}" target="${target.version}"
               includeantruntime="false" encoding="utf-8">
            <classpath>
                <path refid="cassandra.classpath.test"/>
                <pathelement location="${fqltool.build.classes}" />
            </classpath>
            <src path="${fqltool.test.src}"/>
        </javac>
    </target>

    <target name="fqltool-build" depends="build" description="build fqltool">
        <antcall target="_fqltool_build"/>
    </target>

    <target name="_fqltool_build">
    	<mkdir dir="${fqltool.build.classes}" />
        <javac compiler="modern" debug="true" debuglevel="${debuglevel}"
               source="${source.version}" target="${target.version}"
               encoding="utf-8" destdir="${fqltool.build.classes}" includeantruntime="true">
            <src path="${fqltool.build.src}" />
            <classpath>
                <path refid="cassandra.classpath" />
            </classpath>
        </javac>
    </target>

    <target name="fqltool-test" depends="fqltool-build-test, build-test" description="Runs fqltool tests">
        <testmacro inputdir="${fqltool.test.src}"
                       timeout="${test.timeout}">
        </testmacro>
    </target>

	<target name="_write-poms" depends="maven-declare-dependencies">
	    <artifact:writepom pomRefId="parent-pom" file="${build.dir}/${final.name}-parent.pom"/>
	    <artifact:writepom pomRefId="all-pom" file="${build.dir}/${final.name}.pom"/>
	    <artifact:writepom pomRefId="build-deps-pom" file="${build.dir}/tmp-${final.name}-deps.pom"/>
	</target>

	<target name="write-poms" unless="without.maven">
	    <antcall target="_write-poms" />
	</target>

    <!--
        The jar target makes cassandra.jar output.
    -->
    <target name="_main-jar"
            depends="build"
            description="Assemble Cassandra JAR files">
      <mkdir dir="${build.classes.main}/META-INF" />
      <copy file="LICENSE.txt"
            tofile="${build.classes.main}/META-INF/LICENSE.txt"/>
      <copy file="NOTICE.txt"
            tofile="${build.classes.main}/META-INF/NOTICE.txt"/>

      <!-- Main Jar -->
      <jar jarfile="${build.dir}/${final.name}.jar">
        <fileset dir="${build.classes.main}">
        </fileset>
        <manifest>
        <!-- <section name="org/apache/cassandra/infrastructure"> -->
          <attribute name="Multi-Release" value="true"/>
          <attribute name="Implementation-Title" value="Cassandra"/>
          <attribute name="Implementation-Version" value="${version}"/>
          <attribute name="Implementation-Vendor" value="Apache"/>
        <!-- </section> -->
        </manifest>
      </jar>
    </target>
    <target name="jar"
            depends="_main-jar,build-test,stress-build,fqltool-build,write-poms"
            description="Assemble Cassandra JAR files">
      <!-- Stress jar -->
      <manifest file="${stress.manifest}">
        <attribute name="Built-By" value="Pavel Yaskevich"/>
        <attribute name="Main-Class" value="org.apache.cassandra.stress.Stress"/>
      </manifest>
      <mkdir dir="${stress.build.classes}/META-INF" />
      <mkdir dir="${build.dir}/tools/lib/" />
      <jar destfile="${build.dir}/tools/lib/stress.jar" manifest="${stress.manifest}">
        <fileset dir="${stress.build.classes}"/>
      </jar>
      <!-- fqltool jar -->
      <manifest file="${fqltool.manifest}">
        <attribute name="Built-By" value="Marcus Eriksson"/>
        <attribute name="Main-Class" value="org.apache.cassandra.fqltool.FullQueryLogTool"/>
      </manifest>
      <mkdir dir="${fqltool.build.classes}/META-INF" />
      <mkdir dir="${build.dir}/tools/lib/" />
      <jar destfile="${build.dir}/tools/lib/fqltool.jar" manifest="${stress.manifest}">
        <fileset dir="${fqltool.build.classes}"/>
      </jar>
    </target>

    <!--
        The javadoc-jar target makes cassandra-javadoc.jar output required for publishing to Maven central repository.
    -->
    <target name="javadoc-jar" depends="javadoc" unless="no-javadoc" description="Assemble Cassandra JavaDoc JAR file">
      <jar jarfile="${build.dir}/${final.name}-javadoc.jar" basedir="${javadoc.dir}"/>
      <!-- javadoc task always rebuilds so might as well remove the generated docs to prevent
           being pulled into the distribution by accident -->
      <delete quiet="true" dir="${javadoc.dir}"/>
    </target>

    <!--
        The sources-jar target makes cassandra-sources.jar output required for publishing to Maven central repository.
    -->
    <target name="sources-jar" depends="init" description="Assemble Cassandra Sources JAR file">
      <jar jarfile="${build.dir}/${final.name}-sources.jar">
        <fileset dir="${build.src.java}" defaultexcludes="yes">
          <include name="org/apache/**/*.java"/>
        </fileset>
        <fileset dir="${build.src.gen-java}" defaultexcludes="yes">
          <include name="org/apache/**/*.java"/>
        </fileset>
      </jar>
    </target>

    <target name="_artifacts-init" depends="jar">
      <mkdir dir="${dist.dir}"/>
      <!-- fix the control linefeed so that builds on windows works on linux -->
      <fixcrlf srcdir="bin" includes="**/*" eol="lf" eof="remove" />
      <fixcrlf srcdir="conf" includes="**/*" eol="lf" eof="remove" />
      <fixcrlf srcdir="tools/bin" includes="**/*" eol="lf" eof="remove" />
      <copy todir="${dist.dir}/lib">
        <fileset dir="${build.lib}"/>
        <fileset dir="${build.dir}">
          <include name="${final.name}.jar" />
        </fileset>
      </copy>
      <copy todir="${dist.dir}/doc" failonerror="false">
        <fileset dir="doc">
          <include name="cql3/CQL.html" />
          <include name="cql3/CQL.css" />
          <include name="SASI.md" />
        </fileset>
      </copy>
      <copy todir="${dist.dir}/doc/html" failonerror="false">
        <fileset dir="doc" />
        <globmapper from="build/html/*" to="*"/>
      </copy>
      <copy todir="${dist.dir}/bin">
        <fileset dir="bin"/>
      </copy>
      <copy todir="${dist.dir}/conf">
        <fileset dir="conf"/>
      </copy>
      <copy todir="${dist.dir}/pylib">
        <fileset dir="pylib">
          <include name="**" />
          <exclude name="**/*.pyc" />
        </fileset>
      </copy>
      <copy todir="${dist.dir}/">
        <fileset dir="${basedir}">
          <include name="*.txt" />
        </fileset>
      </copy>
      <copy todir="${dist.dir}/tools/bin">
        <fileset dir="${basedir}/tools/bin"/>
      </copy>
      <copy todir="${dist.dir}/tools/">
        <fileset dir="${basedir}/tools/">
            <include name="*.yaml"/>
	</fileset>
      </copy>
      <copy todir="${dist.dir}/tools/lib">
        <fileset dir="${build.dir}/tools/lib/">
            <include name="*.jar" />
        </fileset>
      </copy>
    </target>

    <!-- creates release tarballs -->
    <target name="artifacts" depends="_artifacts-init,gen-doc,sources-jar,javadoc-jar"
            description="Create Cassandra release artifacts">
      <tar compression="gzip" longfile="gnu"
        destfile="${build.dir}/${final.name}-bin.tar.gz">

        <!-- Everything but bin/ (default mode) -->
        <tarfileset dir="${dist.dir}" prefix="${final.name}">
          <include name="**"/>
          <exclude name="bin/*" />
          <exclude name="tools/bin/*"/>
        </tarfileset>
        <!-- Shell includes in bin/ (default mode) -->
        <tarfileset dir="${dist.dir}" prefix="${final.name}">
          <include name="bin/*.in.sh" />
          <include name="tools/bin/*.in.sh" />
        </tarfileset>
        <!-- Executable scripts in bin/ -->
        <tarfileset dir="${dist.dir}" prefix="${final.name}" mode="755">
          <include name="bin/*"/>
          <include name="tools/bin/*"/>
          <exclude name="bin/*.in.sh" />
          <exclude name="tools/bin/*.in.sh" />
        </tarfileset>
      </tar>

      <tar compression="gzip" longfile="gnu"
           destfile="${build.dir}/${final.name}-src.tar.gz">

        <tarfileset dir="${basedir}"
                    prefix="${final.name}-src">
          <include name="**"/>
          <exclude name="build/**" />
          <exclude name="lib/**" />
          <exclude name="src/gen-java/**" />
          <exclude name=".git/**" />
          <exclude name="venv/**" />
          <exclude name="src/resources/org/apache/cassandra/config/version.properties" />
          <exclude name="conf/hotspot_compiler" />
          <exclude name="doc/cql3/CQL.html" />
          <exclude name="doc/build/**" />
          <exclude name="bin/*" /> <!-- handled separately below -->
          <exclude name="tools/bin/*" /> <!-- handled separately below -->
          <!-- exclude python generated files -->
          <exclude name="**/__pycache__/**" />
          <!-- exclude Eclipse files -->
          <exclude name=".project" />
          <exclude name=".classpath" />
          <exclude name=".settings/**" />
          <exclude name=".externalToolBuilders/**" />
          <!-- exclude NetBeans files -->
          <exclude name="ide/nbproject/private/**" />
        </tarfileset>

        <!-- Shell includes in bin/ and tools/bin/ -->
        <tarfileset dir="${basedir}" prefix="${final.name}-src">
          <include name="bin/*.in.sh" />
          <include name="tools/bin/*.in.sh" />
        </tarfileset>
        <!-- Everything else (assumed to be scripts), is executable -->
        <tarfileset dir="${basedir}" prefix="${final.name}-src" mode="755">
          <include name="bin/*"/>
          <exclude name="bin/*.in.sh" />
          <include name="tools/bin/*"/>
          <exclude name="tools/bin/*.in.sh" />
        </tarfileset>
      </tar>

      <checksum forceOverwrite="yes" todir="${build.dir}" fileext=".sha256" algorithm="SHA-256">
        <fileset dir="${build.dir}">
          <include name="${final.name}-bin.tar.gz" />
          <include name="${final.name}-src.tar.gz" />
        </fileset>
      </checksum>
      <checksum forceOverwrite="yes" todir="${build.dir}" fileext=".sha512" algorithm="SHA-512">
        <fileset dir="${build.dir}">
          <include name="${final.name}-bin.tar.gz" />
          <include name="${final.name}-src.tar.gz" />
        </fileset>
      </checksum>
    </target>

  <target name="build-jmh" depends="build-test, jar" description="Create JMH uber jar">
      <jar jarfile="${build.test.dir}/deps.jar">
          <zipgroupfileset dir="${build.dir.lib}/jars">
              <include name="*jmh*.jar"/>
              <include name="jopt*.jar"/>
              <include name="commons*.jar"/>
          </zipgroupfileset>
          <zipgroupfileset dir="{build.lib}" includes="*.jar"/>
      </jar>
      <jar jarfile="${build.test.dir}/benchmarks.jar">
          <manifest>
              <attribute name="Main-Class" value="org.openjdk.jmh.Main"/>
          </manifest>
          <zipfileset src="${build.test.dir}/deps.jar" excludes="META-INF/*.SF" />
          <fileset dir="${build.classes.main}"/>
          <fileset dir="${test.classes}"/>
          <fileset dir="${test.conf}" />
      </jar>
  </target>

  <target name="build-test" depends="_main-jar,stress-build,fqltool-build,resolver-dist-lib" description="Compile test classes">
    <antcall target="_build-test"/>
  </target>

  <target name="_build-test">
    <javac
     compiler="modern"
     debug="true"
     debuglevel="${debuglevel}"
     destdir="${test.classes}"
     includeantruntime="true"
     source="${source.version}"
     target="${target.version}"
     encoding="utf-8">
     <classpath>
        <path refid="cassandra.classpath.test"/>
        <pathelement location="${fqltool.build.classes}"/>
     </classpath>
     <compilerarg value="-XDignore.symbol.file"/>
     <src path="${test.unit.src}"/>
     <src path="${test.long.src}"/>
     <src path="${test.burn.src}"/>
     <src path="${test.memory.src}"/>
     <src path="${test.microbench.src}"/>
     <src path="${test.distributed.src}"/>
    </javac>

    <!-- Non-java resources needed by the test suite -->
    <copy todir="${test.classes}">
      <fileset dir="${test.resources}"/>
    </copy>
  </target>

  <!-- Run tests separately and report errors after and generate a junit report -->
  <macrodef name="testhelper">
    <attribute name="testdelegate"/>
    <sequential>
      <testhelper_ testdelegate="@{testdelegate}"/>
      <fail message="Some test(s) failed.">
        <condition>
            <and>
            <isset property="testfailed"/>
            <not>
              <isset property="ant.test.failure.ignore"/>
            </not>
          </and>
        </condition>
      </fail>
    </sequential>
  </macrodef>

  <!-- Run a list of junit tasks but don't track errors or generate a report after
       If a test fails the testfailed property will be set. All the tests are run using the testdelegate
       macro that is specified as an attribute and they will be run sequentially in this ant process -->
  <scriptdef name="testhelper_" language="javascript">
    <attribute name="testdelegate"/>
    <![CDATA[
        sep = project.getProperty("path.separator");
        all = project.getProperty("all-test-classes").split(sep);
        var p = project.createTask('sequential');
        for (i = 0; i < all.length; i++) {
            if (all[i] == undefined) continue;
            task = project.createTask( attributes.get("testdelegate") );
            task.setDynamicAttribute( "test.file.list", "" + all[i]);
            p.addTask(task);
        }
        p.perform();
    ]]>
  </scriptdef>

  <!-- Defines how to run a set of tests. If you change the defaults for attributes
       you should also update them in testmacro.,
       The two are split because the helper doesn't generate
       a junit report or fail on errors -->
  <macrodef name="testmacrohelper">
    <attribute name="inputdir" />
    <attribute name="timeout" default="${test.timeout}" />
    <attribute name="forkmode" default="perTest"/>
    <element name="optjvmargs" implicit="true" optional="true" />
    <attribute name="filter" default="**/${test.name}.java"/>
    <attribute name="exclude" default="" />
    <attribute name="filelist" default="" />
    <attribute name="testtag" default=""/>
    <attribute name="usejacoco" default="no"/>
    <attribute name="showoutput" default="false"/>

    <sequential>
      <condition property="additionalagent"
                 value="-javaagent:${build.dir.lib}/jars/jacocoagent.jar=destfile=${jacoco.partialexecfile}"
                 else="">
        <istrue value="${usejacoco}"/>
      </condition>
      <taskdef name="junit-timeout" classname="org.apache.cassandra.JStackJUnitTask">
        <classpath>
          <pathelement location="${test.classes}"/>
        </classpath>
      </taskdef>
      <mkdir dir="${build.test.dir}/cassandra"/>
      <mkdir dir="${build.test.dir}/output"/>
      <mkdir dir="${build.test.dir}/output/@{testtag}"/>
      <junit-timeout fork="on" forkmode="@{forkmode}" failureproperty="testfailed" maxmemory="1024m" timeout="@{timeout}" showoutput="@{showoutput}">
        <formatter classname="org.apache.cassandra.CassandraXMLJUnitResultFormatter" extension=".xml" usefile="true"/>
        <formatter classname="org.apache.cassandra.CassandraBriefJUnitResultFormatter" usefile="false"/>
        <jvmarg value="-Dstorage-config=${test.conf}"/>
        <jvmarg value="-Djava.awt.headless=true"/>
        <!-- Cassandra 3.0+ needs <jvmarg line="... ${additionalagent}" /> here! (not value=) -->
        <jvmarg line="-javaagent:${build.lib}/jamm-${jamm.version}.jar ${additionalagent}" />
        <jvmarg value="-ea"/>
        <jvmarg value="-Djava.io.tmpdir=${tmp.dir}"/>
        <jvmarg value="-Dcassandra.debugrefcount=true"/>
        <jvmarg value="-Xms384M"/> <!-- Temporary workaround for distributed ReadRepairTest SEGV -->
        <jvmarg value="-Xss256k"/>
        <!-- When we do classloader manipulation SoftReferences can cause memory leaks
             that can OOM our test runs. The next two settings informs our GC
             algorithm to limit the metaspace size and clean up SoftReferences
             more aggressively rather than waiting. See CASSANDRA-14922 for more details.
        -->
        <jvmarg value="-XX:SoftRefLRUPolicyMSPerMB=0" />
        <jvmarg value="-Dcassandra.test.driver.connection_timeout_ms=${test.driver.connection_timeout_ms}"/>
        <jvmarg value="-Dcassandra.test.driver.read_timeout_ms=${test.driver.read_timeout_ms}"/>
        <jvmarg value="-Dcassandra.memtable_row_overhead_computation_step=100"/>
        <jvmarg value="-Dcassandra.test.use_prepared=${cassandra.test.use_prepared}"/>
        <jvmarg value="-Dcassandra.test.sstableformatdevelopment=true"/>
        <!-- The first time SecureRandom initializes can be slow if it blocks on /dev/random -->
        <jvmarg value="-Djava.security.egd=file:/dev/urandom" />
        <jvmarg value="-Dcassandra.testtag=@{testtag}"/>
        <jvmarg value="-Dcassandra.keepBriefBrief=${cassandra.keepBriefBrief}" />
        <jvmarg value="-Dcassandra.strict.runtime.checks=true" />
        <jvmarg line="${java11-jvmargs}"/>
        <!-- disable shrinks in quicktheories CASSANDRA-15554 -->
        <jvmarg value="-DQT_SHRINKS=0"/>
        <jvmarg line="${test-jvmargs}" />
        <optjvmargs/>
        <!-- Uncomment to debug unittest, attach debugger to port 1416 -->
        <!--
        <jvmarg line="-agentlib:jdwp=transport=dt_socket,address=localhost:1416,server=y,suspend=y" />
        -->
        <classpath>
          <pathelement path="${java.class.path}"/>
          <pathelement location="${stress.build.classes}"/>
          <pathelement location="${fqltool.build.classes}"/>
          <path refid="cassandra.classpath.test" />
          <pathelement location="${test.classes}"/>
          <pathelement location="${stress.test.classes}"/>
          <pathelement location="${fqltool.test.classes}"/>
          <pathelement location="${test.conf}"/>
          <fileset dir="${test.lib}">
            <include name="**/*.jar" />
              <exclude name="**/ant-*.jar"/>
          </fileset>
        </classpath>
        <batchtest todir="${build.test.dir}/output/@{testtag}">
            <fileset dir="@{inputdir}" includes="@{filter}" excludes="@{exclude}"/>
            <filelist dir="@{inputdir}" files="@{filelist}"/>
        </batchtest>
      </junit-timeout>

      <delete quiet="true" failonerror="false" dir="${build.test.dir}/cassandra/commitlog"/>
      <delete quiet="true" failonerror="false" dir="${build.test.dir}/cassandra/cdc_raw"/>
      <delete quiet="true" failonerror="false" dir="${build.test.dir}/cassandra/data"/>
      <delete quiet="true" failonerror="false" dir="${build.test.dir}/cassandra/system_data"/>
      <delete quiet="true" failonerror="false" dir="${build.test.dir}/cassandra/saved_caches"/>
      <delete quiet="true" failonerror="false" dir="${build.test.dir}/cassandra/hints"/>
    </sequential>
  </macrodef>

  <target name="testold" depends="build-test" description="Execute unit tests">
    <testmacro inputdir="${test.unit.src}" timeout="${test.timeout}">
      <jvmarg value="-Dlegacy-sstable-root=${test.data}/legacy-sstables"/>
      <jvmarg value="-Dinvalid-legacy-sstable-root=${test.data}/invalid-legacy-sstables"/>
      <jvmarg value="-Dcassandra.ring_delay_ms=1000"/>
      <jvmarg value="-Dcassandra.tolerate_sstable_size=true"/>
      <jvmarg value="-Dcassandra.skip_sync=true" />
    </testmacro>
    <fileset dir="${test.unit.src}" />
  </target>

  <!-- Will not generate a junit report or fail on error  -->
  <macrodef name="testlist">
    <attribute name="test.file.list"/>
    <sequential>
      <testmacrohelper inputdir="${test.dir}/${test.classlistprefix}" filelist="@{test.file.list}" exclude="**/*.java" timeout="${test.timeout}">
        <jvmarg value="-Dlegacy-sstable-root=${test.data}/legacy-sstables"/>
        <jvmarg value="-Dinvalid-legacy-sstable-root=${test.data}/invalid-legacy-sstables"/>
        <jvmarg value="-Dcassandra.ring_delay_ms=1000"/>
        <jvmarg value="-Dcassandra.tolerate_sstable_size=true"/>
        <jvmarg value="-Dcassandra.skip_sync=true" />
      </testmacrohelper>
    </sequential>
  </macrodef>

  <!-- Will not generate a junit report  -->
  <macrodef name="testlist-compression">
    <attribute name="test.file.list" />
    <sequential>
      <property name="compressed_yaml" value="${build.test.dir}/cassandra.compressed.yaml"/>
      <concat destfile="${compressed_yaml}">
          <fileset file="${test.conf}/cassandra.yaml"/>
          <fileset file="${test.conf}/commitlog_compression.yaml"/>
      </concat>
      <testmacrohelper inputdir="${test.unit.src}" filelist="@{test.file.list}"
                       exclude="**/*.java" timeout="${test.timeout}" testtag="compression">
        <jvmarg value="-Dlegacy-sstable-root=${test.data}/legacy-sstables"/>
        <jvmarg value="-Dinvalid-legacy-sstable-root=${test.data}/invalid-legacy-sstables"/>
        <jvmarg value="-Dcassandra.test.compression=true"/>
        <jvmarg value="-Dcassandra.ring_delay_ms=1000"/>
        <jvmarg value="-Dcassandra.tolerate_sstable_size=true"/>
        <jvmarg value="-Dcassandra.config=file:///${compressed_yaml}"/>
        <jvmarg value="-Dcassandra.skip_sync=true" />
      </testmacrohelper>
    </sequential>
  </macrodef>

  <macrodef name="testlist-cdc">
    <attribute name="test.file.list" />
    <sequential>
      <property name="cdc_yaml" value="${build.test.dir}/cassandra.cdc.yaml"/>
      <concat destfile="${cdc_yaml}">
        <fileset file="${test.conf}/cassandra.yaml"/>
        <fileset file="${test.conf}/cdc.yaml"/>
      </concat>
      <testmacrohelper inputdir="${test.unit.src}" filelist="@{test.file.list}"
                       exclude="**/*.java" timeout="${test.timeout}" testtag="cdc">
        <jvmarg value="-Dlegacy-sstable-root=${test.data}/legacy-sstables"/>
        <jvmarg value="-Dinvalid-legacy-sstable-root=${test.data}/invalid-legacy-sstables"/>
        <jvmarg value="-Dcassandra.ring_delay_ms=1000"/>
        <jvmarg value="-Dcassandra.tolerate_sstable_size=true"/>
        <jvmarg value="-Dcassandra.config=file:///${cdc_yaml}"/>
        <jvmarg value="-Dcassandra.skip_sync=true" />
      </testmacrohelper>
    </sequential>
  </macrodef>

  <macrodef name="testlist-system-keyspace-directory">
    <attribute name="test.file.list" />
    <sequential>
      <property name="system_keyspaces_directory_yaml" value="${build.test.dir}/cassandra.system.yaml"/>
      <concat destfile="${system_keyspaces_directory_yaml}">
        <fileset file="${test.conf}/cassandra.yaml"/>
        <fileset file="${test.conf}/system_keyspaces_directory.yaml"/>
      </concat>
      <testmacrohelper inputdir="${test.unit.src}" filelist="@{test.file.list}"
                       exclude="**/*.java" timeout="${test.timeout}" testtag="system_keyspace_directory">
        <jvmarg value="-Dlegacy-sstable-root=${test.data}/legacy-sstables"/>
        <jvmarg value="-Dinvalid-legacy-sstable-root=${test.data}/invalid-legacy-sstables"/>
        <jvmarg value="-Dcassandra.ring_delay_ms=1000"/>
        <jvmarg value="-Dcassandra.tolerate_sstable_size=true"/>
        <jvmarg value="-Dcassandra.config=file:///${system_keyspaces_directory_yaml}"/>
        <jvmarg value="-Dcassandra.skip_sync=true" />
      </testmacrohelper>
    </sequential>
  </macrodef>

  <!--
    Run named ant task with jacoco, such as "ant jacoco-run -Dtaskname=test"
    the target run must enable the jacoco agent if usejacoco is 'yes' -->
  <target name="jacoco-run" description="run named task with jacoco instrumentation">
    <condition property="runtask" value="${taskname}" else="test">
      <isset property="taskname"/>
    </condition>
    <antcall target="${runtask}">
      <param name="usejacoco" value="yes"/>
    </antcall>
  </target>

  <!-- Use this with an FQDN for test class, and a csv list of methods like this:
    ant testsome -Dtest.name=org.apache.cassandra.service.StorageServiceServerTest -Dtest.methods=testRegularMode,testGetAllRangesEmpty
  -->
  <target name="testsome" depends="build-test" description="Execute specific unit tests" >
    <testmacro inputdir="${test.unit.src}" timeout="${test.timeout}">
      <test unless:blank="${test.methods}" name="${test.name}" methods="${test.methods}" outfile="build/test/output/TEST-${test.name}-${test.methods}"/>
      <test if:blank="${test.methods}" name="${test.name}" outfile="build/test/output/TEST-${test.name}"/>
      <jvmarg value="-Dlegacy-sstable-root=${test.data}/legacy-sstables"/>
      <jvmarg value="-Dinvalid-legacy-sstable-root=${test.data}/invalid-legacy-sstables"/>
      <jvmarg value="-Dcassandra.ring_delay_ms=1000"/>
      <jvmarg value="-Dcassandra.tolerate_sstable_size=true"/>
      <jvmarg value="-Dcassandra.skip_sync=true" />
    </testmacro>
  </target>

  <!-- Use this with an FQDN for test class, and a csv list of methods like this:
    ant long-testsome -Dtest.name=org.apache.cassandra.cql3.ViewLongTest -Dtest.methods=testConflictResolution
  -->
  <target name="long-testsome" depends="build-test" description="Execute specific long unit tests" >
    <testmacro inputdir="${test.long.src}" timeout="${test.long.timeout}">
      <test unless:blank="${test.methods}" name="${test.name}" methods="${test.methods}"/>
      <test if:blank="${test.methods}" name="${test.name}"/>
      <jvmarg value="-Dcassandra.ring_delay_ms=1000"/>
      <jvmarg value="-Dcassandra.tolerate_sstable_size=true"/>
    </testmacro>
  </target>

  <!-- Use this with an FQDN for test class, and a csv list of methods like this:
    ant burn-testsome -Dtest.name=org.apache.cassandra.utils.memory.LongBufferPoolTest -Dtest.methods=testAllocate
  -->
  <target name="burn-testsome" depends="build-test" description="Execute specific burn unit tests" >
    <testmacro inputdir="${test.burn.src}" timeout="${test.burn.timeout}">
      <test unless:blank="${test.methods}" name="${test.name}" methods="${test.methods}"/>
      <test if:blank="${test.methods}" name="${test.name}"/>
      <jvmarg value="-Dlog4j.configurationFile=test/conf/log4j2-burntest.xml"/>
    </testmacro>
  </target>

  <target name="test-compression" depends="build-test,stress-build" description="Execute unit tests with sstable compression enabled">
    <path id="all-test-classes-path">
      <fileset dir="${test.unit.src}" includes="**/${test.name}.java" />
      <fileset dir="${test.distributed.src}" includes="**/${test.name}.java" />
    </path>
    <property name="all-test-classes" refid="all-test-classes-path"/>
    <testhelper testdelegate="testlist-compression" />
  </target>

  <target name="test-cdc" depends="build-test" description="Execute unit tests with change-data-capture enabled">
    <path id="all-test-classes-path">
      <fileset dir="${test.unit.src}" includes="**/${test.name}.java" />
    </path>
    <property name="all-test-classes" refid="all-test-classes-path"/>
    <testhelper testdelegate="testlist-cdc" />
  </target>

  <target name="test-system-keyspace-directory" depends="build-test" description="Execute unit tests with a system keyspaces directory configured">
    <path id="all-test-classes-path">
      <fileset dir="${test.unit.src}" includes="**/${test.name}.java" />
    </path>
    <property name="all-test-classes" refid="all-test-classes-path"/>
    <testhelper testdelegate="testlist-system-keyspace-directory" />
  </target>

  <target name="msg-ser-gen-test" depends="build-test" description="Generates message serializations">
    <testmacro inputdir="${test.unit.src}"
        timeout="${test.timeout}" filter="**/SerializationsTest.java">
      <jvmarg value="-Dcassandra.test-serialization-writes=True"/>
    </testmacro>
  </target>

  <target name="msg-ser-test" depends="build-test" description="Tests message serializations">
      <testmacro inputdir="${test.unit.src}" timeout="${test.timeout}"
               filter="**/SerializationsTest.java"/>
  </target>

  <target name="msg-ser-test-7" depends="build-test" description="Generates message serializations">
    <testmacro inputdir="${test.unit.src}"
        timeout="${test.timeout}" filter="**/SerializationsTest.java">
      <jvmarg value="-Dcassandra.version=0.7"/>
    </testmacro>
  </target>

  <target name="msg-ser-test-10" depends="build-test" description="Tests message serializations on 1.0 messages">
    <testmacro inputdir="${test.unit.src}"
        timeout="${test.timeout}" filter="**/SerializationsTest.java">
      <jvmarg value="-Dcassandra.version=1.0"/>
    </testmacro>
  </target>

  <target name="test-burn" depends="build-test" description="Execute functional tests">
    <testmacro inputdir="${test.burn.src}"
               timeout="${test.burn.timeout}">
    </testmacro>
  </target>

  <target name="long-test" depends="build-test" description="Execute functional tests">
    <testmacro inputdir="${test.long.src}"
               timeout="${test.long.timeout}">
      <jvmarg value="-Dcassandra.ring_delay_ms=1000"/>
      <jvmarg value="-Dcassandra.tolerate_sstable_size=true"/>
    </testmacro>
  </target>

  <target name="test-memory" depends="build-test" description="Execute functional tests">
      <testmacro inputdir="${test.memory.src}"
                 timeout="${test.memory.timeout}">
          <jvmarg value="-javaagent:${build.dir}/lib/jars/java-allocation-instrumenter-${allocation-instrumenter.version}.jar"/>
      </testmacro>
  </target>

  <target name="cql-test" depends="build-test" description="Execute CQL tests">
    <sequential>
      <echo message="running CQL tests"/>
      <mkdir dir="${build.test.dir}/cassandra"/>
      <mkdir dir="${build.test.dir}/output"/>
      <junit fork="on" forkmode="once" failureproperty="testfailed" maxmemory="1024m" timeout="${test.timeout}">
        <formatter type="brief" usefile="false"/>
        <jvmarg value="-Dstorage-config=${test.conf}"/>
        <jvmarg value="-Djava.awt.headless=true"/>
        <jvmarg value="-javaagent:${build.lib}/jamm-${jamm.version}.jar" />
        <jvmarg value="-ea"/>
        <jvmarg value="-Xss256k"/>
        <jvmarg value="-Dcassandra.memtable_row_overhead_computation_step=100"/>
        <jvmarg value="-Dcassandra.test.use_prepared=${cassandra.test.use_prepared}"/>
        <jvmarg value="-Dcassandra.skip_sync=true" />
        <classpath>
          <path refid="cassandra.classpath.test" />
          <pathelement location="${test.classes}"/>
          <pathelement location="${test.conf}"/>
          <fileset dir="${test.lib}">
            <include name="**/*.jar" />
          </fileset>
        </classpath>
        <batchtest todir="${build.test.dir}/output">
            <fileset dir="${test.unit.src}" includes="**/cql3/*Test.java">
                <contains text="CQLTester" casesensitive="yes"/>
            </fileset>
        </batchtest>
      </junit>
      <fail message="Some CQL test(s) failed.">
        <condition>
            <and>
            <isset property="testfailed"/>
            <not>
              <isset property="ant.test.failure.ignore"/>
            </not>
          </and>
        </condition>
      </fail>
    </sequential>
  </target>

  <target name="cql-test-some" depends="build-test" description="Execute specific CQL tests" >
    <sequential>
      <echo message="running ${test.methods} tests from ${test.name}"/>
      <mkdir dir="${build.test.dir}/cassandra"/>
      <mkdir dir="${build.test.dir}/output"/>
      <junit fork="on" forkmode="once" failureproperty="testfailed" maxmemory="1024m" timeout="${test.timeout}">
        <formatter type="brief" usefile="false"/>
        <jvmarg value="-Dstorage-config=${test.conf}"/>
        <jvmarg value="-Djava.awt.headless=true"/>
        <jvmarg value="-javaagent:${build.lib}/jamm-${jamm.version}.jar" />
        <jvmarg value="-ea"/>
        <jvmarg value="-Xss256k"/>
        <jvmarg value="-Dcassandra.test.use_prepared=${cassandra.test.use_prepared}"/>
        <jvmarg value="-Dcassandra.memtable_row_overhead_computation_step=100"/>
        <jvmarg value="-Dcassandra.skip_sync=true" />
        <classpath>
          <path refid="cassandra.classpath.test" />
          <pathelement location="${test.classes}"/>
          <pathelement location="${test.conf}"/>
          <fileset dir="${test.lib}">
            <include name="**/*.jar" />
          </fileset>
        </classpath>
        <test name="org.apache.cassandra.cql3.${test.name}" methods="${test.methods}" todir="${build.test.dir}/output"/>
      </junit>
    </sequential>
  </target>

  <!-- Use JaCoCo ant extension without needing externally saved lib -->
  <target name="jacoco-init" depends="resolver-init">
    <typedef uri="antlib:org.jacoco.ant" classpathref="jacocoant.classpath"/>
  </target>

  <target name="jacoco-merge" depends="jacoco-init">
    <jacoco:merge destfile="${jacoco.finalexecfile}" xmlns:jacoco="antlib:org.jacoco.ant">
        <fileset dir="${jacoco.export.dir}" includes="*.exec,**/*.exec"/>
    </jacoco:merge>
  </target>

  <target name="jacoco-report" depends="jacoco-merge">
    <jacoco:report xmlns:jacoco="antlib:org.jacoco.ant">
      <executiondata>
        <file file="${jacoco.finalexecfile}" />
      </executiondata>
      <structure name="JaCoCo Cassandara Coverage Report">
        <classfiles>
          <fileset dir="${build.classes.main}">
            <include name="**/*.class"/>
          </fileset>
        </classfiles>
        <sourcefiles encoding="UTF-8">
          <dirset dir="${build.src}">
            <include name="java"/>
            <include name="gen-java"/>
          </dirset>
        </sourcefiles>
      </structure>
      <!-- to produce reports in different formats. -->
      <html destdir="${jacoco.export.dir}" />
      <csv destfile="${jacoco.export.dir}/report.csv" />
      <xml destfile="${jacoco.export.dir}/report.xml" />
    </jacoco:report>
  </target>

  <target name="jacoco-cleanup" description="Destroy JaCoCo exec data and reports">
    <delete file="${jacoco.partialexecfile}"/>
    <delete dir="${jacoco.export.dir}"/>
  </target>

  <target name="javadoc" depends="build" description="Create javadoc" unless="no-javadoc">
    <create-javadoc destdir="${javadoc.dir}">
      <filesets>
        <fileset dir="${build.src.java}" defaultexcludes="yes">
          <include name="org/apache/**/*.java"/>
        </fileset>
      </filesets>
    </create-javadoc>
   </target>

  <!-- Run tests and reports errors and generates a junit report after -->
  <macrodef name="testmacro">
    <attribute name="inputdir" />
    <attribute name="timeout" default="${test.timeout}" />
    <attribute name="forkmode" default="perTest"/>
    <attribute name="showoutput" default="true"/>
    <element name="optjvmargs" implicit="true" optional="true" />
    <attribute name="filter" default="**/${test.name}.java"/>
    <attribute name="exclude" default="" />
    <attribute name="filelist" default="" />
    <attribute name="testtag" default=""/>

    <sequential>
      <testmacrohelper inputdir="@{inputdir}" timeout="@{timeout}"
                       forkmode="@{forkmode}" filter="@{filter}"
                       exclude="@{exclude}" filelist="@{filelist}"
                       testtag="@{testtag}" showoutput="false" >
          <optjvmargs/>
      </testmacrohelper>
      <fail message="Some test(s) failed.">
        <condition>
            <and>
            <isset property="testfailed"/>
            <not>
              <isset property="ant.test.failure.ignore"/>
            </not>
          </and>
        </condition>
      </fail>
    </sequential>
  </macrodef>

  <target name="test" depends="eclipse-warnings,build-test" description="Test Runner">
    <path id="all-test-classes-path">
      <fileset dir="${test.unit.src}" includes="**/${test.name}.java" excludes="**/distributed/test/UpgradeTest*.java" />
    </path>
    <property name="all-test-classes" refid="all-test-classes-path"/>
    <testhelper testdelegate="testlist"/>
  </target>

  <target name="generate-test-report" description="Generates JUnit's HTML report from results already in build/output">
      <junitreport todir="${build.test.dir}">
        <fileset dir="${build.test.dir}/output">
          <include name="**/TEST-*.xml"/>
        </fileset>
        <report format="frames" todir="${build.test.dir}/junitreport"/>
      </junitreport>
  </target>

  <!-- run a list of tests as provided in -Dtest.classlistfile (or default of 'testnames.txt')
  The class list file should be one test class per line, with the path starting after test/unit
  e.g. org/apache/cassandra/hints/HintMessageTest.java -->
  <target name="testclasslist" depends="build-test" description="Run tests given in file -Dtest.classlistfile (one-class-per-line, e.g. org/apache/cassandra/db/SomeTest.java)">
    <path id="all-test-classes-path">
      <fileset dir="${test.dir}/${test.classlistprefix}" includesfile="${test.classlistfile}"/>
    </path>
    <property name="all-test-classes" refid="all-test-classes-path"/>
    <testhelper testdelegate="testlist"/>
  </target>
  <target name="testclasslist-compression" depends="build-test" description="Run tests given in file -Dtest.classlistfile (one-class-per-line, e.g. org/apache/cassandra/db/SomeTest.java)">
      <path id="all-test-classes-path">
          <fileset dir="${test.dir}/${test.classlistprefix}" includesfile="${test.classlistfile}"/>
      </path>
      <property name="all-test-classes" refid="all-test-classes-path"/>
      <testhelper testdelegate="testlist-compression"/>
  </target>
  <target name="testclasslist-cdc" depends="build-test" description="Run tests given in file -Dtest.classlistfile (one-class-per-line, e.g. org/apache/cassandra/db/SomeTest.java)">
      <path id="all-test-classes-path">
          <fileset dir="${test.dir}/${test.classlistprefix}" includesfile="${test.classlistfile}"/>
      </path>
      <property name="all-test-classes" refid="all-test-classes-path"/>
      <testhelper testdelegate="testlist-cdc"/>
  </target>
  <target name="testclasslist-system-keyspace-directory" depends="build-test" description="Run tests given in file -Dtest.classlistfile (one-class-per-line, e.g. org/apache/cassandra/db/SomeTest.java)">
      <path id="all-test-classes-path">
          <fileset dir="${test.dir}/${test.classlistprefix}" includesfile="${test.classlistfile}"/>
      </path>
      <property name="all-test-classes" refid="all-test-classes-path"/>
      <testhelper testdelegate="testlist-system-keyspace-directory"/>
  </target>

  <!-- Build a self-contained jar for e.g. remote execution; not currently used for running burn tests with this build script -->
  <target name="burn-test-jar" depends="build-test, build" description="Create dtest-compatible jar, including all dependencies">
      <jar jarfile="${build.dir}/burntest.jar">
          <zipgroupfileset dir="${build.lib}" includes="*.jar" excludes="META-INF/*.SF"/>
          <fileset dir="${build.classes.main}"/>
          <fileset dir="${test.classes}"/>
          <fileset dir="${test.conf}" excludes="log4j*.xml"/>
          <fileset dir="${basedir}/conf" includes="log4j*.xml"/>
          <zipgroupfileset dir="${build.dir.lib}/jars">
              <include name="junit*.jar"/>
          </zipgroupfileset>
      </jar>
  </target>

  <target name="dtest-jar" depends="build-test, build" description="Create dtest-compatible jar, including all dependencies">
      <jar jarfile="${build.dir}/dtest-${base.version}.jar">
          <zipgroupfileset dir="${build.lib}" includes="*.jar" excludes="META-INF/*.SF"/>
          <zipgroupfileset dir="${build.dir.lib}/jars" includes="javassist-*.jar,reflections-*.jar" excludes="META-INF/*.SF"/>
          <fileset dir="${build.classes.main}"/>
          <fileset dir="${test.classes}"/>
          <fileset dir="${test.conf}" />
      </jar>
  </target>

  <target name="test-jvm-dtest" depends="build-test" description="Execute in-jvm dtests">
    <testmacro inputdir="${test.distributed.src}" timeout="${test.distributed.timeout}" forkmode="once" showoutput="true" filter="**/test/*Test.java">
      <jvmarg value="-Dlog4j.configurationFile=test/conf/log4j2-dtest.xml"/>
      <jvmarg value="-Dcassandra.ring_delay_ms=10000"/>
      <jvmarg value="-Dcassandra.tolerate_sstable_size=true"/>
      <jvmarg value="-Dcassandra.skip_sync=true" />
    </testmacro>
  </target>

  <target name="test-jvm-upgrade-dtest" depends="build-test" description="Execute in-jvm dtests">
    <testmacro inputdir="${test.distributed.src}" timeout="${test.distributed.timeout}" forkmode="once" showoutput="true" filter="**/upgrade/*Test.java">
      <jvmarg value="-log4j.configurationFile=test/conf/log4j2-dtest.xml"/>
      <jvmarg value="-Dcassandra.ring_delay_ms=10000"/>
      <jvmarg value="-Dcassandra.tolerate_sstable_size=true"/>
      <jvmarg value="-Dcassandra.skip_sync=true" />
    </testmacro>
  </target>

  <!-- Use this with an FQDN for test class, and a csv list of methods like this:
      ant test-jvm-dtest-some -Dtest.name=org.apache.cassandra.distributed.test.ResourceLeakTest -Dtest.methods=looperTest
    -->
  <target name="test-jvm-dtest-some" depends="build-test" description="Execute some in-jvm dtests">
    <testmacro inputdir="${test.distributed.src}" timeout="${test.distributed.timeout}" forkmode="once" showoutput="true">
      <test unless:blank="${test.methods}" name="${test.name}" methods="${test.methods}" outfile="build/test/output/TEST-${test.name}-${test.methods}"/>
      <test if:blank="${test.methods}" name="${test.name}" outfile="build/test/output/TEST-${test.name}"/>
      <jvmarg value="-Dlog4j.configurationFile=test/conf/log4j2-dtest.xml"/>
      <jvmarg value="-Dcassandra.ring_delay_ms=10000"/>
      <jvmarg value="-Dcassandra.tolerate_sstable_size=true"/>
      <jvmarg value="-Dcassandra.skip_sync=true" />
    </testmacro>
  </target>

  <!-- run microbenchmarks suite -->
  <target name="microbench" depends="build-jmh">
      <java classname="org.openjdk.jmh.Main"
            fork="true"
            failonerror="true">
          <classpath>
              <path refid="cassandra.classpath.test" />
              <pathelement location="${test.classes}"/>
              <pathelement location="${test.conf}"/>
              <fileset dir="${test.lib}">
                  <include name="**/*.jar" />
              </fileset>
          </classpath>
          <arg value="-foe"/>
          <arg value="true"/>
          <arg value="-rf"/>
          <arg value="json"/>
          <arg value="-rff"/>
          <arg value="${build.test.dir}/jmh-result.json"/>
          <arg value="-v"/>
          <arg value="EXTRA"/>

          <!-- Broken: ZeroCopyStreamingBench,MutationBench,FastThreadLocalBench  (FIXME) -->
          <arg value="-e"/><arg value="ZeroCopyStreamingBench|MutationBench|FastThreadLocalBench"/>

          <arg value=".*microbench.*${benchmark.name}"/>
      </java>
  </target>

  <!-- run arbitrary mains in tests, for example to run the long running memory tests with lots of memory pressure
      ant run-main -Dmainclass=org.apache.cassandra.utils.memory.LongBufferPoolTest -Dvmargs="-Xmx30m -XX:-UseGCOverheadLimit"
  -->
  <target name="run-main" depends="build-test">
      <property name="mainclass" value="" />
      <property name="vmargs" value="" />
      <property name="args" value="" />
      <java classname="${mainclass}"
            fork="true"
            failonerror="true">
          <jvmarg value="-server" />
          <jvmarg value="-ea" />
          <jvmarg line="${vmargs}" />
          <arg line="${args}" />
          <classpath>
              <path refid="cassandra.classpath" />
              <pathelement location="${test.classes}"/>
              <pathelement location="${test.conf}"/>
              <fileset dir="${test.lib}">
                  <include name="**/*.jar" />
              </fileset>
          </classpath>
      </java>
  </target>

  <target name="_maybe_update_idea_to_java11" if="java.version.11">
    <replace file="${eclipse.project.name}.iml" token="JDK_1_8" value="JDK_11"/>
    <replace file=".idea/misc.xml" token="JDK_1_8" value="JDK_11"/>
    <replace file=".idea/misc.xml" token="1.8" value="11"/>
    <replaceregexp file=".idea/workspace.xml"
                   match="name=&quot;VM_PARAMETERS&quot; value=&quot;(.*)&quot;"
                   replace="name=&quot;VM_PARAMETERS&quot; value=&quot;\1 ${java11-jvmargs}&quot;"
                   byline="true"/>

      <echo file=".idea/compiler.xml"><![CDATA[<?xml version="1.0" encoding="UTF-8"?>
<project version="4">
  <component name="JavacSettings">
    <option name="ADDITIONAL_OPTIONS_STRING" value="--add-exports java.rmi/sun.rmi.registry=ALL-UNNAMED" />
  </component>
</project>]]></echo>
  </target>

  <!-- Generate IDEA project description files -->
  <target name="generate-idea-files" depends="build-test" description="Generate IDEA files">
    <mkdir dir=".idea"/>
    <mkdir dir=".idea/libraries"/>
    <copy todir=".idea" overwrite="true">
        <fileset dir="ide/idea"/>
    </copy>
    <replace file=".idea/workspace.xml" token="trunk" value="${eclipse.project.name}"/>
    <copy tofile="${eclipse.project.name}.iml" file="ide/idea-iml-file.xml"/>
    <echo file=".idea/.name">Apache Cassandra ${eclipse.project.name}</echo>
    <echo file=".idea/modules.xml"><![CDATA[<?xml version="1.0" encoding="UTF-8"?>
<project version="4">
  <component name="ProjectModuleManager">
    <modules>
      <module fileurl="file://$PROJECT_DIR$/]]>${eclipse.project.name}<![CDATA[.iml" filepath="$PROJECT_DIR$/]]>${eclipse.project.name}<![CDATA[.iml" />
    </modules>
  </component>
</project>]]></echo>
      <antcall target="_maybe_update_idea_to_java11"/>
  </target>

  <!-- Generate Eclipse project description files -->
  <target name="generate-eclipse-files" depends="build-test" description="Generate eclipse files">
    <echo file=".project"><![CDATA[<?xml version="1.0" encoding="UTF-8"?>
<projectDescription>
  <name>${eclipse.project.name}</name>
  <comment></comment>
  <projects>
  </projects>
  <buildSpec>
    <buildCommand>
      <name>org.eclipse.jdt.core.javabuilder</name>
    </buildCommand>
  </buildSpec>
  <natures>
    <nature>org.eclipse.jdt.core.javanature</nature>
  </natures>
</projectDescription>]]>
    </echo>
	<echo file=".classpath"><![CDATA[<?xml version="1.0" encoding="UTF-8"?>
<classpath>
  <classpathentry kind="src" path="src/java"/>
  <classpathentry kind="src" path="src/resources"/>
  <classpathentry kind="src" path="src/gen-java"/>
  <classpathentry kind="src" path="conf" including="hotspot_compiler"/>
  <classpathentry kind="src" output="build/test/classes" path="test/unit"/>
  <classpathentry kind="src" output="build/test/classes" path="test/long"/>
  <classpathentry kind="src" output="build/test/classes" path="test/distributed"/>
  <classpathentry kind="src" output="build/test/classes" path="test/resources" />
  <classpathentry kind="src" path="tools/stress/src"/>
  <classpathentry kind="src" path="tools/fqltool/src"/>
  <classpathentry kind="src" output="build/test/stress-classes" path="tools/stress/test/unit" />
  <classpathentry kind="src" output="build/test/fqltool-classes" path="tools/fqltool/test/unit" />
  <classpathentry kind="con" path="org.eclipse.jdt.launching.JRE_CONTAINER"/>
  <classpathentry kind="output" path="build/classes/eclipse"/>
  <classpathentry kind="lib" path="test/conf"/>
  <classpathentry kind="lib" path="${java.home}/../lib/tools.jar"/>
]]>
	</echo>
  	<path id="eclipse-project-libs-path">
  	 <fileset dir="lib">
  	    <include name="**/*.jar" />
     </fileset>
 	 <fileset dir="build/lib/jars">
  	    <include name="**/*.jar" />
  	 </fileset>
     <fileset dir="build/test/lib/jars">
        <include name="**/*.jar" />
     </fileset>
  	</path>
  	<property name="eclipse-project-libs" refid="eclipse-project-libs-path"/>
       <script language="javascript">
        <classpath>
            <path refid="cassandra.classpath"/>
            <path refid="cassandra.classpath.test"/>
        </classpath>
        <![CDATA[
        var File = java.io.File;
  		var FilenameUtils = Packages.org.apache.commons.io.FilenameUtils;
  		jars = project.getProperty("eclipse-project-libs").split(project.getProperty("path.separator"));

  		cp = "";
  	    for (i=0; i< jars.length; i++) {
  	       srcjar = FilenameUtils.getBaseName(jars[i]) + '-sources.jar';
           srcdir = FilenameUtils.concat(project.getProperty("build.test.dir"), 'sources');
  		   srcfile = new File(FilenameUtils.concat(srcdir, srcjar));

  		   cp += ' <classpathentry kind="lib" path="' + jars[i] + '"';
  		   if (srcfile.exists()) {
  		      cp += ' sourcepath="' + srcfile.getAbsolutePath() + '"';
  		   }
  		   cp += '/>\n';
  		}

  		cp += '</classpath>';

  		echo = project.createTask("echo");
  	    echo.setMessage(cp);
  		echo.setFile(new File(".classpath"));
  		echo.setAppend(true);
  	    echo.perform();
  	]]> </script>
    <mkdir dir=".settings" />
  </target>

  <pathconvert property="eclipse.project.name">
    <path path="${basedir}" />
    <regexpmapper from="^.*/([^/]+)$$" to="\1" handledirsep="yes" />
  </pathconvert>

  <!-- Clean Eclipse project description files -->
  <target name="clean-eclipse-files">
    <delete file=".project" />
    <delete file=".classpath" />
    <delete dir=".settings" />
  	<delete dir=".externalToolBuilders" />
  	<delete dir="build/eclipse-classes" />
  </target>

  <!-- ECJ 4.6.1 in standalone mode does not work with JPMS, so we skip this target for Java 11 -->
  <target name="eclipse-warnings" depends="build, _assert_rat_output" description="Run eclipse compiler code analysis" if="java.version.8">
        <property name="ecj.log.dir" value="${build.dir}/ecj" />
        <property name="ecj.warnings.file" value="${ecj.log.dir}/eclipse_compiler_checks.txt"/>
        <mkdir  dir="${ecj.log.dir}" />

        <property name="ecj.properties" value="${basedir}/eclipse_compiler.properties" />

        <echo message="Running Eclipse Code Analysis.  Output logged to ${ecj.warnings.file}" />

	<java
	    jar="${build.dir.lib}/jars/ecj-${ecj.version}.jar"
            fork="true"
	    failonerror="true"
            maxmemory="512m">
            <arg value="-source"/>
	    <arg value="${source.version}" />
	    <arg value="-target"/>
	    <arg value="${target.version}" />
	    <arg value="-d" />
            <arg value="none" />
	    <arg value="-proc:none" />
            <arg value="-log" />
            <arg value="${ecj.warnings.file}" />
            <arg value="-properties" />
            <arg value="${ecj.properties}" />
            <arg value="-cp" />
            <arg value="${toString:cassandra.classpath}" />
            <arg value="${build.src.java}" />
        </java>
  </target>


  <!-- Installs artifacts to local Maven repository -->
  <target name="mvn-install"
          depends="maven-declare-dependencies,jar,sources-jar,javadoc-jar"
          description="Installs the artifacts in the Maven Local Repository">

    <!-- the parent -->
    <install pomFile="${build.dir}/${final.name}-parent.pom"
             file="${build.dir}/${final.name}-parent.pom"
             packaging="pom"/>

    <!-- the cassandra-all jar -->
    <install pomFile="${build.dir}/${final.name}.pom"
             file="${build.dir}/${final.name}.jar"/>
    <install pomFile="${build.dir}/${final.name}.pom"
             file="${build.dir}/${final.name}-sources.jar"
             classifier="sources"/>
    <install pomFile="${build.dir}/${final.name}.pom"
             file="${build.dir}/${final.name}-javadoc.jar"
             classifier="javadoc"/>
  </target>

  <!-- Publish artifacts to remote Maven repository -->
  <target name="publish"
          depends="mvn-install,artifacts"
          description="Publishes the artifacts to the Maven repository">

    <!-- the parent -->
    <deploy pomFile="${build.dir}/${final.name}-parent.pom"
            file="${build.dir}/${final.name}-parent.pom"
            packaging="pom"/>

    <!-- the cassandra-all jar -->
    <deploy pomFile="${build.dir}/${final.name}.pom"
            file="${build.dir}/${final.name}.jar"/>
    <deploy pomFile="${build.dir}/${final.name}.pom"
            file="${build.dir}/${final.name}-sources.jar"
            classifier="sources"/>
    <deploy pomFile="${build.dir}/${final.name}.pom"
            file="${build.dir}/${final.name}-javadoc.jar"
            classifier="javadoc"/>

    <!-- the distribution -->
    <sign-dist file="${build.dir}/${final.name}-bin.tar.gz" />
    <sign-dist file="${build.dir}/${final.name}-src.tar.gz" />

  </target>

  <import file="${basedir}/.build/build-resolver.xml"/>
  <import file="${basedir}/.build/build-rat.xml"/>
</project><|MERGE_RESOLUTION|>--- conflicted
+++ resolved
@@ -120,11 +120,8 @@
     <property name="asm.version" value="7.1"/>
     <property name="allocation-instrumenter.version" value="3.1.0"/>
     <property name="bytebuddy.version" value="1.10.10"/>
-<<<<<<< HEAD
     <property name="jflex.version" value="1.8.2"/>
-=======
     <property name="log4j.version" value="2.13.0"/>
->>>>>>> 1c097478
 
     <!-- https://mvnrepository.com/artifact/net.openhft/chronicle-bom/1.16.23 -->
     <property name="chronicle-queue.version" value="5.20.123" />
@@ -569,7 +566,6 @@
           <dependency groupId="${base.groupid}" artifactId="cassandra-all" version="${version}" />
           <dependency groupId="io.dropwizard.metrics" artifactId="metrics-core" version="3.1.5" />
           <dependency groupId="io.dropwizard.metrics" artifactId="metrics-jvm" version="3.1.5" />
-          <dependency groupId="io.dropwizard.metrics" artifactId="metrics-logback" version="3.1.5" />
           <dependency groupId="com.addthis.metrics" artifactId="reporter-config3" version="3.0.3">
             <exclusion groupId="org.hibernate" artifactId="hibernate-validator" />
            </dependency>
@@ -774,7 +770,6 @@
         <dependency groupId="io.airlift" artifactId="airline"/>
         <dependency groupId="io.dropwizard.metrics" artifactId="metrics-core"/>
         <dependency groupId="io.dropwizard.metrics" artifactId="metrics-jvm"/>
-        <dependency groupId="io.dropwizard.metrics" artifactId="metrics-logback"/>
         <dependency groupId="com.addthis.metrics" artifactId="reporter-config3"/>
         <dependency groupId="com.clearspring.analytics" artifactId="stream"/>
 
