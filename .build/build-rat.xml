<?xml version="1.0" encoding="UTF-8" standalone="no"?>
<!--
  Licensed to the Apache Software Foundation (ASF) under one or more
  contributor license agreements.  See the NOTICE file distributed with
  this work for additional information regarding copyright ownership.
  The ASF licenses this file to You under the Apache License, Version 2.0
  (the "License"); you may not use this file except in compliance with
  the License.  You may obtain a copy of the License at

      http://www.apache.org/licenses/LICENSE-2.0

  Unless required by applicable law or agreed to in writing, software
  distributed under the License is distributed on an "AS IS" BASIS,
  WITHOUT WARRANTIES OR CONDITIONS OF ANY KIND, either express or implied.
  See the License for the specific language governing permissions and
  limitations under the License.
-->
<project basedir="." name="apache-cassandra--rat-tasks"
     xmlns:rat="antlib:org.apache.rat.anttasks">

    <!--
      License audit tool
    -->

    <target name="_rat_init" depends="resolver-init">
        <typedef uri="antlib:org.apache.rat.anttasks" classpathref="rat.classpath"/>
    </target>

    <target name="_build_ratinclude" depends="_rat_init">
        <exec executable="git" failifexecutionfails="false" failonerror="false" resultproperty="git.success" output="build/.versioned_files">
            <arg line="ls-tree -r HEAD --name-only"/>
        </exec>
        <condition property="rat.skip" value="true">
            <not>
                <equals arg1="${git.success}" arg2="0"/>
            </not>
        </condition>
        <copy file="build/.versioned_files" tofile="build/.ratinclude">
            <filterchain>
                <linecontainsregexp>
                    <regexp pattern=".*\.(java|py|sh|xml|spec|md|iml|bat|btm|cql|css|g|html|jflex|jks|mod|name|pom|textile|yml|yaml|MIDRES|HIGHRES|LOWRES)$"/>
                </linecontainsregexp>
            </filterchain>
        </copy>
    </target>

    <target name="rat-check" depends="_build_ratinclude" unless="${rat.skip}" description="License checks on source" >
        <rat:report reportFile="${build.dir}/rat.txt">
            <fileset dir="." includesfile="build/.ratinclude">
                 <!-- Config files with not much creativity -->
                 <exclude name="**/ide/**/*"/>
                 <exclude name="**/metrics-reporter-config-sample.yaml"/>
                 <exclude name="**/cassandra.yaml"/>
                 <exclude name="**/cassandra-murmur.yaml"/>
                 <exclude name="**/cassandra-seeds.yaml"/>
                 <exclude NAME="**/doc/antora.yml"/>
                 <exclude name="**/test/conf/cassandra.yaml"/>
                 <exclude name="**/test/conf/cassandra_deprecated_parameters_names.yaml"/>
                 <exclude name="**/test/conf/cassandra_encryption.yaml"/>
                 <exclude name="**/test/conf/cdc.yaml"/>
                 <exclude name="**/test/conf/commitlog_compression_LZ4.yaml"/>
                 <exclude name="**/test/conf/commitlog_compression_Zstd.yaml"/>
                 <exclude name="**/test/conf/system_keyspaces_directory.yaml"/>
                 <exclude name="**/test/conf/unit-test-conf/test-native-port.yaml"/>
                 <exclude name="**/test/data/jmxdump/cassandra-3.0-jmx.yaml"/>
                 <exclude name="**/test/data/jmxdump/cassandra-3.11-jmx.yaml"/>
                 <exclude name="**/test/data/jmxdump/cassandra-4.0-jmx.yaml"/>
                 <exclude name="**/test/resources/data/config/YamlConfigurationLoaderTest/shared_client_error_reporting_exclusions.yaml"/>
                 <exclude name="**/tools/cqlstress-counter-example.yaml"/>
                 <exclude name="**/tools/cqlstress-example.yaml"/>
                 <exclude name="**/tools/cqlstress-insanity-example.yaml"/>
                 <exclude name="**/tools/cqlstress-lwt-example.yaml"/>
                 <!-- Documentation files -->
                 <exclude NAME="**/doc/modules/**/*"/>
                 <!-- NOTICE files -->
                 <exclude NAME="**/NOTICE.md"/>
                 <!-- LICENSE files -->
                 <exclude NAME="**/LICENSE.md"/>
                     <!-- ACI Cassandra files -->
                     <exclude NAME="LOCAL-RIO.md"/>
                     <exclude NAME="rio.yml"/>
                     <exclude NAME="rio-build.xml"/>
                     <exclude NAME="**/log4j*.xml"/>
                     <exclude NAME="rio/*"/>
                     <exclude NAME="src/java/com/**"/>
                     <exclude NAME="test/*/com/**"/>
                     <exclude name="test/unit/org/apache/cassandra/transport/frame/FrameBodyTransformerTest.java"/>
<<<<<<< HEAD
=======
                     <exclude name="test/distributed/org/apache/cassandra/distributed/upgrade/AlterTypeTest.java"/>
>>>>>>> df0e1799
            </fileset>
        </rat:report>
        <exec executable="grep" outputproperty="rat.failed.files" failifexecutionfails="false">
            <arg line="-A5 'Unapproved licenses' ${build.dir}/rat.txt"/>
        </exec>
        <fail message="Some files have missing or incorrect license information. Check RAT report in ${build.dir}/rat.txt for more details! \n ${rat.failed.files}">
            <condition>
                <and>
                    <not>
                        <resourcecontains resource="${build.dir}/rat.txt" substring="0 Unknown Licenses" casesensitive="false" />
                    </not>
                </and>
            </condition>
        </fail>
    </target>

    <target name="_assert_rat_output">
        <fail message="The rat report at build/rat.txt was not generated. Please ensure that the rat-check task is able to run successfully. For dev builds only, touch build/rat.txt to skip this check">
            <condition>
                <not>
                    <available file="build/rat.txt" />
                </not>
            </condition>
        </fail>
    </target>

</project><|MERGE_RESOLUTION|>--- conflicted
+++ resolved
@@ -85,10 +85,7 @@
                      <exclude NAME="src/java/com/**"/>
                      <exclude NAME="test/*/com/**"/>
                      <exclude name="test/unit/org/apache/cassandra/transport/frame/FrameBodyTransformerTest.java"/>
-<<<<<<< HEAD
-=======
                      <exclude name="test/distributed/org/apache/cassandra/distributed/upgrade/AlterTypeTest.java"/>
->>>>>>> df0e1799
             </fileset>
         </rat:report>
         <exec executable="grep" outputproperty="rat.failed.files" failifexecutionfails="false">
