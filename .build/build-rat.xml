<?xml version="1.0" encoding="UTF-8" standalone="no"?>
<!--
  Licensed to the Apache Software Foundation (ASF) under one or more
  contributor license agreements.  See the NOTICE file distributed with
  this work for additional information regarding copyright ownership.
  The ASF licenses this file to You under the Apache License, Version 2.0
  (the "License"); you may not use this file except in compliance with
  the License.  You may obtain a copy of the License at

      http://www.apache.org/licenses/LICENSE-2.0

  Unless required by applicable law or agreed to in writing, software
  distributed under the License is distributed on an "AS IS" BASIS,
  WITHOUT WARRANTIES OR CONDITIONS OF ANY KIND, either express or implied.
  See the License for the specific language governing permissions and
  limitations under the License.
-->
<project basedir="." name="apache-cassandra--rat-tasks"
     xmlns:rat="antlib:org.apache.rat.anttasks">

    <!--
      License audit tool
    -->

    <target name="_rat_init" depends="resolver-init">
        <typedef uri="antlib:org.apache.rat.anttasks" classpathref="rat.classpath"/>
    </target>

    <target name="_build_ratinclude" depends="_rat_init">
        <exec executable="git" failifexecutionfails="false" failonerror="false" resultproperty="git.success" output="build/.versioned_files">
            <arg line="ls-tree -r HEAD --name-only"/>
        </exec>
        <condition property="rat.skip" value="true">
            <not>
                <equals arg1="${git.success}" arg2="0"/>
            </not>
        </condition>
        <copy file="build/.versioned_files" tofile="build/.ratinclude">
            <filterchain>
                <linecontainsregexp>
                    <regexp pattern=".*\.(java|py|sh|xml|spec|md|iml|bat|btm|cql|css|g|html|jflex|jks|mod|name|pom|textile|yml|yaml|MIDRES|HIGHRES|LOWRES)$"/>
                </linecontainsregexp>
            </filterchain>
        </copy>
    </target>

    <target name="rat-check" depends="_build_ratinclude" unless="${rat.skip}" description="License checks on source" >
        <rat:report reportFile="${build.dir}/rat.txt">
            <fileset dir="." includesfile="build/.ratinclude">
                 <!-- Config files with not much creativity -->
                 <exclude name="**/ide/**/*"/>
                 <exclude name="**/metrics-reporter-config-sample.yaml"/>
                 <exclude name="**/cassandra.yaml"/>
                 <exclude name="**/cassandra-murmur.yaml"/>
                 <exclude name="**/cassandra-seeds.yaml"/>
                 <exclude NAME="**/doc/antora.yml"/>
                 <exclude name="**/test/conf/cassandra.yaml"/>
                 <exclude name="**/test/conf/cassandra_deprecated_parameters_names.yaml"/>
                 <exclude name="**/test/conf/cassandra_encryption.yaml"/>
                 <exclude name="**/test/conf/cdc.yaml"/>
                 <exclude name="**/test/conf/commitlog_compression_LZ4.yaml"/>
                 <exclude name="**/test/conf/commitlog_compression_Zstd.yaml"/>
                 <exclude name="**/test/conf/system_keyspaces_directory.yaml"/>
                 <exclude name="**/test/conf/unit-test-conf/test-native-port.yaml"/>
                 <exclude name="**/test/data/jmxdump/cassandra-3.0-jmx.yaml"/>
                 <exclude name="**/test/data/jmxdump/cassandra-3.11-jmx.yaml"/>
                 <exclude name="**/test/data/jmxdump/cassandra-4.0-jmx.yaml"/>
                 <exclude name="**/test/resources/data/config/YamlConfigurationLoaderTest/shared_client_error_reporting_exclusions.yaml"/>
                 <exclude name="**/tools/cqlstress-counter-example.yaml"/>
                 <exclude name="**/tools/cqlstress-example.yaml"/>
                 <exclude name="**/tools/cqlstress-insanity-example.yaml"/>
                 <exclude name="**/tools/cqlstress-lwt-example.yaml"/>
                 <!-- Documentation files -->
                 <exclude NAME="**/doc/modules/**/*"/>
                 <!-- NOTICE files -->
                 <exclude NAME="**/NOTICE.md"/>
                 <!-- LICENSE files -->
                 <exclude NAME="**/LICENSE.md"/>
                     <!-- ACI Cassandra files -->
                     <exclude NAME="LOCAL-RIO.md"/>
                     <exclude NAME="rio.yml"/>
                     <exclude NAME="rio-build.xml"/>
                     <exclude NAME="**/log4j*.xml"/>
                     <exclude NAME="rio/*"/>
                     <exclude NAME="src/java/com/**"/>
                     <exclude NAME="test/*/com/**"/>
<<<<<<< HEAD
=======
                     <exclude NAME="src/java/org/apache/cassandra/metrics/BlacklistMetrics.java"/>
                     <exclude NAME="src/java/org/apache/cassandra/schema/PartitionBlacklist.java"/>
                     <exclude NAME="test/unit/org/apache/cassandra/service/PartitionBlacklistTest.java"/>
                     <exclude name="test/unit/org/apache/cassandra/transport/frame/FrameBodyTransformerTest.java"/>

>>>>>>> 33e569f3
            </fileset>
        </rat:report>
        <exec executable="grep" outputproperty="rat.failed.files" failifexecutionfails="false">
            <arg line="-A5 'Unapproved licenses' ${build.dir}/rat.txt"/>
        </exec>
        <fail message="Some files have missing or incorrect license information. Check RAT report in ${build.dir}/rat.txt for more details! \n ${rat.failed.files}">
            <condition>
                <and>
                    <not>
                        <resourcecontains resource="${build.dir}/rat.txt" substring="0 Unknown Licenses" casesensitive="false" />
                    </not>
                </and>
            </condition>
        </fail>
    </target>

    <target name="_assert_rat_output">
        <fail message="The rat report at build/rat.txt was not generated. Please ensure that the rat-check task is able to run successfully. For dev builds only, touch build/rat.txt to skip this check">
            <condition>
                <not>
                    <available file="build/rat.txt" />
                </not>
            </condition>
        </fail>
    </target>

</project><|MERGE_RESOLUTION|>--- conflicted
+++ resolved
@@ -84,14 +84,7 @@
                      <exclude NAME="rio/*"/>
                      <exclude NAME="src/java/com/**"/>
                      <exclude NAME="test/*/com/**"/>
-<<<<<<< HEAD
-=======
-                     <exclude NAME="src/java/org/apache/cassandra/metrics/BlacklistMetrics.java"/>
-                     <exclude NAME="src/java/org/apache/cassandra/schema/PartitionBlacklist.java"/>
-                     <exclude NAME="test/unit/org/apache/cassandra/service/PartitionBlacklistTest.java"/>
                      <exclude name="test/unit/org/apache/cassandra/transport/frame/FrameBodyTransformerTest.java"/>
-
->>>>>>> 33e569f3
             </fileset>
         </rat:report>
         <exec executable="grep" outputproperty="rat.failed.files" failifexecutionfails="false">
