<<<<<<< HEAD
4.0.3.10
AUTOGEN_CHANGELOG_COMMITS cie-cassandra-4.0.3.7 cie-cassandra-4.0.3
=======
4.0.3.9
AUTOGEN_CHANGELOG_COMMITS cie-cassandra-4.0.3.8 cie-cassandra-4.0.3

4.0.3.8
* rdar://100047624 (Streaming instrumentation for CASSANDRA-18110) (#3216)
* rdar://102722552 (Cell conflict resolution by coordinators on different versions conflict) (#3196)
>>>>>>> 53723669

4.0.3.7
* rdar://100047624 (Evaluate fixes + add logging for 4.0.3.x streaming issues)  (#3199)

4.0.3.6
* rdar://100047624 (Evaluate fixes + add logging for 4.0.3.x streaming issues) (#3198)
* rdar://100047624 (Evaluate fixes + add logging for 4.0.3.x streaming issues) (#3197)
* Add flag to exclude nodes from local DC when running nodetool rebuild (#3189)

4.0.3.5
* rdar://100047624 (Add instrumentation to streaming paths for 4.0.3 qualification) (#3184)
* rdar://101081155 (4.0.3: Reintroduce memtable flush timeout for system_distributed) (#3155)

4.0.3.4
* rdar://100047624 (Fix CFID mutability in 4.0.3) (#3180)
* IllegalArgumentException in Gossiper#order due to concurrent mutations to elements being applied (#3178) (#3179)

4.0.3.3
* rdar://101817180 (Cherry-pick CASSANDRA-17618 to 4.0.3.2) (#3176)
* rdar://100047624 (Add logging to debug release blockers for 4.0.3.2) (#3172)
* Merge pull request #3167 from jkonisa/endpoint-verification
* rdar://101352162 (Add endpoint verification option to client_encryption_options)
* rdar://100464829 Default minimum replication factor from 2 to 3
* rdar://101234268 (CASSANDRA-17969: Keep sstable level when decommissioning and moving nodes) (#3159)
* Merge pull request #3144 from jkonisa/mtls-internode-authenticator
* rdar://100183525 Passing additional params for MtlsInternodeAuthenticator
* Merge pull request #3150 from aweisberg/r100526479
* rdar://100526479 (StorageService.getNativeaddress does not account for IPv6 addresses in the case NATIVE_ADDRESS_AND_PORT is not present in gossip state for an endpoint)
* rdar://100477810 Make ACI Cassandra-all implementation API-compatible with OSS Cassandra-all
* rdar://100244770 (incremental repair migration puts unrepaired data in anticompaction into 1 SSTable, which does not work well for TWCS which expects 1 time window per SSTable) (#3139)
* rdar://95209681 (Host replacement failing waiting on schema of host to be replaced) (#3111)
* rdar://95604389 (CME in STCS.getSSTables) (#3123)
* rdar://92019427 (Only reload compaction strategies if disk boundaries… (#2888)
* Merge pull request #3099 from jkonisa/outbound-fallback
* Optionally avoid hint transfer during decommission
* HintedHandoffAddRemoveNodesTest now accounts for the fact that StorageMetrics.totalHints is not updated synchronously w/ writes
* rdar://99603910 (Early port CASSANDRA-17877 - Speculative read threshold) (#3116)
* rdar://99146257 (CASSANDRA-17862: Scrubber falls into infinite loop when the last partition is broken in data file) (#3109)

4.0.3.2
* rdar://93174400 Create lastRepairSuccess endpoint alternative for content
* Read/Write/Truncate throw RequestFailure in a race condition with callback timeouts, should return Timeout instead (#3103)
* NPE in org.apache.cassandra.cql3.Attributes.getTimeToLive (#3096) (#3101)
* fixup! rdar://98784266 (4.x: Release fails if flaky javadoc jar cannot be copied to .dist)
* fixup! rdar://98784266 (4.x: Release fails if flaky javadoc jar cannot be copied to .dist)
* rdar://98784266 (4.x: Release fails if flaky javadoc jar cannot be copied to .dist)
* rdar://98748273 (Rename 4.1.0 branch to 4.0.3 branch)
* rdar://98347086 (Skip auth cache pre-warming if system_auth unavailable)
* fixup! rdar://60088195 p20233447 ENV/INF Create health check table for C* Mgr to update
* rdar://98136639 CASSANDRA-17801 (Outbound streaming failed after race with repair) (#3079) (#3081)
* rdar://97559009 When doing a host replacement, -Dcassandra.broadcast_interval_ms is used to know when to check the ring but checks that the ring wasnt changed in -Dcassandra.ring_delay_ms, changes to ring delay should not depend on when we publish load stats (#3070) (#3076) (#3077) (#3080)
* rdar://97385569 (4.0.0.54: Failed sanity check assertion in buildCompactionCandidatesForAvailableDiskSpace) (#3074)

4.1.0.1 -- WARNING - CONFUSING VERSION ORDER - FOLLOWED BY 4.0.3.2 to avoid requiring SBR/SBW rollout to upgrade
* Revert "rdar://97395764 (Tolerate javadoc build failures on release builds)"
* rdar://97742254 (Workaround sstable_preemptive_open_interval_in_mb until C17737)
* fixup! rdar://60088134 p27418044 ENV/CPT Update cassandra yaml closer to prior versions
*  rdar://97668557 (Mixed mode issue with PAXOS2_PREPARE_RSP on Apple Paxos clusters)
* rdar://97729442 (AIS Gatehouse AIs) (#3065)
* Remove stress server functionality (#3021)
* rdar://97668227 (Apple Paxos has config paxos_state_purging_enabled which doesn't exist in 4.1, need for migration) (#3060)
* rdar://97015688 (Cannot read from a bootstrapping node while executing SELECT * FROM system_auth.roles WHERE role = cassandra AND () = ()) (#3032) (#3035) (#3036) (#3042)
* rdar://97395764 (Tolerate javadoc build failures on release builds)

4.1.0.0 -- WARNING - CONFUSING VERSION ORDER superceded by 4.0.3.x series
* Rebased on OSS 4.1-SNAPSHOT commit f28dd90feb215db85ac2e510c5657a49edd46e12 (#2778)
* rdar://95038627 (2022w14 Rebase - Cut Release) (#3046)
* rdar://97015688 (Cannot read from a bootstrapping node while executing SELECT * FROM system_auth.roles WHERE role = cassandra AND () = ()) (#3032) (#3035) (#3036) (#3042)
* rdar://96245626 (Adapt upstream paxos2 verbs to internal apple paxos verbs)
* rdar://95613099 (backport disallow DROP / TRUNCATE from upstream to 4.0.0 and 4.1.0 branches) (#3040)
* Merge pull request #2979 from jkonisa/mtls-internode-authenticator
* rdar://94542387 Adding mTLS internode Authenticator
* Early port of (CASSANDRA-17700)
* Early port of (CASSANDRA-17661)
* Early port (CASSANDRA-17513)
* rdar://97278603 (4.1.0: Early port CASSANDRA-17724 Remove commons-lang dependency during build runtime)
* rdar://97262545 (Revert CASSANDRA-14582 in 4.1.0 cie release) (#3043)
* add 61-hotfix dtest jar to upgrade version jars
* rdar://91352086 (CASSANDRA-17530: Paxos v2 Linearizability Violation) (#3019)
* rdar://97016915 (StorageProxy#logRequestException  dedups on common log message rather than error message) (#3026) (#3027) (#3028) (#3030) (#3031)
* rdar://95038594 (2022w14 Rebase - Resolve Python dtest failures) (#3029)
* rdar://92336665 (Port coordinator read and write row/column counts to 4.1.0 after Apple Paxos is rebased in)
* ninja-fix: The "Allocate trace" bit actually comes between "LEAK DETECTED" and the trace
* rdar://56347684 (Backport query visibility jira CASSANDRA-15241: Virtual table to expose current running queries to 4.1.0)
* rdar://95731143 (BulkLoader initializes system keyspaces)
* rdar://96249936 (4.1.0: LeveledCompactionTaskTest failure due to system compaction) (#3000)
* fixup! In-JVM internode messing fix - MixedModeFrom3LoggedBatchTest.testSimpleStrategy (#2998)
* rdar://93836807 (Investigate counter write behavior with a single node being down in 4.0) (#2995)
* rdar://93883304 (UnsupportedOperationException when reducing scope for compactions in 4.0) (#2957)
* fixup! rdar://60087087 p21020076 ENV/BLD cie-cassandra on Rio
* fixup! fixup! rdar://60088134 p27418044 ENV/CPT Update cassandra yaml closer to prior versions
* fixup! SSTableLoaderEncryptionOptionsTest.bulkLoaderSuccessfullyStreamsOverSsl fix
* fixup! rdar://60088134 p27418044 ENV/CPT Update cassandra yaml closer to prior versions
* fixup! Enable Xmas patch to be disabled on a per-table level via CQL and hotprop (#2495)
* In-JVM internode messing fix - MixedModeFrom3LoggedBatchTest.testSimpleStrategy
* fixup! rdar://60088255 p25991887 PRO/FTR Blacklist CQL partitions
* fixup! rdar://77563055 (Support for One-Time Heap Dump Generation on Unhandled Exceptions) (#2486)
* Early port Fix testCDCIndexFileWriteOnSync and document cdc index file read edge case
* fixup! rdar://84012150 (Mixed cluster rewrote sstable metadata with older format, reporting corruption on upgrade) #2597
* Early port - Use TimeUUID serializer for BATCH_REMOVE_REQ
* Revert "Make nodetool compactionstats and sstable_tasks consistent"
* fixup: set 4.0 dtest upgrade version to 4.0.2 to pick up newer dtest-api
* fixup! rdar://73250643 (Put GROUP BY under a feature flag) (#2172)
* fixup! rdar://60087947 p56258571 ENV/INF Add Amazon Corretto crypto provider
* rdar://95038575 (2022w14 Rebase - Xmas Patch Test Failure)
* SSTableLoaderEncryptionOptionsTest.bulkLoaderSuccessfullyStreamsOverSsl fix
* rdar://95038553 (2022w14 Rebase - Revert Nodetool Output Change); fixed tests after removing sstables column from nodetool (#2)
* rdar://95038541 (2022w14 Rebase - Add Feature Flag on Password Hash Feature)
* Revert "Add sstable count to compactionstats output" (#1)
* fixup! rdar://91508417 (4.0.2: Backport C-17533 Migration Coordinator cleanups)
* fixup! rdar://60088134 p27418044 ENV/CPT Update cassandra yaml closer to prior versions
* Bump version to 4.1.0.0 after 2022w14 rebase against trunk
* rdar://91435722 (jmx to set last repaired time globally) (#2973)
* Partially revert c408931aa262353845c926f367ad06d27d9f164e
* Revert "add credentials file support for CQLSH"
* Partially revert db3583318258b14b27abe1529f8893da2ff22bf5
* Revert "change six functions in cqlshlib to native Python 3 ones"
* Revert "resolve several pylint issues in cqlsh.py and pylib"
* rdar://91435722 (jmx to set last repaired time globally) (#2973)
* fixup! rdar://84756120 (CRITICAL : iccyruscassandra - Read Timeouts) (#2645)
* fixup! rdar://82028373 (Use client instead of driver for internal C*)
* Revert "remove python 2 code which is now EOL and unsupported"
* fixup! rdar://60088134 p27418044 ENV/CPT Update cassandra yaml closer to prior versions
* rdar://93637010 (Ensure that NettyStreamingMessageSender is not vulnerable to triggering disk failure policy when file streaming tasks are interrupted) (#2963)
* rdar://59391677 (Fix flaky test com.apple.cie.cql3.functions.ApnsCoalescingMapQtTest qtTest) (#2964)
* rdar://93763404 (4.0.2: ISE on SELECT during 3.0-4.0 upgrade) (#2956)
* rdar://93637010 (Ensure that NettyStreamingMessageSender is not vulnerable to triggering disk failure policy when file streaming tasks are interrupted) (#2963)
* rdar://59391677 (Fix flaky test com.apple.cie.cql3.functions.ApnsCoalescingMapQtTest qtTest) (#2964)
* rdar://93763404 (4.0.2: ISE on SELECT during 3.0-4.0 upgrade) (#2956)

4.0.2.1
* Fix TestGossipingPropertyFileSnitch.test_prefer_local_reconnect_on_listen_address (CASSANDRA-17700)
* Adding support to perform certificate based internode authentication (CASSANDRA-17661)
* Adding support for TLS client authentication for internode communication (CASSANDRA-17513)
* rdar://93445212 (4.0.2.x: Missing allow_zstd feature flag) (#2942)
* rdar://92874081 / CASSANDRA_17623 (Frozen Map-typed cells written by SBW are not always readable by CQL) (#2948)
* Add new CQL function maxWritetime (#2944)
* rdar://89311533 (Integrate with Gradle for Gatehouse analysis) (#2941)
* rdar://78193239 (Exception while replacing instance: "Node X is trying to replace node Y with tokens [] with a different set of tokens [-6456360425798343066].") (#2881) (#2904) (#2925)
* rdar://86419310 (Deprecate non-superuser queries referencing system_auth.roles salted_hash) (#2937)
* rdar://91055469 (getPreparedStatements exposed to JMX which returns Pair which causes JMX to fail) (#2930)
* rdar://92665709 (Improve the way we handle repair message timeouts/fa… (#2920)
* rdar://91794874 (Coordinator level metrics for read response and mutation row and column counts) (#2886) (#2897) (#2902)
* rdar://92280257 (Split unit build into unit, jvm-dtest, and jvm-dtest-upgrade so there is better visibility into where flakes are, what is slow, and cheaper recovery of flaky tests) (#2896) (#2900) (#2903)
* rdar://92341741 (When a node is bootstrapping it gets the whole gossip state but appllies in random order causing some cases where StorageService will fail causing an instance to not show up in TokenMetadata) (#2894) (#2899) (#2901)
* 4.0.2: rdar://91027611 (When issuing a snapshot for preview repair mi… (#2863)
* 4.0.2: rdar://78306479 (Investigate recent preview repair failures) - Abort inc repair if we get a repair success while preparing (#2865)
* rdar://91371426 (Make DynamicEndpointSnitch runtime configurables thread-safe in 4.0)
* [rdar://91267355] Update python dtest prb image to include parallelci (#2859)

4.0.2.0
* Rebased on OSS 4.1-SNAPSHOT commit 96c80f0b89314dc805714c52dcf1846491c53cdc (#2778)
* rdar://89915246 (Prepare 4.0 for compacting stream reader (Config.java no-op))
* rdar://88034727 record CAS contention in histogram (#2819)
* rdar://88901817 (Stop requiring allow_unsafe_aggressive_sstable_expiration to be set to enable unsafe sstable expiration with TWCS) (#2814)

4.0.0.48
* rdar://89347241 (Repair may fail with an assertion if two peers have overlapping mismatching ranges) (#2813)
* rdar://88652761 (Expose JMX endpoint to run async-profiler against the instance) (#2810)
* rdar://88275120 (Metrics / KPIs: Export storage usage metrics)
* rdar://89045183 (Fix dirty GitSHA for snapshot and release builds) (#2802)
* rdar://89040745 (Tag releases to include changelog generation) (#2801)
* rdar://71482492 (Disable xmas patch for system_distributed repair history tables) (#2800)
* rdar://87699581 (Allow reducing scope for L0 to L1 compactions) (#2755)

4.0.0.47
* rdar://41050573 (Spark Bulk Writer: support bulk deletes) (#2771)
* Enable Slack notifications for 4.0.0.x build failures (#2791)
* nodetool version: Include git diff data during build if repository state is dirty (#2785)
* fixup: Temporarily set 3.0.24 branch to a tag until rdar://85258303 merges (#2784)
* Include git SHA in built artifact, expose with nodetool (#2779)
* rdar://87699425 (Make sure we get the write location for a single sstable in the LCS case) (#2756)
* rdar://88179056 (Make sure we calculate prepared statement id with ke… (#2768)
* rdar://82577657 (Compaction NullPointerException when changing… (#2769)
* rdar://88121019 (Avoid race when warning about USE with prepared statements in ExecuteMessage) (#2766)
* rdar://87451984 (4.0 - Disk space check exception in DiskBoundaries) (#2739)
* rdar://86971385 (Failed replacements due to "Cannot replace token xxx which does not exist") (#2741)
* rdar://87612855 (Add slack notifications for cie-cassandra build failures) (#2744)
* Merge pull request #2675 from jkonisa/mtls
* rdar://87258249 (Runtime-configurable YAML option to prohibit USE statements)
* rdar://86846989 (Pass transaction finish calls from BigTableZeroCopyWriter to SequentialWriter comonents)
* rdar://87258249 (Runtime-configurable YAML option to prohibit USE statements)

4.0.0.46
* rdar://86846989 (Pass transaction finish calls from BigTableZeroCopyWriter to SequentialWriter comonents)
* rdar://87195479 (NPE in QueryProcessor.checkNonFullyQualifiedQueryConsistency) (#2730)
* rdar://86737112 (Allow disabling hotness persistence, or tuning of rate limiter)

4.0.0.45
* rdar://87134274 (4.0.0: Upgrade log4j to 2.17.1) (#2714)

4.0.0.39
* <rdar://86488414> Add drop prepared statements to Storage Service
* add hotprop to force new prepared statement behaviour
* <rdar://86488414> (Statements without fully qualified tables names can prepare against another keyspace from a previously prepared statement)
* rdar://86495495 (4.0.0: Use Log4j2 version 2.16)
* fixup: increase log4j2 file size to prevent auditlog dtest failure
* rdar://84106393 (4.0: Investigate Xmas patch last repair time being updated with the current value error)
* rdar://86281997 (Remove usage of deprecated javax certificate class) (#2693)
* rdar://86325862 (4.0: Upgrade log4j to 2.15.0)
* rdar://86133314 (Fix MixedModeMessageForwardTest flake) (#2690)

4.0.0.38
* Add changelog from 4.0.0.37 release that could not be generated
* Fix missing git tags preventing changelog generation
* rdar://80233440 (Reduce log severity for internode message socket read failures)

4.0.0.37
* rdar://85309175 (extend the definition of gossip empty to allow more cases) added JMX endpoint (#2688)
* rdar://85432712 (early-port 4.0: Increase the buckets count for timer histogram) (#2686)
* rdar://86036246 (Make sure preview repairs don't optimise streams unless configured to) (#2644)
* rdar://85538011 (Avoid blocking gossip when failing repairs during bounces) (#2659) (#2661)
* rdar://85432886 (4.0: SSTableImport still warning about imported sstable parent directory names)
* Revert "rdar://81804020 (4.0: Prevent bulk loader warning about imported sstable parent directory names)"
* rdar://85298029 (Keep remote address at increment so ConnectionLimitHandler can always free) (#2654)
* rdar://75730788 Forward-port (Add priorities to compaction tasks) (#2631)
* rdar://86004853 (Allow RELEASE_VERSION to be null) (#2685)
* <rdar://85600796> (Fix re-prepare logic - forward port to 4.0) (#2672)
* rdar://85309175 (extend the definition of gossip empty to allow more cases) (#2674) (#2681)
* rdar://80237977 (Log anticompaction cancelled at INFO level)
* rdar://82548474 (4.0: Forward port rdar://61010307 IOBE in Paging State Version Inference (V3 State Received on V4 Connection))
* rdar://74351990 (Suppress "You are using Cassandra with an unsupported deployment" warning in LoggingSupportFactory)
* rdar://81461799 (disable early open: Forward port prod defaults from 3.0.24 to 4.0)
* rdar://83148086 (4.0: forward port Implement repair streaming failure based on pending compactions check) (#2625)
* rdar://82982984 (Apple Internal) (Temporarily limit automated IF1 rollouts to just dailydev40) (#2650)
* rdar://84649748 (Apple Internal) (Automatically generate changelog on release) (#2641)
* rdar://85303827 (Forward-port rdar://81738243 (Avoid failing compactions on huge partitions))
* rdar://84756120 (CRITICAL : iccyruscassandra - Read Timeouts) (#2645)
* rdar://84993383 (Apple Internal) (Restore lib/AmazonCorrettoCryptoProvider-1.1.1-linux-x86_64.jar after build.xml refactor)
* rdar://85179821 (sweresultssvc - Read Unavailables Due to Divergent Ring View)
* rdar://85175305 (Apple Internal) (4.0: Temporarily remove minor upgrade in-jvm dtests to unblock CI) (#2638)
* Forward-port rdar://77771062 Ability to log load profiles at fixed intervals (#2568)
* rdar://83910742 (Apple Internal) (Ignore missing replacement host DNS entries when removing from gossip) (#2624)
* Add config flag to prevent non-superusers from accessing salted_hash in system_auth.roles (#2620)
* rdar://82890656 (Apple Internal) (Do not print stack traces with internode auth failures) (#2611)
* rdar://84477518 v4+ protocol did not clean up client warnings, which caused leaking the state (#2619)
* Merge pull request #2604 from alex-pi/77202925-conflicting-replicas
* rdar://82982984 Expand automated IF1 rollouts to include non-dailydev clusters (#2612)
* Fix Carnival auth for automated release rollouts (#2609)
* rdar://77202925 (Investigate Harry failure: Conflicting replica added (expected unique endpoints))

4.0.0.36
* <rdar://84012150> Mixed cluster rewrote sstable metadata with older format, reporting corruption on upgrade (#2597)
* <rdar://83754527> Make tombstone compactions christmas patch aware (#2589)
* <rdar://82028373> Use client instead of driver for internal C*i (#2544)

4.0.0.35
* Rebased on OSS 4.1-SNAPSHOT commit db7f15dcd5e7770a2959ca8989409b6629d10450 (#2572)
* <rdar://66166922> Prevent new COMPACT STORAGE tables
* <rdar://81607055> Biggest bucket for LCS+TWCS (#2521)
* <rdar://81829385> (Early port CASSANDRA-16877, rebased out) Remove assumption that all urgent messages are small (#2528)
* <rdar://81804020> Prevent bulk loader warning about imported sstable parent directory names
* <rdar://81971332> Expand RTBoundValidator logging to include the partition key in the message
* <rdar://82811671> Implement SSTable count by TWCS bucket (#2553)
* <rdar://82811481> Limit disk space for compactions (#2552)
* <rdar://83012056> Skip cleanup if transient ranges empty
* <rdar://83342491> (Early port CASSANDRA-16997) MonitorableImpl AssertionError (#2579)
* <rdar://71703399> i2 building should not block compactions from being executed
* <rdar://50061816> Add a yaml property to allow last repair times to be updated via incremental repairs
* <rdar://75891192> HintReader shouldnt throttle on expired hints
* <rdar://81461799> Apply prod defaults from 3.0.24 to 4.0
* <rdar://83625324> Log timed-out requests with no-spam logger for identifying low-frequency timeouts
* <rdar://49886282> Rate-limit new client connection setup to avoid overwhelming during bcrypt (#2580)
* <rdar://83641964> (Early port CASSANDRA-16674) Allow -os to be used with force repair (#2584)
* <rdar://83644660> (Early port CASSANDRA-16872) Avoid trying to acquire 0 permits from the rate limiter when taking snapshot
* <rdar://27729513> Add generate_sstable_digest_components - skip generating file checksums (#2583)
* <rdar://83743784> Maximum memory areas per process startup check access denied warning changed to info
* <rdar://83768953> (Early port CASSANDRA-15252) Avoid re-prepare storm on qualified statements after `use` (#2590)

4.0.0.25-4.0.0.34 used for 4.0.0.24 hotfix releases

4.0.0.24
* <rdar://80912904> (Early port CASSANDRA-16807) Weak visibility guarantees of Accumulator lead to failed assertions during digest comparison (#2502)
* <rdar://80913349> (Early port CASSANDRA-16808) Fix pre-4.0 FWD_FRM parameter serializer (#2502)

4.0.0.23
* <rdar://80581891> (Early port CASSANDRA-16797) Correct fwd to/from messages for backward compatibility (#2496)
* <rdar://77563055> (Apple Internal) ninja-fix for rdar://77563055 to move heap dump creation to a location that actually captures the stack at the point hasNext() is called on a failed iterator (#2491)
* <rdar://77563055> (Apple Internal) Support for One-Time Heap Dump Generation on Unhandled Exceptions (#2486)
* <rdar://78219043> (Apple Internal) Ensure off-heap Merkle trees are released on remote validation failures (#2478)

4.0.0.22
* <no radar> (Early Port CASSANDRA-16759, updated) Avoid memoizing the wrong min cluster version during upgrades  (#2482)

4.0.0.21
* <no radar> (Early Port CASSANDRA-16759) Avoid memoizing the wrong min cluster version during upgrades (#2479)

4.0.0.20
* Rebased on OSS 4.0-rc2, commit e2ee45cc74a725ddd7a5a8e937e15599aab5227a
* <rdar://79314476> (Apple Internal) Revert CASSANDRA-15899 on cie-cassandra-4.0.0 branch (#2460)
* <rdar://79050572> (Apple Internal) Unable to decommision because cie_internal is rf=3 with only 1 live node) (#2450)
* <rdar://78970609> (Apple Internal) Partial Revert: Avoid processing redundant application states on endpoint changes

4.0.0.16-4.0.0.19 used for 4.0.0.15 hotfix releases

4.0.0.15
* <rdar://78251480> (Early port) Fix corrupting Boolean TRUE/FALSE constants. (original title: Not able to grant permission at C*Ver: 4.0.0.13-snaphot) (#2424)
* <rdar://78170817> (Early port) Fix repeated executed page in in-jvm dtest coordinator code

4.0.0.14
* <rdar://78122775> (Apple Internal) Forward port rdar://70389638.  Preserve empty row semantics for tables that have never been compact (CASSANDRA-16671) (#2400)

4.0.0.13
* <rdar://77857547> (Apple Internal) Xmas patch SuccessfulRepairTimeHolder#getFullyRepairedTimeFor allocates a lot of memory causing GC issues impacting users) (#2393)
* <rdar://76847473> (Apple Internal) Enhance the exception handling chain to provide more information for debugging when AbstractIterator gets into or is called in a bad state (#2363)
* <rdar://74366262> (Apple Internal) Tolerate missing DNS entry when completing host replacement (#2212)
* <rdar://76613627> (Apple Internal) Metrics CASClientRequestMetrics#conditionNotMet is not used (#2344)
* <rdar://76602359> (Apple Internal) Users of NativeLibrary should handle lack of JNA appropriately (#2350)
* <rdar://75769722> (Apple Internal) Harden PrunableArrayQueue against Pruner implementations that might throw exceptions.
* <rdar://75962948> (Apple Internal) Add BytesReadPerQuery & BytesWrittenPerQuery metrics to StorageProxy (#2319)

4.0.0.12
* <rdar://71529224> (Apple Internal) Track top partition tombstone count and size for each table (#2228)
* <rdar://76412632> (Apple Internal) Backport CASSANDRA-16578 for NativeLibrary fix

4.0.0.11 (not widely released)
* Simplified from commit 7c2b70f490ac19f88f67b886c48ecf2e12dcc6e9
* <rdar://62542912> (Apple Internal) Update SELECT_SIZE message ids once Xmas patch is merged
* <rdar://75581816> (CASSANDRA-16554 early port) fix race between secondary index building and active compactions tracking

4.0.0.10
* Rebased on OSS 4.0-beta5, commit dfdb6e3d8ebd797bbda8bbe5e47b5228a9281839
* <no radar> increase default in-jvm dtest ring delay to 15s as failing to contact seeds
* <rdar://75549715> (Early port) Avoid executing commands that have guaranteed empty bounds in slices filter
* <rdar://75549715> (Early port) NPE in Slice#make on RT + partition deletion reconciliation on timestamp tie
* <rdar://75434523> (Apple Internal) Publish cassinfra images for each aci-cassandra release (#2297)
* <rdar://75445947> (Apple Internal) Investigate java.lang.AssertionError: If start > end, end must be equal to partitioner min token (#2292)
* <rdar://75617400> (Apple Internal) Prevent PrepareMessage#serializedSize() from throwing an assertion in mixed-mode
* <rdar://73351912> (Apple Internal) Reduce the log level on "expected" repair exceptions (#2153)
* <rdar://73403369> (Apple Internal) Avoid logging full stack trace when index summary redistribution is cancelled (#2154)
* <rdar://74764816> (CASSANDRA-16471 pending) DataOutputBuffer#scratchBuffer is around 50% of all memory allocations (#2280)
* <rdar://74580514> (Apple Internal) Ignore start_rpc in Configuration rather than fail to start (#2221)
* <rdar://75271999> (Apple Internal) C* 4.0 Backwards Compatibility for writer data types
* <rdar://74705920> (Apple Internal) disable serial read linearizability to ensure 4.0 performance is similar to 3.0-hotfix until Apple Paxos is ported to 4.0
* <rdar://74366952> (Apple Internal) Update docker image to use latest since it got renamed from Alpha to Latest (#2210)
* <no radar> (Apple Internal, Rebase fixup) rdar://60088255 p25991887 PRO/FTR Blacklist CQL partitions - move some back to StorageProxy
* <no radar> (Apple Internal, Rebase fixup) fixup rdar://60087087 p21020076 ENV/BLD cie-cassandra on Rio - revert to cassandra-2.2 fro dtest-api 0.0.7

4.0.0.9
* <rdar://73933391> (Apple Internal) fixup rdar://60088229 p27898173 PRO/RST Disallow removal of a DC from system_auth replication settings
* <rdar://73933391> (Early merge CASSANDRA-16422) Forward port CASSANDRA-16422 Filter decomissioned/assassinated nodes when checking if safe to alter keyspace
* <rdar://74207044> (Early merge CASSANDRA-16439) Minimize number of new reserved keywords introduced in 4.0
* <rdar://73250643> (Apple Internal) Put GROUP BY under a feature flag (#2172)
* <no radar> (Apple Internal) log level on "Flushing largest ... to free up room" should be info still
* fixup rdar://60087619 p24418276 ENV/INF Replace logback with log4j22 - auditlogviewer log4j config
* rdar://72042385 (Apple Internal) Empty partition is written to SSTable when APNS capped collection is used with TTL
* <no radar> (Apple Internal, rebase feedback) Revert "Upgrade JNA to 5.6.0"

* Accidentally merged rdar://60088281 p46635385 PRO/RST Prevent nodetool verify without an override flag into
  4a145f7488433f4156a2a757183d86d04b37db61 rdar://60087087 p21020076 ENV/BLD cie-cassandra on Rio.
  Patch is still present, will separate again on the next branch simplification.
* Dropped patch rdar://70046246 (CIE4 SSLEngine closed already exception on failed outbound connection), superceded by CASSANDRA-16277.
* Dropped patch rdar://68081965 (Messaging Service / Drain Exception thrown during minor upgrade), superceded by CASSANDRA-16276

4.0.0.8
* Rebased on OSS 4.0-beta4, commit e4fac3582e0a9dda182313a3aa784be35d965f4e
* <no radar> (Early merge) ninja fix CASSANDRA-16225 (adds synchronizing LogTransaction.untrackNew, will remove next rebase)
* <rdar://70485582> (Apple Internal) Startup check to verify all sstables are version 3.0+ (#2039)
* <rdar://70046246> (Early merge CASSANDRA-16277) CIE4 SSLEngine closed already exception on failed outbound connection (will be replaced by  next rebase)
* <rdar://57320124> (original rdar://57320124) >  Fix "involved in several compactions" exception" (#1889)

4.0.0.7
* Rebased on OSS 4.0-beta3, commit 095540d54a
* <rdar://69866491> (Apple Internal) Enable Christmas patch by default
* <rdar://68081965> (Apple Internal) Messaging Service / Drain Exception thrown during minor upgrade
* <rdar://70201623> (Apple Internal) Snapshots for repaired data mismatch include repair history
* <rdar://70673285> (Apple Internal) Ignore non-DATA files when fixing sstable headers

4.0.0.6
* <rdar://68832338> (Apple Internal) Expand_cluster add DC failing on 4.x cluster with error
* <rdar://69762139> (Early merge CASSANDRA-16147) ValueAccessor is using signed shorts in sliceWithSho… (#1937)
* <rdar://69576522> (Apple Internal) Switch to use a released version of QuickTheories

4.0.0.5
* <rdar://69441893> CIE4 add JMX compatibility tests for CIE 3.0 and 4.0 releases
* <rdar://57320124> Forward port <rdar://problem/57320124> Fix "involved in several compactions" exception (#1433)
* <rdar://62984534> fix "Cannot service reads while bootstrapping" (#1893)
* <rdar://68532101> make sure MockSchema.sstable() disposes of its FileHandles properly
* <rdar://67080928> Re-order startup checks so that filesystem ownership check runs first
* <rdar://68102540> (MapSerializer.getInstance does not include comparator in serializer cache, returning incorrect serializer)

4.0.0.4
 * <rdar://67940452> (Apple Internal) Exception during repair history sync (#1881)

4.0.0.3
 * <rdar://67760856> (CIE4 Out of token range patch does not handle PartitionRangeReadCommands)
 * <rdar://66933802> (forward port rdar://60101151) Ensure current key for purger is set before applying repair tracking transform (#1870)
 * <rdar://48979187> Fix CME in LeveledManifest#handlingRepaired (#1865)
 * <rdar://65919072> (forward port) Reduce default bcrypt rounds
 * <rdar://59313829> Cancel all ongoing preview repair sessions when we receive conflicting RepairSuccess (#1496) (#1855)
 * <rdar://67404284> 4.0 NPE in getCompactionInfo (#1866)
 * <rdar://58917305> Reduce the amount of logging from RepairHistorySyncTask (#1725) (#1856)
 * <rdar://67306148> vnodes should be off by default in 4.0 (#1858)
 * <rdar://66915547> Fix REPAIR_HISTORY{,_INVALIDATION}_CF missing from SystemKeyspace.ALL_TABLE_NAMES (#1857)
 * <rdar://61943525> (forward port) Prepare a tool to repair instances of duplicate primary keys in itmsconnect (#1852)
 * <rdar://61943479> (forward port) Prepare a tool to scan for instances of duplicate primary keys in itmsconnect (#1851)
 * <rdar://61516500> log how much time was spent actually writing data during compaction (#1850)
 * <rdar://61832569> Add logging/metrics for index summary redistribution (#1626) (#1849)

4.0.0.2
 * <rdar://66702985> Deprecate and warn if column index downsampling in 4.0
 * <rdar://66700828> Temporarily retain pre-4.0 gossip application state (#1823)
 * <rdar://66642434> Host replacement bootstrap node crashes on startup after receiving last repair info before loading repairs (#1822)

4.0.0.1
 * Bumping version to resolve naming clash with a 4.0.0.0 release created when testing the release pipeline.

4.0.0.0
 * <rdar://65999633> (Rio build changes to unify snapshot versions breaks on 4.0) ; uncommited CASSANDRA-15973
 * <rdar://65940886> (fixup) (original rdar://27418106) OPS/COR Xmas patch… (#1808)
 * <rdar://64435103> Replace lz4 jar with one built on CentOS 6
 * <rdar://64453455> (original rdar://30685321) Support CIE-flavored checksum in V4 (original rdar://)rotocol
 * <internal> add apple paxos placeholders to get ids for 3.0
 * (CASSANDRA-15677) TEMPORARY REVERT Add the ability to run dTests on the same interface."
 * <rdar://58490910> Allow but ignore (dclocal_)read_repair_chance params for one more major
 * <internal> remove bad assert and comment to fix flaky LeveledCompactionStrategyTest testGetScheduledCompactionManySplits (#1719)
 * <rdar://62615444> Node stuck in JOINING waiting on bootstrapStream future (#1728)
 * <rdar://60088271> (original rdar://49109568) PRO/RST Disable resumable bootstrap
 * <rdar://62556116> (AssertionError in Message.out when invoked by UpdateRepairedRangesVerbHandler.doVerb during bootstrap)
 * <rdar://63042227> (CIE 4.0 BTreeRow.Builder#toString() has unmatched number of placeholders (7) and arguments (6)) (#1713)
 * <rdar://60088349> (original rdar://48562620) PRO/FTR Add CappedSortedMap and supporting functions
 * <rdar://60088346> (original rdar://48562466) PRO/FTR Custom cell builders for multi-cell types
 * <rdar://60088344> (original rdar://48563792) UPS/FTR CASSANDRA-15005 Allow custom functions
 * <rdar://60088334> (original rdar://57841413) OPS/LOG Logging to prep for nodetool import improvements
 * <rdar://60088325> (original rdar://33279387) OPS/COR Don't allow requests for out of token range operations
 * <rdar://60088322> (original rdar://27418106) OPS/COR Xmas patch. Only purge repaired tombstones.
 * <rdar://60088320> (original rdar://31847727) OPS/PRF Configurable memtable exceess waste bytes/clock shift
 * <rdar://60088314> (original rdar://30735785) PRO/FTR Quota for keyspaces
 * <rdar://60088311> (original rdar://26203712) PRF/FTR SELECT_SIZE statement
 * <rdar://60088308> (original rdar://38810468) OPS/PRF Skip auth cache refreshes once node decommissioned
 * <rdar://60088304> (original rdar://35097544) OPS/PRF Reverse iteration order of resources during permissions checking
 * <rdar://60088300> (original rdar://33193056) OPS/PRF Prewarm role and credential caches on startup
 * <rdar://60088295> (original rdar://30002197) OPS/PRF Actively update auth caches before expiry
 * <rdar://60088293> (original rdar://31658384) OPS/COR Skip sstable startup checks for dropped system tables
 * <rdar://60088291> (original rdar://38864888) OPS/COR Switch to deterministic tableids to prevent duplicate exceptions
 * <rdar://60088289> (original rdar://30635307) ENV/CPT Keep ks/table in sstable filenames. Fix format metdata.
 * <rdar://60088281> (original rdar://46635385) PRO/RST Prevent nodetool verify without an override flag
 * <rdar://60088278> (original rdar://53266164) PRO/RST Restrict column recreation on fixed/variable length mismatch and simple/complex mismatch
 * <rdar://60088275> (original rdar://60088275) OPS/RST Limit in flight migration tasks
 * <rdar://60088268> (original rdar://39871365) PRO/RST Block users from disabling compression
 * <rdar://60088267> (original rdar://56247937) PRO/FTR Permit altering tables in cie_internal keyspaces
 * <rdar://60088260> (original rdar://30318758) PRO/RST Add configuration to disable ALTER TABLE
 * <rdar://60088257> (original rdar://27424094) PRO/RST Specify consistency level of authn/authz queries
 * <rdar://60088255> (original rdar://25991887) PRO/FTR Blacklist CQL partitions
 * <rdar://60088250> (original rdar://27005585) OPS/PRF Skip key cache for objects larger than the cache
 * <rdar://60088239> (original rdar://35563981) OPS/PRF Compact biggest STCS bucket in L0
 * <rdar://60088235> (original rdar://35792234) OPS/PRF Scheduled rolling sub range compactions
 * <rdar://60088234> (original rdar://25376022) OPS/PRF Aggressive leveled compaction
 * <rdar://60088229> (original rdar://27898173) PRO/RST Disallow removal of a DC from system_auth replication settings
 * <rdar://60088220> (original rdar://27729987) PRO/RST Restrict replication strategy and factor
 * <rdar://60088214> (original rdar://56795580) PRO/RST Disable creating index by default
 * <rdar://60088207> (original rdar://23481606) PRO/RST Restrict incremental repair usage
 * <rdar://60088206> (original rdar://30245265) PRO/RST Prevent enabling materialized views by config
 * <rdar://60088204> (original rdar://56247982) ENV/CPT Ignore table ids when migrating tables
 * <rdar://60088199> (original rdar://60088199) ENV/INF Set generation correctly for AuthKeyspace
 * <rdar://60088195> (original rdar://20233447) ENV/INF Create health check table for C* Mgr to update
 * <internal> disable materialized view tests since CIE does not support and the tests are flaky (#1669)
 * <rdar://60088194> (original rdar://60088194) PRO/RST Record schema drops and prevent recreation
 * <rdar://60088191> (original rdar://60088191) ENV/INF Create cie_internal/cie_internal_local keyspaces
 * <rdar://60088187> (original rdar://32149498) PRO/DFT Set default maxHintTTL to 86400
 * <rdar://60088183> (original rdar://27356463) PRO/DFT Default to leveled compaction for non-system tables
 * <rdar://60088177> (original rdar://33219005) OPS/MTR Update CoordinatorScanLatency nanos
 * <rdar://60088173> (original rdar://31996817) OPS/MTR Add metrics for read repair timeout
 * <rdar://60088169> (original rdar://30198445) OPS/MTR Add CAS/ConditionNot metrics, track recent latency
 * <rdar://60088154> (original rdar://38370262) OPS/LOG Optionally log blocking read repair for a period of time
 * <rdar://60088150> (original rdar://31356522) OPS/LOG Log static column deserialization failures
 * <rdar://60088134> (original rdar://27418044) ENV/CPT Update cassandra yaml closer to prior versions
 * <rdar://60088129> (original rdar://59634512) ENV/CPT full_query_log_dir config CIE3.0 backward compat
 * <rdar://60088125> (original rdar://50199618) ENV/COR Verify correct ownership of disk at startup
 * <rdar://60088120> (original rdar://60088120) ENV/INF CIE-specific changes to bin/cassandra{,.in.sh}, conf/cassandra-env.sh
 * <rdar://60088117> (original rdar://38144144) OPS/PRF Remove -XX:+PerfDisableSharedMem from JVM options
 * <rdar://60087947> (original rdar://56258571) ENV/INF Add Amazon Corretto crypto provider
 * <rdar://60087619> (original rdar://24418276) ENV/INF Replace logback with log4j2<|MERGE_RESOLUTION|>--- conflicted
+++ resolved
@@ -1,14 +1,9 @@
-<<<<<<< HEAD
 4.0.3.10
-AUTOGEN_CHANGELOG_COMMITS cie-cassandra-4.0.3.7 cie-cassandra-4.0.3
-=======
-4.0.3.9
 AUTOGEN_CHANGELOG_COMMITS cie-cassandra-4.0.3.8 cie-cassandra-4.0.3
 
 4.0.3.8
 * rdar://100047624 (Streaming instrumentation for CASSANDRA-18110) (#3216)
 * rdar://102722552 (Cell conflict resolution by coordinators on different versions conflict) (#3196)
->>>>>>> 53723669
 
 4.0.3.7
 * rdar://100047624 (Evaluate fixes + add logging for 4.0.3.x streaming issues)  (#3199)
