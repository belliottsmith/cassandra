<<<<<<< HEAD
4.0.3.10
AUTOGEN_CHANGELOG_COMMITS cie-cassandra-4.0.3.5 cie-cassandra-4.0.3
=======
4.0.3.7
AUTOGEN_CHANGELOG_COMMITS cie-cassandra-4.0.3.6 cie-cassandra-4.0.3

4.0.3.6
* rdar://100047624 (Evaluate fixes + add logging for 4.0.3.x streaming issues) (#3198)
* rdar://100047624 (Evaluate fixes + add logging for 4.0.3.x streaming issues) (#3197)
* Add flag to exclude nodes from local DC when running nodetool rebuild (#3189)
>>>>>>> bb22bc79

4.0.3.5
* rdar://100047624 (Add instrumentation to streaming paths for 4.0.3 qualification) (#3184)
* rdar://101081155 (4.0.3: Reintroduce memtable flush timeout for system_distributed) (#3155)

4.0.3.4
* rdar://100047624 (Fix CFID mutability in 4.0.3) (#3180)
* IllegalArgumentException in Gossiper#order due to concurrent mutations to elements being applied (#3178) (#3179)

4.0.3.3
* rdar://101817180 (Cherry-pick CASSANDRA-17618 to 4.0.3.2) (#3176)
* rdar://100047624 (Add logging to debug release blockers for 4.0.3.2) (#3172)
* Merge pull request #3167 from jkonisa/endpoint-verification
* rdar://101352162 (Add endpoint verification option to client_encryption_options)
* rdar://100464829 Default minimum replication factor from 2 to 3
* rdar://101234268 (CASSANDRA-17969: Keep sstable level when decommissioning and moving nodes) (#3159)
* Merge pull request #3144 from jkonisa/mtls-internode-authenticator
* rdar://100183525 Passing additional params for MtlsInternodeAuthenticator
* Merge pull request #3150 from aweisberg/r100526479
* rdar://100526479 (StorageService.getNativeaddress does not account for IPv6 addresses in the case NATIVE_ADDRESS_AND_PORT is not present in gossip state for an endpoint)
* rdar://100477810 Make ACI Cassandra-all implementation API-compatible with OSS Cassandra-all
* rdar://100244770 (incremental repair migration puts unrepaired data in anticompaction into 1 SSTable, which does not work well for TWCS which expects 1 time window per SSTable) (#3139)
* rdar://95209681 (Host replacement failing waiting on schema of host to be replaced) (#3111)
* rdar://95604389 (CME in STCS.getSSTables) (#3123)
* rdar://92019427 (Only reload compaction strategies if disk boundaries… (#2888)
* Merge pull request #3099 from jkonisa/outbound-fallback
* Optionally avoid hint transfer during decommission
* HintedHandoffAddRemoveNodesTest now accounts for the fact that StorageMetrics.totalHints is not updated synchronously w/ writes
* rdar://99603910 (Early port CASSANDRA-17877 - Speculative read threshold) (#3116)
* rdar://99146257 (CASSANDRA-17862: Scrubber falls into infinite loop when the last partition is broken in data file) (#3109)

4.0.3.2
* rdar://93174400 Create lastRepairSuccess endpoint alternative for content
* Read/Write/Truncate throw RequestFailure in a race condition with callback timeouts, should return Timeout instead (#3103)
* NPE in org.apache.cassandra.cql3.Attributes.getTimeToLive (#3096) (#3101)
* fixup! rdar://98784266 (4.x: Release fails if flaky javadoc jar cannot be copied to .dist)
* fixup! rdar://98784266 (4.x: Release fails if flaky javadoc jar cannot be copied to .dist)
* rdar://98784266 (4.x: Release fails if flaky javadoc jar cannot be copied to .dist)
* rdar://98748273 (Rename 4.1.0 branch to 4.0.3 branch)
* rdar://98347086 (Skip auth cache pre-warming if system_auth unavailable)
* fixup! rdar://60088195 p20233447 ENV/INF Create health check table for C* Mgr to update
* rdar://98136639 CASSANDRA-17801 (Outbound streaming failed after race with repair) (#3079) (#3081)
* rdar://97559009 When doing a host replacement, -Dcassandra.broadcast_interval_ms is used to know when to check the ring but checks that the ring wasnt changed in -Dcassandra.ring_delay_ms, changes to ring delay should not depend on when we publish load stats (#3070) (#3076) (#3077) (#3080)
* rdar://97385569 (4.0.0.54: Failed sanity check assertion in buildCompactionCandidatesForAvailableDiskSpace) (#3074)

4.1.0.1 -- WARNING - CONFUSING VERSION ORDER - FOLLOWED BY 4.0.3.2 to avoid requiring SBR/SBW rollout to upgrade
* Revert "rdar://97395764 (Tolerate javadoc build failures on release builds)"
* rdar://97742254 (Workaround sstable_preemptive_open_interval_in_mb until C17737)
* fixup! rdar://60088134 p27418044 ENV/CPT Update cassandra yaml closer to prior versions
*  rdar://97668557 (Mixed mode issue with PAXOS2_PREPARE_RSP on Apple Paxos clusters)
* rdar://97729442 (AIS Gatehouse AIs) (#3065)
* Remove stress server functionality (#3021)
* rdar://97668227 (Apple Paxos has config paxos_state_purging_enabled which doesn't exist in 4.1, need for migration) (#3060)
* rdar://97015688 (Cannot read from a bootstrapping node while executing SELECT * FROM system_auth.roles WHERE role = cassandra AND () = ()) (#3032) (#3035) (#3036) (#3042)
* rdar://97395764 (Tolerate javadoc build failures on release builds)

4.1.0.0 -- WARNING - CONFUSING VERSION ORDER superceded by 4.0.3.x series
* Rebased on OSS 4.1-SNAPSHOT commit f28dd90feb215db85ac2e510c5657a49edd46e12 (#2778)
* rdar://95038627 (2022w14 Rebase - Cut Release) (#3046)
* rdar://97015688 (Cannot read from a bootstrapping node while executing SELECT * FROM system_auth.roles WHERE role = cassandra AND () = ()) (#3032) (#3035) (#3036) (#3042)
* rdar://96245626 (Adapt upstream paxos2 verbs to internal apple paxos verbs)
* rdar://95613099 (backport disallow DROP / TRUNCATE from upstream to 4.0.0 and 4.1.0 branches) (#3040)
* Merge pull request #2979 from jkonisa/mtls-internode-authenticator
* rdar://94542387 Adding mTLS internode Authenticator
* Early port of (CASSANDRA-17700)
* Early port of (CASSANDRA-17661)
* Early port (CASSANDRA-17513)
* rdar://97278603 (4.1.0: Early port CASSANDRA-17724 Remove commons-lang dependency during build runtime)
* rdar://97262545 (Revert CASSANDRA-14582 in 4.1.0 cie release) (#3043)
* add 61-hotfix dtest jar to upgrade version jars
* rdar://91352086 (CASSANDRA-17530: Paxos v2 Linearizability Violation) (#3019)
* rdar://97016915 (StorageProxy#logRequestException  dedups on common log message rather than error message) (#3026) (#3027) (#3028) (#3030) (#3031)
* rdar://95038594 (2022w14 Rebase - Resolve Python dtest failures) (#3029)
* rdar://92336665 (Port coordinator read and write row/column counts to 4.1.0 after Apple Paxos is rebased in)
* ninja-fix: The "Allocate trace" bit actually comes between "LEAK DETECTED" and the trace
* rdar://56347684 (Backport query visibility jira CASSANDRA-15241: Virtual table to expose current running queries to 4.1.0)
* rdar://95731143 (BulkLoader initializes system keyspaces)
* rdar://96249936 (4.1.0: LeveledCompactionTaskTest failure due to system compaction) (#3000)
* fixup! In-JVM internode messing fix - MixedModeFrom3LoggedBatchTest.testSimpleStrategy (#2998)
* rdar://93836807 (Investigate counter write behavior with a single node being down in 4.0) (#2995)
* rdar://93883304 (UnsupportedOperationException when reducing scope for compactions in 4.0) (#2957)
* fixup! rdar://60087087 p21020076 ENV/BLD cie-cassandra on Rio
* fixup! fixup! rdar://60088134 p27418044 ENV/CPT Update cassandra yaml closer to prior versions
* fixup! SSTableLoaderEncryptionOptionsTest.bulkLoaderSuccessfullyStreamsOverSsl fix
* fixup! rdar://60088134 p27418044 ENV/CPT Update cassandra yaml closer to prior versions
* fixup! Enable Xmas patch to be disabled on a per-table level via CQL and hotprop (#2495)
* In-JVM internode messing fix - MixedModeFrom3LoggedBatchTest.testSimpleStrategy
* fixup! rdar://60088255 p25991887 PRO/FTR Blacklist CQL partitions
* fixup! rdar://77563055 (Support for One-Time Heap Dump Generation on Unhandled Exceptions) (#2486)
* Early port Fix testCDCIndexFileWriteOnSync and document cdc index file read edge case
* fixup! rdar://84012150 (Mixed cluster rewrote sstable metadata with older format, reporting corruption on upgrade) #2597
* Early port - Use TimeUUID serializer for BATCH_REMOVE_REQ
* Revert "Make nodetool compactionstats and sstable_tasks consistent"
* fixup: set 4.0 dtest upgrade version to 4.0.2 to pick up newer dtest-api
* fixup! rdar://73250643 (Put GROUP BY under a feature flag) (#2172)
* fixup! rdar://60087947 p56258571 ENV/INF Add Amazon Corretto crypto provider
* rdar://95038575 (2022w14 Rebase - Xmas Patch Test Failure)
* SSTableLoaderEncryptionOptionsTest.bulkLoaderSuccessfullyStreamsOverSsl fix
* rdar://95038553 (2022w14 Rebase - Revert Nodetool Output Change); fixed tests after removing sstables column from nodetool (#2)
* rdar://95038541 (2022w14 Rebase - Add Feature Flag on Password Hash Feature)
* Revert "Add sstable count to compactionstats output" (#1)
* fixup! rdar://91508417 (4.0.2: Backport C-17533 Migration Coordinator cleanups)
* fixup! rdar://60088134 p27418044 ENV/CPT Update cassandra yaml closer to prior versions
* Bump version to 4.1.0.0 after 2022w14 rebase against trunk
* rdar://91435722 (jmx to set last repaired time globally) (#2973)
* Partially revert c408931aa262353845c926f367ad06d27d9f164e
* Revert "add credentials file support for CQLSH"
* Partially revert db3583318258b14b27abe1529f8893da2ff22bf5
* Revert "change six functions in cqlshlib to native Python 3 ones"
* Revert "resolve several pylint issues in cqlsh.py and pylib"
* rdar://91435722 (jmx to set last repaired time globally) (#2973)
* fixup! rdar://84756120 (CRITICAL : iccyruscassandra - Read Timeouts) (#2645)
* fixup! rdar://82028373 (Use client instead of driver for internal C*)
* Revert "remove python 2 code which is now EOL and unsupported"
* fixup! rdar://60088134 p27418044 ENV/CPT Update cassandra yaml closer to prior versions
* rdar://93637010 (Ensure that NettyStreamingMessageSender is not vulnerable to triggering disk failure policy when file streaming tasks are interrupted) (#2963)
* rdar://59391677 (Fix flaky test com.apple.cie.cql3.functions.ApnsCoalescingMapQtTest qtTest) (#2964)
* rdar://93763404 (4.0.2: ISE on SELECT during 3.0-4.0 upgrade) (#2956)
* rdar://93637010 (Ensure that NettyStreamingMessageSender is not vulnerable to triggering disk failure policy when file streaming tasks are interrupted) (#2963)
* rdar://59391677 (Fix flaky test com.apple.cie.cql3.functions.ApnsCoalescingMapQtTest qtTest) (#2964)
* rdar://93763404 (4.0.2: ISE on SELECT during 3.0-4.0 upgrade) (#2956)

4.0.2.1
* Fix TestGossipingPropertyFileSnitch.test_prefer_local_reconnect_on_listen_address (CASSANDRA-17700)
* Adding support to perform certificate based internode authentication (CASSANDRA-17661)
* Adding support for TLS client authentication for internode communication (CASSANDRA-17513)
* rdar://93445212 (4.0.2.x: Missing allow_zstd feature flag) (#2942)
* rdar://92874081 / CASSANDRA_17623 (Frozen Map-typed cells written by SBW are not always readable by CQL) (#2948)
* Add new CQL function maxWritetime (#2944)
* rdar://89311533 (Integrate with Gradle for Gatehouse analysis) (#2941)
* rdar://78193239 (Exception while replacing instance: "Node X is trying to replace node Y with tokens [] with a different set of tokens [-6456360425798343066].") (#2881) (#2904) (#2925)
* rdar://86419310 (Deprecate non-superuser queries referencing system_auth.roles salted_hash) (#2937)
* rdar://91055469 (getPreparedStatements exposed to JMX which returns Pair which causes JMX to fail) (#2930)
* rdar://92665709 (Improve the way we handle repair message timeouts/fa… (#2920)
* rdar://91794874 (Coordinator level metrics for read response and mutation row and column counts) (#2886) (#2897) (#2902)
* rdar://92280257 (Split unit build into unit, jvm-dtest, and jvm-dtest-upgrade so there is better visibility into where flakes are, what is slow, and cheaper recovery of flaky tests) (#2896) (#2900) (#2903)
* rdar://92341741 (When a node is bootstrapping it gets the whole gossip state but appllies in random order causing some cases where StorageService will fail causing an instance to not show up in TokenMetadata) (#2894) (#2899) (#2901)
* 4.0.2: rdar://91027611 (When issuing a snapshot for preview repair mi… (#2863)
* 4.0.2: rdar://78306479 (Investigate recent preview repair failures) - Abort inc repair if we get a repair success while preparing (#2865)
* rdar://91371426 (Make DynamicEndpointSnitch runtime configurables thread-safe in 4.0)
* [rdar://91267355] Update python dtest prb image to include parallelci (#2859)

4.0.2.0
* Rebased on OSS 4.1-SNAPSHOT commit 96c80f0b89314dc805714c52dcf1846491c53cdc (#2778)
* rdar://89915246 (Prepare 4.0 for compacting stream reader (Config.java no-op))
* rdar://88034727 record CAS contention in histogram (#2819)
* rdar://88901817 (Stop requiring allow_unsafe_aggressive_sstable_expiration to be set to enable unsafe sstable expiration with TWCS) (#2814)

4.0.0.48
* rdar://89347241 (Repair may fail with an assertion if two peers have overlapping mismatching ranges) (#2813)
* rdar://88652761 (Expose JMX endpoint to run async-profiler against the instance) (#2810)
* rdar://88275120 (Metrics / KPIs: Export storage usage metrics)
* rdar://89045183 (Fix dirty GitSHA for snapshot and release builds) (#2802)
* rdar://89040745 (Tag releases to include changelog generation) (#2801)
* rdar://71482492 (Disable xmas patch for system_distributed repair history tables) (#2800)
* rdar://87699581 (Allow reducing scope for L0 to L1 compactions) (#2755)

4.0.0.47
* rdar://41050573 (Spark Bulk Writer: support bulk deletes) (#2771)
* Enable Slack notifications for 4.0.0.x build failures (#2791)
* nodetool version: Include git diff data during build if repository state is dirty (#2785)
* fixup: Temporarily set 3.0.24 branch to a tag until rdar://85258303 merges (#2784)
* Include git SHA in built artifact, expose with nodetool (#2779)
* rdar://87699425 (Make sure we get the write location for a single sstable in the LCS case) (#2756)
* rdar://88179056 (Make sure we calculate prepared statement id with ke… (#2768)
* rdar://82577657 (Compaction NullPointerException when changing… (#2769)
* rdar://88121019 (Avoid race when warning about USE with prepared statements in ExecuteMessage) (#2766)
* rdar://87451984 (4.0 - Disk space check exception in DiskBoundaries) (#2739)
* rdar://86971385 (Failed replacements due to "Cannot replace token xxx which does not exist") (#2741)
* rdar://87612855 (Add slack notifications for cie-cassandra build failures) (#2744)
* Merge pull request #2675 from jkonisa/mtls
* rdar://87258249 (Runtime-configurable YAML option to prohibit USE statements)
* rdar://86846989 (Pass transaction finish calls from BigTableZeroCopyWriter to SequentialWriter comonents)
* rdar://87258249 (Runtime-configurable YAML option to prohibit USE statements)

4.0.0.46
* rdar://86846989 (Pass transaction finish calls from BigTableZeroCopyWriter to SequentialWriter comonents)
* rdar://87195479 (NPE in QueryProcessor.checkNonFullyQualifiedQueryConsistency) (#2730)
* rdar://86737112 (Allow disabling hotness persistence, or tuning of rate limiter)

4.0.0.45
* rdar://87134274 (4.0.0: Upgrade log4j to 2.17.1) (#2714)

4.0.0.39
* <rdar://86488414> Add drop prepared statements to Storage Service
* add hotprop to force new prepared statement behaviour
* <rdar://86488414> (Statements without fully qualified tables names can prepare against another keyspace from a previously prepared statement)
* rdar://86495495 (4.0.0: Use Log4j2 version 2.16)
* fixup: increase log4j2 file size to prevent auditlog dtest failure
* rdar://84106393 (4.0: Investigate Xmas patch last repair time being updated with the current value error)
* rdar://86281997 (Remove usage of deprecated javax certificate class) (#2693)
* rdar://86325862 (4.0: Upgrade log4j to 2.15.0)
* rdar://86133314 (Fix MixedModeMessageForwardTest flake) (#2690)

4.0.0.38
* Add changelog from 4.0.0.37 release that could not be generated
* Fix missing git tags preventing changelog generation
* rdar://80233440 (Reduce log severity for internode message socket read failures)

4.0.0.37
* rdar://85309175 (extend the definition of gossip empty to allow more cases) added JMX endpoint (#2688)
* rdar://85432712 (early-port 4.0: Increase the buckets count for timer histogram) (#2686)
* rdar://86036246 (Make sure preview repairs don't optimise streams unless configured to) (#2644)
* rdar://85538011 (Avoid blocking gossip when failing repairs during bounces) (#2659) (#2661)
* rdar://85432886 (4.0: SSTableImport still warning about imported sstable parent directory names)
* Revert "rdar://81804020 (4.0: Prevent bulk loader warning about imported sstable parent directory names)"
* rdar://85298029 (Keep remote address at increment so ConnectionLimitHandler can always free) (#2654)
* rdar://75730788 Forward-port (Add priorities to compaction tasks) (#2631)
* rdar://86004853 (Allow RELEASE_VERSION to be null) (#2685)
* <rdar://85600796> (Fix re-prepare logic - forward port to 4.0) (#2672)
* rdar://85309175 (extend the definition of gossip empty to allow more cases) (#2674) (#2681)
* rdar://80237977 (Log anticompaction cancelled at INFO level)
* rdar://82548474 (4.0: Forward port rdar://61010307 IOBE in Paging State Version Inference (V3 State Received on V4 Connection))
* rdar://74351990 (Suppress "You are using Cassandra with an unsupported deployment" warning in LoggingSupportFactory)
* rdar://81461799 (disable early open: Forward port prod defaults from 3.0.24 to 4.0)
* rdar://83148086 (4.0: forward port Implement repair streaming failure based on pending compactions check) (#2625)
* rdar://82982984 (Apple Internal) (Temporarily limit automated IF1 rollouts to just dailydev40) (#2650)
* rdar://84649748 (Apple Internal) (Automatically generate changelog on release) (#2641)
* rdar://85303827 (Forward-port rdar://81738243 (Avoid failing compactions on huge partitions))
* rdar://84756120 (CRITICAL : iccyruscassandra - Read Timeouts) (#2645)
* rdar://84993383 (Apple Internal) (Restore lib/AmazonCorrettoCryptoProvider-1.1.1-linux-x86_64.jar after build.xml refactor)
* rdar://85179821 (sweresultssvc - Read Unavailables Due to Divergent Ring View)
* rdar://85175305 (Apple Internal) (4.0: Temporarily remove minor upgrade in-jvm dtests to unblock CI) (#2638)
* Forward-port rdar://77771062 Ability to log load profiles at fixed intervals (#2568)
* rdar://83910742 (Apple Internal) (Ignore missing replacement host DNS entries when removing from gossip) (#2624)
* Add config flag to prevent non-superusers from accessing salted_hash in system_auth.roles (#2620)
* rdar://82890656 (Apple Internal) (Do not print stack traces with internode auth failures) (#2611)
* rdar://84477518 v4+ protocol did not clean up client warnings, which caused leaking the state (#2619)
* Merge pull request #2604 from alex-pi/77202925-conflicting-replicas
* rdar://82982984 Expand automated IF1 rollouts to include non-dailydev clusters (#2612)
* Fix Carnival auth for automated release rollouts (#2609)
* rdar://77202925 (Investigate Harry failure: Conflicting replica added (expected unique endpoints))

4.0.0.36
* <rdar://84012150> Mixed cluster rewrote sstable metadata with older format, reporting corruption on upgrade (#2597)
* <rdar://83754527> Make tombstone compactions christmas patch aware (#2589)
* <rdar://82028373> Use client instead of driver for internal C*i (#2544)

4.0.0.35
* Rebased on OSS 4.1-SNAPSHOT commit db7f15dcd5e7770a2959ca8989409b6629d10450 (#2572)
* <rdar://66166922> Prevent new COMPACT STORAGE tables
* <rdar://81607055> Biggest bucket for LCS+TWCS (#2521)
* <rdar://81829385> (Early port CASSANDRA-16877, rebased out) Remove assumption that all urgent messages are small (#2528)
* <rdar://81804020> Prevent bulk loader warning about imported sstable parent directory names
* <rdar://81971332> Expand RTBoundValidator logging to include the partition key in the message
* <rdar://82811671> Implement SSTable count by TWCS bucket (#2553)
* <rdar://82811481> Limit disk space for compactions (#2552)
* <rdar://83012056> Skip cleanup if transient ranges empty
* <rdar://83342491> (Early port CASSANDRA-16997) MonitorableImpl AssertionError (#2579)
* <rdar://71703399> i2 building should not block compactions from being executed
* <rdar://50061816> Add a yaml property to allow last repair times to be updated via incremental repairs
* <rdar://75891192> HintReader shouldnt throttle on expired hints
* <rdar://81461799> Apply prod defaults from 3.0.24 to 4.0
* <rdar://83625324> Log timed-out requests with no-spam logger for identifying low-frequency timeouts
* <rdar://49886282> Rate-limit new client connection setup to avoid overwhelming during bcrypt (#2580)
* <rdar://83641964> (Early port CASSANDRA-16674) Allow -os to be used with force repair (#2584)
* <rdar://83644660> (Early port CASSANDRA-16872) Avoid trying to acquire 0 permits from the rate limiter when taking snapshot
* <rdar://27729513> Add generate_sstable_digest_components - skip generating file checksums (#2583)
* <rdar://83743784> Maximum memory areas per process startup check access denied warning changed to info
* <rdar://83768953> (Early port CASSANDRA-15252) Avoid re-prepare storm on qualified statements after `use` (#2590)

4.0.0.25-4.0.0.34 used for 4.0.0.24 hotfix releases

4.0.0.24
* <rdar://80912904> (Early port CASSANDRA-16807) Weak visibility guarantees of Accumulator lead to failed assertions during digest comparison (#2502)
* <rdar://80913349> (Early port CASSANDRA-16808) Fix pre-4.0 FWD_FRM parameter serializer (#2502)

4.0.0.23
* <rdar://80581891> (Early port CASSANDRA-16797) Correct fwd to/from messages for backward compatibility (#2496)
* <rdar://77563055> (Apple Internal) ninja-fix for rdar://77563055 to move heap dump creation to a location that actually captures the stack at the point hasNext() is called on a failed iterator (#2491)
* <rdar://77563055> (Apple Internal) Support for One-Time Heap Dump Generation on Unhandled Exceptions (#2486)
* <rdar://78219043> (Apple Internal) Ensure off-heap Merkle trees are released on remote validation failures (#2478)

4.0.0.22
* <no radar> (Early Port CASSANDRA-16759, updated) Avoid memoizing the wrong min cluster version during upgrades  (#2482)

4.0.0.21
* <no radar> (Early Port CASSANDRA-16759) Avoid memoizing the wrong min cluster version during upgrades (#2479)

4.0.0.20
* Rebased on OSS 4.0-rc2, commit e2ee45cc74a725ddd7a5a8e937e15599aab5227a
* <rdar://79314476> (Apple Internal) Revert CASSANDRA-15899 on cie-cassandra-4.0.0 branch (#2460)
* <rdar://79050572> (Apple Internal) Unable to decommision because cie_internal is rf=3 with only 1 live node) (#2450)
* <rdar://78970609> (Apple Internal) Partial Revert: Avoid processing redundant application states on endpoint changes

4.0.0.16-4.0.0.19 used for 4.0.0.15 hotfix releases

4.0.0.15
* <rdar://78251480> (Early port) Fix corrupting Boolean TRUE/FALSE constants. (original title: Not able to grant permission at C*Ver: 4.0.0.13-snaphot) (#2424)
* <rdar://78170817> (Early port) Fix repeated executed page in in-jvm dtest coordinator code

4.0.0.14
* <rdar://78122775> (Apple Internal) Forward port rdar://70389638.  Preserve empty row semantics for tables that have never been compact (CASSANDRA-16671) (#2400)

4.0.0.13
* <rdar://77857547> (Apple Internal) Xmas patch SuccessfulRepairTimeHolder#getFullyRepairedTimeFor allocates a lot of memory causing GC issues impacting users) (#2393)
* <rdar://76847473> (Apple Internal) Enhance the exception handling chain to provide more information for debugging when AbstractIterator gets into or is called in a bad state (#2363)
* <rdar://74366262> (Apple Internal) Tolerate missing DNS entry when completing host replacement (#2212)
* <rdar://76613627> (Apple Internal) Metrics CASClientRequestMetrics#conditionNotMet is not used (#2344)
* <rdar://76602359> (Apple Internal) Users of NativeLibrary should handle lack of JNA appropriately (#2350)
* <rdar://75769722> (Apple Internal) Harden PrunableArrayQueue against Pruner implementations that might throw exceptions.
* <rdar://75962948> (Apple Internal) Add BytesReadPerQuery & BytesWrittenPerQuery metrics to StorageProxy (#2319)

4.0.0.12
* <rdar://71529224> (Apple Internal) Track top partition tombstone count and size for each table (#2228)
* <rdar://76412632> (Apple Internal) Backport CASSANDRA-16578 for NativeLibrary fix

4.0.0.11 (not widely released)
* Simplified from commit 7c2b70f490ac19f88f67b886c48ecf2e12dcc6e9
* <rdar://62542912> (Apple Internal) Update SELECT_SIZE message ids once Xmas patch is merged
* <rdar://75581816> (CASSANDRA-16554 early port) fix race between secondary index building and active compactions tracking

4.0.0.10
* Rebased on OSS 4.0-beta5, commit dfdb6e3d8ebd797bbda8bbe5e47b5228a9281839
* <no radar> increase default in-jvm dtest ring delay to 15s as failing to contact seeds
* <rdar://75549715> (Early port) Avoid executing commands that have guaranteed empty bounds in slices filter
* <rdar://75549715> (Early port) NPE in Slice#make on RT + partition deletion reconciliation on timestamp tie
* <rdar://75434523> (Apple Internal) Publish cassinfra images for each aci-cassandra release (#2297)
* <rdar://75445947> (Apple Internal) Investigate java.lang.AssertionError: If start > end, end must be equal to partitioner min token (#2292)
* <rdar://75617400> (Apple Internal) Prevent PrepareMessage#serializedSize() from throwing an assertion in mixed-mode
* <rdar://73351912> (Apple Internal) Reduce the log level on "expected" repair exceptions (#2153)
* <rdar://73403369> (Apple Internal) Avoid logging full stack trace when index summary redistribution is cancelled (#2154)
* <rdar://74764816> (CASSANDRA-16471 pending) DataOutputBuffer#scratchBuffer is around 50% of all memory allocations (#2280)
* <rdar://74580514> (Apple Internal) Ignore start_rpc in Configuration rather than fail to start (#2221)
* <rdar://75271999> (Apple Internal) C* 4.0 Backwards Compatibility for writer data types
* <rdar://74705920> (Apple Internal) disable serial read linearizability to ensure 4.0 performance is similar to 3.0-hotfix until Apple Paxos is ported to 4.0
* <rdar://74366952> (Apple Internal) Update docker image to use latest since it got renamed from Alpha to Latest (#2210)
* <no radar> (Apple Internal, Rebase fixup) rdar://60088255 p25991887 PRO/FTR Blacklist CQL partitions - move some back to StorageProxy
* <no radar> (Apple Internal, Rebase fixup) fixup rdar://60087087 p21020076 ENV/BLD cie-cassandra on Rio - revert to cassandra-2.2 fro dtest-api 0.0.7

4.0.0.9
* <rdar://73933391> (Apple Internal) fixup rdar://60088229 p27898173 PRO/RST Disallow removal of a DC from system_auth replication settings
* <rdar://73933391> (Early merge CASSANDRA-16422) Forward port CASSANDRA-16422 Filter decomissioned/assassinated nodes when checking if safe to alter keyspace
* <rdar://74207044> (Early merge CASSANDRA-16439) Minimize number of new reserved keywords introduced in 4.0
* <rdar://73250643> (Apple Internal) Put GROUP BY under a feature flag (#2172)
* <no radar> (Apple Internal) log level on "Flushing largest ... to free up room" should be info still
* fixup rdar://60087619 p24418276 ENV/INF Replace logback with log4j22 - auditlogviewer log4j config
* rdar://72042385 (Apple Internal) Empty partition is written to SSTable when APNS capped collection is used with TTL
* <no radar> (Apple Internal, rebase feedback) Revert "Upgrade JNA to 5.6.0"

* Accidentally merged rdar://60088281 p46635385 PRO/RST Prevent nodetool verify without an override flag into
  4a145f7488433f4156a2a757183d86d04b37db61 rdar://60087087 p21020076 ENV/BLD cie-cassandra on Rio.
  Patch is still present, will separate again on the next branch simplification.
* Dropped patch rdar://70046246 (CIE4 SSLEngine closed already exception on failed outbound connection), superceded by CASSANDRA-16277.
* Dropped patch rdar://68081965 (Messaging Service / Drain Exception thrown during minor upgrade), superceded by CASSANDRA-16276

4.0.0.8
* Rebased on OSS 4.0-beta4, commit e4fac3582e0a9dda182313a3aa784be35d965f4e
* <no radar> (Early merge) ninja fix CASSANDRA-16225 (adds synchronizing LogTransaction.untrackNew, will remove next rebase)
* <rdar://70485582> (Apple Internal) Startup check to verify all sstables are version 3.0+ (#2039)
* <rdar://70046246> (Early merge CASSANDRA-16277) CIE4 SSLEngine closed already exception on failed outbound connection (will be replaced by  next rebase)
* <rdar://57320124> (original rdar://57320124) >  Fix "involved in several compactions" exception" (#1889)

4.0.0.7
* Rebased on OSS 4.0-beta3, commit 095540d54a
* <rdar://69866491> (Apple Internal) Enable Christmas patch by default
* <rdar://68081965> (Apple Internal) Messaging Service / Drain Exception thrown during minor upgrade
* <rdar://70201623> (Apple Internal) Snapshots for repaired data mismatch include repair history
* <rdar://70673285> (Apple Internal) Ignore non-DATA files when fixing sstable headers

4.0.0.6
* <rdar://68832338> (Apple Internal) Expand_cluster add DC failing on 4.x cluster with error
* <rdar://69762139> (Early merge CASSANDRA-16147) ValueAccessor is using signed shorts in sliceWithSho… (#1937)
* <rdar://69576522> (Apple Internal) Switch to use a released version of QuickTheories

4.0.0.5
* <rdar://69441893> CIE4 add JMX compatibility tests for CIE 3.0 and 4.0 releases
* <rdar://57320124> Forward port <rdar://problem/57320124> Fix "involved in several compactions" exception (#1433)
* <rdar://62984534> fix "Cannot service reads while bootstrapping" (#1893)
* <rdar://68532101> make sure MockSchema.sstable() disposes of its FileHandles properly
* <rdar://67080928> Re-order startup checks so that filesystem ownership check runs first
* <rdar://68102540> (MapSerializer.getInstance does not include comparator in serializer cache, returning incorrect serializer)

4.0.0.4
 * <rdar://67940452> (Apple Internal) Exception during repair history sync (#1881)

4.0.0.3
 * <rdar://67760856> (CIE4 Out of token range patch does not handle PartitionRangeReadCommands)
 * <rdar://66933802> (forward port rdar://60101151) Ensure current key for purger is set before applying repair tracking transform (#1870)
 * <rdar://48979187> Fix CME in LeveledManifest#handlingRepaired (#1865)
 * <rdar://65919072> (forward port) Reduce default bcrypt rounds
 * <rdar://59313829> Cancel all ongoing preview repair sessions when we receive conflicting RepairSuccess (#1496) (#1855)
 * <rdar://67404284> 4.0 NPE in getCompactionInfo (#1866)
 * <rdar://58917305> Reduce the amount of logging from RepairHistorySyncTask (#1725) (#1856)
 * <rdar://67306148> vnodes should be off by default in 4.0 (#1858)
 * <rdar://66915547> Fix REPAIR_HISTORY{,_INVALIDATION}_CF missing from SystemKeyspace.ALL_TABLE_NAMES (#1857)
 * <rdar://61943525> (forward port) Prepare a tool to repair instances of duplicate primary keys in itmsconnect (#1852)
 * <rdar://61943479> (forward port) Prepare a tool to scan for instances of duplicate primary keys in itmsconnect (#1851)
 * <rdar://61516500> log how much time was spent actually writing data during compaction (#1850)
 * <rdar://61832569> Add logging/metrics for index summary redistribution (#1626) (#1849)

4.0.0.2
 * <rdar://66702985> Deprecate and warn if column index downsampling in 4.0
 * <rdar://66700828> Temporarily retain pre-4.0 gossip application state (#1823)
 * <rdar://66642434> Host replacement bootstrap node crashes on startup after receiving last repair info before loading repairs (#1822)

4.0.0.1
 * Bumping version to resolve naming clash with a 4.0.0.0 release created when testing the release pipeline.

4.0.0.0
 * <rdar://65999633> (Rio build changes to unify snapshot versions breaks on 4.0) ; uncommited CASSANDRA-15973
 * <rdar://65940886> (fixup) (original rdar://27418106) OPS/COR Xmas patch… (#1808)
 * <rdar://64435103> Replace lz4 jar with one built on CentOS 6
 * <rdar://64453455> (original rdar://30685321) Support CIE-flavored checksum in V4 (original rdar://)rotocol
 * <internal> add apple paxos placeholders to get ids for 3.0
 * (CASSANDRA-15677) TEMPORARY REVERT Add the ability to run dTests on the same interface."
 * <rdar://58490910> Allow but ignore (dclocal_)read_repair_chance params for one more major
 * <internal> remove bad assert and comment to fix flaky LeveledCompactionStrategyTest testGetScheduledCompactionManySplits (#1719)
 * <rdar://62615444> Node stuck in JOINING waiting on bootstrapStream future (#1728)
 * <rdar://60088271> (original rdar://49109568) PRO/RST Disable resumable bootstrap
 * <rdar://62556116> (AssertionError in Message.out when invoked by UpdateRepairedRangesVerbHandler.doVerb during bootstrap)
 * <rdar://63042227> (CIE 4.0 BTreeRow.Builder#toString() has unmatched number of placeholders (7) and arguments (6)) (#1713)
 * <rdar://60088349> (original rdar://48562620) PRO/FTR Add CappedSortedMap and supporting functions
 * <rdar://60088346> (original rdar://48562466) PRO/FTR Custom cell builders for multi-cell types
 * <rdar://60088344> (original rdar://48563792) UPS/FTR CASSANDRA-15005 Allow custom functions
 * <rdar://60088334> (original rdar://57841413) OPS/LOG Logging to prep for nodetool import improvements
 * <rdar://60088325> (original rdar://33279387) OPS/COR Don't allow requests for out of token range operations
 * <rdar://60088322> (original rdar://27418106) OPS/COR Xmas patch. Only purge repaired tombstones.
 * <rdar://60088320> (original rdar://31847727) OPS/PRF Configurable memtable exceess waste bytes/clock shift
 * <rdar://60088314> (original rdar://30735785) PRO/FTR Quota for keyspaces
 * <rdar://60088311> (original rdar://26203712) PRF/FTR SELECT_SIZE statement
 * <rdar://60088308> (original rdar://38810468) OPS/PRF Skip auth cache refreshes once node decommissioned
 * <rdar://60088304> (original rdar://35097544) OPS/PRF Reverse iteration order of resources during permissions checking
 * <rdar://60088300> (original rdar://33193056) OPS/PRF Prewarm role and credential caches on startup
 * <rdar://60088295> (original rdar://30002197) OPS/PRF Actively update auth caches before expiry
 * <rdar://60088293> (original rdar://31658384) OPS/COR Skip sstable startup checks for dropped system tables
 * <rdar://60088291> (original rdar://38864888) OPS/COR Switch to deterministic tableids to prevent duplicate exceptions
 * <rdar://60088289> (original rdar://30635307) ENV/CPT Keep ks/table in sstable filenames. Fix format metdata.
 * <rdar://60088281> (original rdar://46635385) PRO/RST Prevent nodetool verify without an override flag
 * <rdar://60088278> (original rdar://53266164) PRO/RST Restrict column recreation on fixed/variable length mismatch and simple/complex mismatch
 * <rdar://60088275> (original rdar://60088275) OPS/RST Limit in flight migration tasks
 * <rdar://60088268> (original rdar://39871365) PRO/RST Block users from disabling compression
 * <rdar://60088267> (original rdar://56247937) PRO/FTR Permit altering tables in cie_internal keyspaces
 * <rdar://60088260> (original rdar://30318758) PRO/RST Add configuration to disable ALTER TABLE
 * <rdar://60088257> (original rdar://27424094) PRO/RST Specify consistency level of authn/authz queries
 * <rdar://60088255> (original rdar://25991887) PRO/FTR Blacklist CQL partitions
 * <rdar://60088250> (original rdar://27005585) OPS/PRF Skip key cache for objects larger than the cache
 * <rdar://60088239> (original rdar://35563981) OPS/PRF Compact biggest STCS bucket in L0
 * <rdar://60088235> (original rdar://35792234) OPS/PRF Scheduled rolling sub range compactions
 * <rdar://60088234> (original rdar://25376022) OPS/PRF Aggressive leveled compaction
 * <rdar://60088229> (original rdar://27898173) PRO/RST Disallow removal of a DC from system_auth replication settings
 * <rdar://60088220> (original rdar://27729987) PRO/RST Restrict replication strategy and factor
 * <rdar://60088214> (original rdar://56795580) PRO/RST Disable creating index by default
 * <rdar://60088207> (original rdar://23481606) PRO/RST Restrict incremental repair usage
 * <rdar://60088206> (original rdar://30245265) PRO/RST Prevent enabling materialized views by config
 * <rdar://60088204> (original rdar://56247982) ENV/CPT Ignore table ids when migrating tables
 * <rdar://60088199> (original rdar://60088199) ENV/INF Set generation correctly for AuthKeyspace
 * <rdar://60088195> (original rdar://20233447) ENV/INF Create health check table for C* Mgr to update
 * <internal> disable materialized view tests since CIE does not support and the tests are flaky (#1669)
 * <rdar://60088194> (original rdar://60088194) PRO/RST Record schema drops and prevent recreation
 * <rdar://60088191> (original rdar://60088191) ENV/INF Create cie_internal/cie_internal_local keyspaces
 * <rdar://60088187> (original rdar://32149498) PRO/DFT Set default maxHintTTL to 86400
 * <rdar://60088183> (original rdar://27356463) PRO/DFT Default to leveled compaction for non-system tables
 * <rdar://60088177> (original rdar://33219005) OPS/MTR Update CoordinatorScanLatency nanos
 * <rdar://60088173> (original rdar://31996817) OPS/MTR Add metrics for read repair timeout
 * <rdar://60088169> (original rdar://30198445) OPS/MTR Add CAS/ConditionNot metrics, track recent latency
 * <rdar://60088154> (original rdar://38370262) OPS/LOG Optionally log blocking read repair for a period of time
 * <rdar://60088150> (original rdar://31356522) OPS/LOG Log static column deserialization failures
 * <rdar://60088134> (original rdar://27418044) ENV/CPT Update cassandra yaml closer to prior versions
 * <rdar://60088129> (original rdar://59634512) ENV/CPT full_query_log_dir config CIE3.0 backward compat
 * <rdar://60088125> (original rdar://50199618) ENV/COR Verify correct ownership of disk at startup
 * <rdar://60088120> (original rdar://60088120) ENV/INF CIE-specific changes to bin/cassandra{,.in.sh}, conf/cassandra-env.sh
 * <rdar://60088117> (original rdar://38144144) OPS/PRF Remove -XX:+PerfDisableSharedMem from JVM options
 * <rdar://60087947> (original rdar://56258571) ENV/INF Add Amazon Corretto crypto provider
 * <rdar://60087619> (original rdar://24418276) ENV/INF Replace logback with log4j2<|MERGE_RESOLUTION|>--- conflicted
+++ resolved
@@ -1,15 +1,10 @@
-<<<<<<< HEAD
 4.0.3.10
-AUTOGEN_CHANGELOG_COMMITS cie-cassandra-4.0.3.5 cie-cassandra-4.0.3
-=======
-4.0.3.7
 AUTOGEN_CHANGELOG_COMMITS cie-cassandra-4.0.3.6 cie-cassandra-4.0.3
 
 4.0.3.6
 * rdar://100047624 (Evaluate fixes + add logging for 4.0.3.x streaming issues) (#3198)
 * rdar://100047624 (Evaluate fixes + add logging for 4.0.3.x streaming issues) (#3197)
 * Add flag to exclude nodes from local DC when running nodetool rebuild (#3189)
->>>>>>> bb22bc79
 
 4.0.3.5
 * rdar://100047624 (Add instrumentation to streaming paths for 4.0.3 qualification) (#3184)
