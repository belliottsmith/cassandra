.gitignore

# C*
build/
src/gen-java/
src/resources/org/apache/cassandra/config/
logs/
data/
conf/hotspot_compiler
doc/cql3/CQL.html
doc/build/
lib/
pylib/src/
!lib/cassandra-driver-internal-only-*.zip

# C* debs
build-stamp
build.properties
debian/cassandra*debhelper*
debian/cassandra*.substvars
debian/cassandra/
debian/cassandra-tools/
debian/files

# gitignore doesn't help with modified files - you may wish to:
#   git update-index --assume-unchanged test/data/serialization/2.0/db.RowMutation.bin
# to undo:
#   git update-index --no-assume-unchanged test/data/serialization/2.0/db.RowMutation.bin

# IntelliJ
.idea/
*.eml
**/*.iml
*.ipr
*.iws

# Eclipse
.classpath
.project
.metadata
.settings/
local.properties

# Cscope
cscope.*

# NetBeans
nbbuild/
nbdist/
ide/nbproject/private
nb-configuration.xml
nbactions.xml

# Maven, etc.
out/
target/

# General
**/__pycache__
*.pyc
*~
*.bak
*.sw[o,p]
*.tmp
.DS_Store
Thumbs.db

/.ant-targets-build.xml
.ant_targets

# Generated files from the documentation
doc/source/configuration/cassandra_config_file.rst
doc/source/tools/nodetool

# Python virtual environment
venv/

<<<<<<< HEAD
# build-scripts will put cassandra-builds into the directory
cassandra-builds/
cassandra-dtest/
=======
# CIE Cassandra
.dist
.carnival
>>>>>>> 9ef92290
<|MERGE_RESOLUTION|>--- conflicted
+++ resolved
@@ -75,12 +75,10 @@
 # Python virtual environment
 venv/
 
-<<<<<<< HEAD
 # build-scripts will put cassandra-builds into the directory
 cassandra-builds/
 cassandra-dtest/
-=======
+
 # CIE Cassandra
 .dist
-.carnival
->>>>>>> 9ef92290
+.carnival